<?php

/** @license MIT
 * Copyright 2017 J. King, Dustin Wilson et al.
 * See LICENSE and AUTHORS files for details */

declare(strict_types=1);

namespace JKingWeb\Arsse\Test;

use GuzzleHttp\Exception\GuzzleException;
use GuzzleHttp\Exception\RequestException;
use JKingWeb\Arsse\Exception;
use JKingWeb\Arsse\Arsse;
use JKingWeb\Arsse\Conf;
use JKingWeb\Arsse\Db\Driver;
use JKingWeb\Arsse\Db\Result;
use JKingWeb\Arsse\Factory;
use JKingWeb\Arsse\Misc\Date;
use JKingWeb\Arsse\Misc\URL;
use JKingWeb\Arsse\Misc\HTTP;
use Psr\Http\Message\MessageInterface;
use Psr\Http\Message\RequestInterface;
use Psr\Http\Message\ServerRequestInterface;
use Psr\Http\Message\ResponseInterface;
use GuzzleHttp\Psr7\ServerRequest;
use PHPUnit\Framework\Attributes\CoversClass;

#[CoversClass(Database::class)]
abstract class AbstractTest extends \PHPUnit\Framework\TestCase {
<<<<<<< HEAD
=======
    protected const COL_DEFS = [
        'arsse_meta' => [
            'key'   => "str",
            'value' => "str",
        ],
        'arsse_users' => [
            'id'       => "str",
            'password' => "str",
            'num'      => "int",
            'admin'    => "bool",
        ],
        'arsse_user_meta' => [
            'owner'    => "str",
            'key'      => "str",
            'modified' => "datetime",
            'value'    => "str",
        ],
        'arsse_sessions' => [
            'id'      => "str",
            'created' => "datetime",
            'expires' => "datetime",
            'user'    => "str",
        ],
        'arsse_tokens' => [
            'id'      => "str",
            'class'   => "str",
            'user'    => "str",
            'created' => "datetime",
            'expires' => "datetime",
            'data'    => "str",
        ],
        'arsse_icons' => [
            'id'         => "int",
            'url'        => "str",
            'modified'   => "datetime",
            'etag'       => "str",
            'next_fetch' => "datetime",
            'orphaned'   => "datetime",
            'type'       => "str",
            'data'       => "blob",
        ],
        'arsse_articles' => [
            'id'                 => "int",
            'subscription'       => "int",
            'read'               => "bool",
            'starred'            => "bool",
            'hidden'             => "bool",
            'url'                => "str",
            'title'              => "str",
            'author'             => "str",
            'published'          => "datetime",
            'edited'             => "datetime",
            'added'              => "datetime",
            'modified'           => "datetime",
            'marked'             => "datetime",
            'guid'               => "str",
            'url_title_hash'     => "str",
            'url_content_hash'   => "str",
            'title_content_hash' => "str",
            'note'               => "str",
        ],
        'arsse_article_contents' => [
            'id'      => "int",
            'content' => "str",
        ],
        'arsse_editions' => [
            'id'       => "int",
            'article'  => "int",
            'modified' => "datetime",
        ],
        'arsse_enclosures' => [
            'article' => "int",
            'url'     => "str",
            'type'    => "str",
        ],
        'arsse_categories' => [
            'article' => "int",
            'name'    => "str",
        ],
        'arsse_subscriptions' => [
            'id'         => "int",
            'owner'      => "str",
            'url'        => "str",
            'feed_title' => "str",
            'title'      => "str",
            'folder'     => "int",
            'last_mod'   => "datetime",
            'etag'       => "str",
            'next_fetch' => "datetime",
            'added'      => "datetime",
            'source'     => "str",
            'updated'    => "datetime",
            'err_count'  => "int",
            'err_msg'    => "str",
            'size'       => "int",
            'icon'       => "int",
            'modified'   => "datetime",
            'order_type' => "int",
            'pinned'     => "bool",
            'scrape'     => "bool",
            'keep_rule'  => "str",
            'block_rule' => "str",
            'deleted'    => "bool",
            'user_agent' => "str",
            'cookie'     => "str",
        ],
        'arsse_folders' => [
            'id'       => "int",
            'owner'    => "str",
            'parent'   => "int",
            'name'     => "str",
            'modified' => "datetime",
        ],
        'arsse_tags' => [
            'id'       => "int",
            'owner'    => "str",
            'name'     => "str",
            'modified' => "datetime",
        ],
        'arsse_tag_members' => [
            'tag'          => "int",
            'subscription' => "int",
            'assigned'     => "bool",
            'modified'     => "datetime",
        ],
        'arsse_labels' => [
            'id'       => "int",
            'owner'    => "str",
            'name'     => "str",
            'modified' => "datetime",
        ],
        'arsse_label_members' => [
            'label'        => "int",
            'article'      => "int",
            'assigned'     => "bool",
            'modified'     => "datetime",
        ],
    ];

>>>>>>> 16e6f755
    public function setUp(): void {
        self::clearData();
        // create the object factory as a mock
        Arsse::$obj = \Phake::mock(Factory::class);
        \Phake::when(Arsse::$obj)->get->thenReturnCallback(function(string $class) {
            return new $class();
        });
    }

    public static function clearData(bool $loadLang = true): void {
        date_default_timezone_set("America/Toronto");
        $r = new \ReflectionClass(\JKingWeb\Arsse\Arsse::class);
        $props = array_keys($r->getStaticProperties());
        foreach ($props as $prop) {
            Arsse::$$prop = null;
        }
        if ($loadLang) {
            Arsse::$lang = new \JKingWeb\Arsse\Lang;
        }
    }

    public static function setConf(array $conf = [], bool $force = true): void {
        $defaults = [
            'dbSQLite3File'      => ":memory:",
            'dbSQLite3Timeout'   => 0,
            'dbPostgreSQLHost'   => $_ENV['ARSSE_TEST_PGSQL_HOST'] ?: "",
            'dbPostgreSQLPort'   => $_ENV['ARSSE_TEST_PGSQL_PORT'] ?: 5432,
            'dbPostgreSQLUser'   => $_ENV['ARSSE_TEST_PGSQL_USER'] ?: "arsse_test",
            'dbPostgreSQLPass'   => $_ENV['ARSSE_TEST_PGSQL_PASS'] ?: "arsse_test",
            'dbPostgreSQLDb'     => $_ENV['ARSSE_TEST_PGSQL_DB'] ?: "arsse_test",
            'dbPostgreSQLSchema' => $_ENV['ARSSE_TEST_PGSQL_SCHEMA'] ?: "arsse_test",
            'dbMySQLHost'        => $_ENV['ARSSE_TEST_MYSQL_HOST'] ?: "localhost",
            'dbMySQLPort'        => $_ENV['ARSSE_TEST_MYSQL_PORT'] ?: 3306,
            'dbMySQLUser'        => $_ENV['ARSSE_TEST_MYSQL_USER'] ?: "arsse_test",
            'dbMySQLPass'        => $_ENV['ARSSE_TEST_MYSQL_PASS'] ?: "arsse_test",
            'dbMySQLDb'          => $_ENV['ARSSE_TEST_MYSQL_DB'] ?: "arsse_test",
        ];
        Arsse::$conf = (($force ? null : Arsse::$conf) ?? (new Conf))->import($defaults)->import($conf);
    }

    protected function serverRequest(string $method, string $url, string $urlPrefix, array $headers = [], array $vars = [], $body = null, string $type = "", $params = [], ?string $user = null): ServerRequestInterface {
        $server = [
            'REQUEST_METHOD' => $method,
            'REQUEST_URI'    => $url,
        ];
        if (strlen($type)) {
            $server['HTTP_CONTENT_TYPE'] = $type;
        }
        if (isset($params)) {
            if (is_array($params)) {
                $params = implode("&", array_map(function($v, $k) {
                    return rawurlencode($k).(isset($v) ? "=".rawurlencode($v) : "");
                }, $params, array_keys($params)));
            }
            $url = URL::queryAppend($url, (string) $params);
            $params = null;
        }
        $q = parse_url($url, \PHP_URL_QUERY);
        if (strlen($q ?? "")) {
            parse_str($q, $params);
        } else {
            $params = [];
        }
        $parsedBody = null;
        if (isset($body)) {
            if (is_string($body) && in_array(strtolower($type), ["", "application/x-www-form-urlencoded"])) {
                parse_str($body, $parsedBody);
            } elseif (!is_string($body) && in_array(strtolower($type), ["application/json", "text/json"])) {
                $body = json_encode($body, \JSON_UNESCAPED_SLASHES | \JSON_UNESCAPED_UNICODE);
            } elseif (!is_string($body) && in_array(strtolower($type), ["", "application/x-www-form-urlencoded"])) {
                $parsedBody = $body;
                $body = http_build_query($body, "a", "&");
            }
        }
        $server = array_merge($server, $vars);
        $req = new ServerRequest($method, $url, $headers, $body, "1.1", $server);
        $req = $req->withParsedBody($parsedBody)->withQueryParams($params);
        if (isset($user)) {
            if (strlen($user)) {
                $req = $req->withAttribute("authenticated", true)->withAttribute("authenticatedUser", $user);
            } else {
                $req = $req->withAttribute("authenticationFailed", true);
            }
        }
        if (strlen($type) && strlen($body ?? "")) {
            $req = $req->withHeader("Content-Type", $type);
        }
        foreach ($headers as $key => $value) {
            if (!is_null($value)) {
                $req = $req->withHeader($key, $value);
            } else {
                $req = $req->withoutHeader($key);
            }
        }
        $target = substr(URL::normalize($url), strlen($urlPrefix));
        $req = $req->withRequestTarget($target);
        if (strlen($body ?? "")) {
            $p = $req->getBody();
            $p->write($body);
            $req = $req->withBody($p);
        }
        return $req;
    }

    public function assertArraySubset($expected, $actual, string $message = ''): void {
        $this->assertIsArray($actual);
        if (array_is_list($expected)) {
            $missing = $actual;
            $actual = [];
            foreach ($expected as $k => $v) {
                $found = array_search($v, $missing, true);
                if ($found !== false) {
                    $actual[$k] = $missing[$found];
                    unset($missing[$found]);
                }
            }
            $this->assertEquals($expected, $actual, $message ?: "Array subset does not match expectation.");
        } else {
            $actual = array_intersect_key($actual, $expected);
            ksort($actual);
            ksort($expected);
            $this->assertEquals($expected, $actual, $message ?: "Array subset does not match expectation.");
        }
    }

    public function assertException($msg = "", string $prefix = "", string $type = "Exception"): void {
        if (func_num_args()) {
            if ($msg instanceof \JKingWeb\Arsse\AbstractException) {
                $this->expectException(get_class($msg));
                $this->expectExceptionCode($msg->getCode());
            } else {
                $class = \JKingWeb\Arsse\NS_BASE.($prefix !== "" ? str_replace("/", "\\", $prefix)."\\" : "").$type;
                $msgID = ($prefix !== "" ? $prefix."/" : "").$type.".$msg";
                if (array_key_exists($msgID, Exception::CODES)) {
                    $code = Exception::CODES[$msgID];
                } else {
                    $code = 0;
                }
                $this->expectException($class);
                $this->expectExceptionCode($code);
            }
        } else {
            // expecting a standard PHP exception
            $this->expectException(\Throwable::class);
        }
    }

    protected function assertMessage(MessageInterface $exp, MessageInterface $act, string $text = ''): void {
        if ($exp instanceof ResponseInterface) {
            $this->assertInstanceOf(ResponseInterface::class, $act, $text);
            $this->assertSame($exp->getStatusCode(), $act->getStatusCode(), $text);
        } elseif ($exp instanceof RequestInterface) {
            if ($exp instanceof ServerRequestInterface) {
                $this->assertInstanceOf(ServerRequestInterface::class, $act, $text);
                $this->assertEquals($exp->getAttributes(), $act->getAttributes(), $text);
            }
            $this->assertInstanceOf(RequestInterface::class, $act, $text);
            $this->assertSame($exp->getMethod(), $act->getMethod(), $text);
            $this->assertSame($exp->getRequestTarget(), $act->getRequestTarget(), $text);
        }
        if ($exp instanceof ResponseInterface && HTTP::matchType($exp, ["application/json", "text/json"], false)) {
<<<<<<< HEAD
            $expBody = @json_decode((string) $exp->getBody(), true);
            $actBody = @json_decode((string) $act->getBody(), true);
            $this->assertSame(\JSON_ERROR_NONE, json_last_error(), "Response body is not valid JSON");
=======
            $expBody = json_encode(@json_decode((string) $exp->getBody(), false), \JSON_PRETTY_PRINT | \JSON_UNESCAPED_SLASHES);
            try {
                $actBody = json_encode(@json_decode((string) $act->getBody(), false, 512, \JSON_THROW_ON_ERROR), \JSON_PRETTY_PRINT | \JSON_UNESCAPED_SLASHES);
            } catch (\JsonException $e) {
                $actBody = (string) $act->getBody();
            }
>>>>>>> 16e6f755
            $this->assertSame($expBody, $actBody, $text);
        } elseif ($exp instanceof ResponseInterface && HTTP::matchType($exp, ["application/xml", "text/xml"], false)) {
            $this->assertXmlStringEqualsXmlString((string) $exp->getBody(), (string) $act->getBody(), $text);
        } else {
            $this->assertSame((string) $exp->getBody(), (string) $act->getBody(), $text);
        }
        $this->assertEquals($exp->getHeaders(), $act->getHeaders(), $text);
    }

    protected function extractMessageJson(MessageInterface $msg) {
        if (HTTP::matchType($msg, ["application/json", "text/json"], false)) {
            $json = @json_decode((string) $msg->getBody(), true);
            if (json_last_error() === \JSON_ERROR_NONE) {
                return $json;
            }
        }
        return null;
    }

    public function assertTime($exp, $test, string $msg = ''): void {
        $test = $this->approximateTime($exp, $test);
        $exp = Date::transform($exp, "iso8601");
        $test = Date::transform($test, "iso8601");
        $this->assertSame($exp, $test, $msg);
    }

    public function approximateTime($exp, $act) {
        if (is_null($act)) {
            return null;
        } elseif (is_null($exp)) {
            return $act;
        }
        $target = Date::normalize($exp)->getTimeStamp();
        $value = Date::normalize($act)->getTimeStamp();
        if ($value >= ($target - 1) && $value <= ($target + 1)) {
            // if the actual time is off by no more than one second, it's acceptable
            return $exp;
        } else {
            return $act;
        }
    }

    public function stringify($value) {
        if (!is_array($value)) {
            return $value;
        }
        foreach ($value as $k => $v) {
            if (is_array($v)) {
                $value[$k] = $this->stringify($v);
            } elseif (is_int($v) || is_float($v)) {
                $value[$k] = (string) $v;
            }
        }
        return $value;
    }

    /** Inserts into the database test data in the following format:
     *
     * ```php
     * $data = [
     *  'some_table' => [
     *   'columns' => ["id", "name"],
     *   'rows'    => [
     *    [1,"Dupond"],
     *    [2,"Dupont"],
     *   ]
     *  ],
     *  'other_table' => [
     *   ...
     *  ]
     * ];
     * ```
     */
    public function primeDatabase(Driver $drv, array $data): bool {
        $tr = $drv->begin();
        foreach ($data as $table => $info) {
            $cols = array_map(function($v) {
                return '"'.str_replace('"', '""', $v).'"';
            }, $info['columns']);
            $cols = implode(",", $cols);
            $bindings = array_map(function($c) use ($table) {
                assert(isset(self::COL_DEFS[$table][$c]), new \Exception("Type for column $table.$c is not defined in ".__FILE__));
                return self::COL_DEFS[$table][$c];
            }, $info['columns']);
            $params = implode(",", array_fill(0, sizeof($info['columns']), "?"));
            $s = $drv->prepareArray("INSERT INTO $table($cols) values($params)", $bindings);
            foreach ($info['rows'] as $row) {
                $s->runArray($row);
            }
        }
        $tr->commit();
        $this->primed = true;
        return true;
    }

    public function compareExpectations(Driver $drv, array $expected): void {
        foreach ($expected as $table => $info) {
            // serialize the rows of the expected output
            $exp = [];
            $dates = [];
            foreach ($info['rows'] as $r) {
                $row = [];
                foreach ($r as $c => $v) {
                    // store any date values for later comparison
                    if (is_string($v) && preg_match("/^\d{4}-\d\d-\d\d \d\d:\d\d:\d\d$/", $v)) {
                        $dates[] = $v;
                    }
                    // serialize to CSV, null being represented by no value
                    if ($v === null) {
                        $row[] = "";
                    } elseif ($drv->stringOutput() || is_string($v)) {
                        $row[] = '"'.str_replace('"', '""', (string) $v).'"';
                    } else {
                        $row[] = (string) $v;
                    }
                }
                $exp[] = implode(",", $row);
            }
            // serialize the rows of the actual output
            $cols = implode(",", array_map(function($v) {
                return '"'.str_replace('"', '""', $v).'"';
            }, $info['columns']));
            $data = $drv->prepare("SELECT $cols from $table")->run()->getAll();
            $act = [];
            $extra = [];
            foreach ($data as $r) {
                $row = [];
                foreach ($r as $c => $v) {
                    // account for dates which might be off by one second
                    if (is_string($v) && preg_match("/^\d{4}-\d\d-\d\d \d\d:\d\d:\d\d$/", $v)) {
                        if (array_search($v, $dates, true) === false) {
                            $v = Date::transform(Date::sub("PT1S", $v), "sql");
                            if (array_search($v, $dates, true) === false) {
                                $v = Date::transform(Date::add("PT2S", $v), "sql");
                                if (array_search($v, $dates, true) === false) {
                                    $v = Date::transform(Date::sub("PT1S", $v), "sql");
                                }
                            }
                        }
                    }
                    if ($v === null) {
                        $row[] = "";
                    } elseif (is_string($v)) {
                        $row[] = '"'.str_replace('"', '""', (string) $v).'"';
                    } else {
                        $row[] = (string) $v;
                    }
                }
                $row = implode(",", $row);
                // now search for the actual output row in the expected output
                $found = array_keys($exp, $row, true);
                foreach ($found as $k) {
                    if (!isset($act[$k])) {
                        $act[$k] = $row;
                        // skip to the next row
                        continue 2;
                    }
                }
                // if the row was not found, add it to a buffer which will be added to the actual output once all found rows are processed
                $extra[] = $row;
            }
            // add any unfound rows to the end of the actual array
            $base = sizeof($exp);
            foreach ($extra as $k => $v) {
                $act[$base + $k] = $v;
            }
            // sort the actual output by keys
            ksort($act);
            // finally perform the comparison to be shown to the tester
            $this->assertSame($exp, $act, "Actual table $table does not match expectations");
        }
    }

    public function primeExpectations(array $source, array $tableSpecs): array {
        $out = [];
        foreach ($tableSpecs as $table => $columns) {
            // make sure the source has the table we want
            if (!isset($source[$table])) {
                throw new \Exception("Source for expectations does not contain requested table $table.");
            }
            // fill the output, particularly the correct number of (empty) rows
            $rows = sizeof($source[$table]['rows']);
            $out[$table] = [
                'columns' => $columns,
                'rows'    => array_fill(0, $rows, []),
            ];
            // fill the rows with the requested data, column-wise
            foreach ($columns as $c) {
                if (($index = array_search($c, $source[$table]['columns'], true)) === false) {
                    throw new \Exception("Expected column $table.$c is not present in test data");
                }
                for ($a = 0; $a < $rows; $a++) {
                    $out[$table]['rows'][$a][] = $source[$table]['rows'][$a][$index];
                }
            }
        }
        return $out;
    }

    public function assertResult(array $expected, Result $data): void {
        $data = $data->getAll();
        // stringify our expectations if necessary
        if (static::$stringOutput ?? false) {
            $expected = $this->stringify($expected);
        }
<<<<<<< HEAD
        $this->assertSameSize($expected, $data, "Number of result rows (".sizeof($data).") differs from number of expected rows (".sizeof($expected).")");
=======
>>>>>>> 16e6f755
        if (sizeof($expected)) {
            // make sure the expectations are consistent
            foreach ($expected as $exp) {
                if (!isset($keys)) {
                    $keys = $exp;
                    continue;
                }
                $this->assertSame(array_keys($keys), array_keys($exp), "Result set expectations are irregular");
            }
            // filter the result set to contain just the desired keys (we don't care if the result has extra keys)
            $rows = [];
            $keys = array_keys($keys);
            foreach ($data as $row) {
                $r = [];
                foreach ($keys as $k) {
                    if (array_key_exists($k, $row)) {
                        $r[$k] = $row[$k];
                    }
                }
                $rows[] = $r;
            }
            // compare the result set to the expectations
            foreach ($rows as $row) {
                $this->assertContains($row, $expected, "Result set contains unexpected record.\n".var_export($expected, true));
                $found = array_search($row, $expected);
                unset($expected[$found]);
            }
            $this->assertEmpty($expected, "Expectations not in result set.");
        }
    }

    /** Guzzle's exception classes require some fairly complicated construction; this abstracts it all away so that only message and code need be supplied  */
    protected function mockGuzzleException(string $class, ?string $message = null, ?int $code = null, ?\Throwable $e = null): GuzzleException {
        if (is_a($class, RequestException::class, true)) {
            $req = \Phake::mock(RequestInterface::class);
            $res = \Phake::mock(ResponseInterface::class);
            \Phake::when($res)->getStatusCode->thenReturn($code ?? 0);
            return new $class($message ?? "", $req, $res, $e);
        } else {
            return new $class($message ?? "", $code ?? 0, $e);
        }
    }
}<|MERGE_RESOLUTION|>--- conflicted
+++ resolved
@@ -28,8 +28,6 @@
 
 #[CoversClass(Database::class)]
 abstract class AbstractTest extends \PHPUnit\Framework\TestCase {
-<<<<<<< HEAD
-=======
     protected const COL_DEFS = [
         'arsse_meta' => [
             'key'   => "str",
@@ -169,7 +167,6 @@
         ],
     ];
 
->>>>>>> 16e6f755
     public function setUp(): void {
         self::clearData();
         // create the object factory as a mock
@@ -331,18 +328,12 @@
             $this->assertSame($exp->getRequestTarget(), $act->getRequestTarget(), $text);
         }
         if ($exp instanceof ResponseInterface && HTTP::matchType($exp, ["application/json", "text/json"], false)) {
-<<<<<<< HEAD
-            $expBody = @json_decode((string) $exp->getBody(), true);
-            $actBody = @json_decode((string) $act->getBody(), true);
-            $this->assertSame(\JSON_ERROR_NONE, json_last_error(), "Response body is not valid JSON");
-=======
             $expBody = json_encode(@json_decode((string) $exp->getBody(), false), \JSON_PRETTY_PRINT | \JSON_UNESCAPED_SLASHES);
             try {
                 $actBody = json_encode(@json_decode((string) $act->getBody(), false, 512, \JSON_THROW_ON_ERROR), \JSON_PRETTY_PRINT | \JSON_UNESCAPED_SLASHES);
             } catch (\JsonException $e) {
                 $actBody = (string) $act->getBody();
             }
->>>>>>> 16e6f755
             $this->assertSame($expBody, $actBody, $text);
         } elseif ($exp instanceof ResponseInterface && HTTP::matchType($exp, ["application/xml", "text/xml"], false)) {
             $this->assertXmlStringEqualsXmlString((string) $exp->getBody(), (string) $act->getBody(), $text);
@@ -548,10 +539,6 @@
         if (static::$stringOutput ?? false) {
             $expected = $this->stringify($expected);
         }
-<<<<<<< HEAD
-        $this->assertSameSize($expected, $data, "Number of result rows (".sizeof($data).") differs from number of expected rows (".sizeof($expected).")");
-=======
->>>>>>> 16e6f755
         if (sizeof($expected)) {
             // make sure the expectations are consistent
             foreach ($expected as $exp) {
