<?xml version="1.0"?>
<phpunit
    colors="true"
    bootstrap="bootstrap.php"
    convertErrorsToExceptions="false"
    convertNoticesToExceptions="false"
    convertWarningsToExceptions="false"
    beStrictAboutTestsThatDoNotTestAnything="true"
    beStrictAboutOutputDuringTests="true"
    beStrictAboutTestSize="true"
    stopOnError="true">

<filter>
  <whitelist processUncoveredFilesFromWhitelist="true">
    <directory suffix=".php">../lib</directory>
  </whitelist>
</filter>

<testsuites>
    <testsuite name="Exceptions">
        <file>cases/Exception/TestException.php</file>
    </testsuite>
    <testsuite name="Localization">
        <file>cases/Lang/TestBasic.php</file>
        <file>cases/Lang/TestComplex.php</file>
        <file>cases/Lang/TestErrors.php</file>
    </testsuite>
    <testsuite name="Configuration">
        <file>cases/Conf/TestConf.php</file>
    </testsuite>
    <testsuite name="Sundry">
        <file>cases/Misc/TestValueInfo.php</file>
        <file>cases/Misc/TestDate.php</file>
        <file>cases/Misc/TestContext.php</file>
    </testsuite>
    <testsuite name="User management">
        <file>cases/User/TestMockInternal.php</file>
        <file>cases/User/TestMockExternal.php</file>
        <file>cases/User/TestInternal.php</file>
        <file>cases/User/TestAuthorization.php</file>
    </testsuite>
    <testsuite name="Feed parser">
        <file>cases/Feed/TestFetching.php</file>
        <file>cases/Feed/TestFeed.php</file>
    </testsuite>
    <testsuite name="Database drivers">
        <file>cases/Db/TestTransaction.php</file>
        <file>cases/Db/TestResultAggregate.php</file>
        <file>cases/Db/TestResultEmpty.php</file>
        <file>cases/Db/SQLite3/TestResult.php</file>
        <file>cases/Db/SQLite3/TestStatement.php</file>
        <file>cases/Db/SQLite3/TestCreation.php</file>
        <file>cases/Db/SQLite3/TestDriver.php</file>
        <file>cases/Db/SQLite3/TestUpdate.php</file>

        <file>cases/Db/SQLite3PDO/TestResult.php</file>
        <file>cases/Db/SQLite3PDO/TestStatement.php</file>
        <file>cases/Db/SQLite3PDO/TestCreation.php</file>
        <file>cases/Db/SQLite3PDO/TestDriver.php</file>
        <file>cases/Db/SQLite3PDO/TestUpdate.php</file>
    </testsuite>
    <testsuite name="Database functions">
        <file>cases/Db/SQLite3/Database/TestMiscellany.php</file>
        <file>cases/Db/SQLite3/Database/TestMeta.php</file>
        <file>cases/Db/SQLite3/Database/TestUser.php</file>
        <file>cases/Db/SQLite3/Database/TestSession.php</file>
        <file>cases/Db/SQLite3/Database/TestFolder.php</file>
        <file>cases/Db/SQLite3/Database/TestFeed.php</file>
        <file>cases/Db/SQLite3/Database/TestSubscription.php</file>
        <file>cases/Db/SQLite3/Database/TestArticle.php</file>
        <file>cases/Db/SQLite3/Database/TestLabel.php</file>
        <file>cases/Db/SQLite3/Database/TestCleanup.php</file>

        <file>cases/Db/SQLite3PDO/Database/TestMiscellany.php</file>
        <file>cases/Db/SQLite3PDO/Database/TestMeta.php</file>
        <file>cases/Db/SQLite3PDO/Database/TestUser.php</file>
        <file>cases/Db/SQLite3PDO/Database/TestSession.php</file>
        <file>cases/Db/SQLite3PDO/Database/TestFolder.php</file>
        <file>cases/Db/SQLite3PDO/Database/TestFeed.php</file>
        <file>cases/Db/SQLite3PDO/Database/TestSubscription.php</file>
        <file>cases/Db/SQLite3PDO/Database/TestArticle.php</file>
        <file>cases/Db/SQLite3PDO/Database/TestLabel.php</file>
        <file>cases/Db/SQLite3PDO/Database/TestCleanup.php</file>
    </testsuite>
<<<<<<< HEAD
    <testsuite name="Controllers">
        <testsuite name="NCNv1">
            <file>cases/REST/NextCloudNews/TestVersions.php</file>
            <file>cases/REST/NextCloudNews/TestV1_2.php</file>
            <file>cases/REST/NextCloudNews/PDO/TestV1_2.php</file>
        </testsuite>
        <testsuite name="TTRSS">
            <file>cases/REST/TinyTinyRSS/TestAPI.php</file>
            <file>cases/REST/TinyTinyRSS/TestIcon.php</file>
            <file>cases/REST/TinyTinyRSS/PDO/TestAPI.php</file>
        </testsuite>
=======
    <testsuite name="REST">
        <file>cases/REST/TestTarget.php</file>
        <file>cases/REST/TestREST.php</file>
    </testsuite>
    <testsuite name="NCNv1">
        <file>cases/REST/NextCloudNews/TestVersions.php</file>
        <file>cases/REST/NextCloudNews/TestV1_2.php</file>
    </testsuite>
    <testsuite name="TTRSS">
        <file>cases/REST/TinyTinyRSS/TestAPI.php</file>
        <file>cases/REST/TinyTinyRSS/TestIcon.php</file>
>>>>>>> cef061f6
    </testsuite>
    <testsuite name="Refresh service">
        <file>cases/Service/TestService.php</file>
    </testsuite>
</testsuites>
</phpunit><|MERGE_RESOLUTION|>--- conflicted
+++ resolved
@@ -82,19 +82,6 @@
         <file>cases/Db/SQLite3PDO/Database/TestLabel.php</file>
         <file>cases/Db/SQLite3PDO/Database/TestCleanup.php</file>
     </testsuite>
-<<<<<<< HEAD
-    <testsuite name="Controllers">
-        <testsuite name="NCNv1">
-            <file>cases/REST/NextCloudNews/TestVersions.php</file>
-            <file>cases/REST/NextCloudNews/TestV1_2.php</file>
-            <file>cases/REST/NextCloudNews/PDO/TestV1_2.php</file>
-        </testsuite>
-        <testsuite name="TTRSS">
-            <file>cases/REST/TinyTinyRSS/TestAPI.php</file>
-            <file>cases/REST/TinyTinyRSS/TestIcon.php</file>
-            <file>cases/REST/TinyTinyRSS/PDO/TestAPI.php</file>
-        </testsuite>
-=======
     <testsuite name="REST">
         <file>cases/REST/TestTarget.php</file>
         <file>cases/REST/TestREST.php</file>
@@ -102,11 +89,12 @@
     <testsuite name="NCNv1">
         <file>cases/REST/NextCloudNews/TestVersions.php</file>
         <file>cases/REST/NextCloudNews/TestV1_2.php</file>
+            <file>cases/REST/NextCloudNews/PDO/TestV1_2.php</file>
     </testsuite>
     <testsuite name="TTRSS">
         <file>cases/REST/TinyTinyRSS/TestAPI.php</file>
         <file>cases/REST/TinyTinyRSS/TestIcon.php</file>
->>>>>>> cef061f6
+        <file>cases/REST/TinyTinyRSS/PDO/TestAPI.php</file>
     </testsuite>
     <testsuite name="Refresh service">
         <file>cases/Service/TestService.php</file>
