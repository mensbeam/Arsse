<?xml version="1.0"?>
<phpunit
    colors="true"
    bootstrap="bootstrap.php"
    convertErrorsToExceptions="false"
    convertNoticesToExceptions="false"
    convertWarningsToExceptions="false"
    beStrictAboutTestsThatDoNotTestAnything="true"
    beStrictAboutOutputDuringTests="true"
    beStrictAboutTestSize="true"
    stopOnError="true">

<filter>
  <whitelist processUncoveredFilesFromWhitelist="true">
    <directory suffix=".php">../lib</directory>
  </whitelist>
</filter>

<testsuites>
    <testsuite name="Exceptions">
        <file>cases/Exception/TestException.php</file>
    </testsuite>
    <testsuite name="Localization">
        <file>cases/Lang/TestBasic.php</file>
        <file>cases/Lang/TestComplex.php</file>
        <file>cases/Lang/TestErrors.php</file>
    </testsuite>
    <testsuite name="Configuration">
        <file>cases/Conf/TestConf.php</file>
    </testsuite>
    <testsuite name="Sundry">
        <file>cases/Misc/TestValueInfo.php</file>
        <file>cases/Misc/TestDate.php</file>
        <file>cases/Misc/TestContext.php</file>
    </testsuite>
    <testsuite name="User management">
        <file>cases/User/TestMockInternal.php</file>
        <file>cases/User/TestMockExternal.php</file>
        <file>cases/User/TestInternal.php</file>
        <file>cases/User/TestAuthorization.php</file>
    </testsuite>
    <testsuite name="Feed parser">
        <file>cases/Feed/TestFetching.php</file>
        <file>cases/Feed/TestFeed.php</file>
    </testsuite>
    <testsuite name="Database drivers">
        <file>cases/Db/TestTransaction.php</file>
        <file>cases/Db/TestResultAggregate.php</file>
        <file>cases/Db/TestResultEmpty.php</file>
        <file>cases/Db/SQLite3/TestResult.php</file>
        <file>cases/Db/SQLite3/TestStatement.php</file>
        <file>cases/Db/SQLite3/TestCreation.php</file>
        <file>cases/Db/SQLite3/TestDriver.php</file>
        <file>cases/Db/SQLite3/TestUpdate.php</file>
<<<<<<< HEAD
=======

        <file>cases/Db/SQLite3PDO/TestResult.php</file>
        <file>cases/Db/SQLite3PDO/TestStatement.php</file>
        <file>cases/Db/SQLite3PDO/TestCreation.php</file>
        <file>cases/Db/SQLite3PDO/TestDriver.php</file>
        <file>cases/Db/SQLite3PDO/TestUpdate.php</file>
>>>>>>> a8f8a27c
    </testsuite>
    <testsuite name="Database functions">
        <file>cases/Db/SQLite3/Database/TestMiscellany.php</file>
        <file>cases/Db/SQLite3/Database/TestMeta.php</file>
        <file>cases/Db/SQLite3/Database/TestUser.php</file>
        <file>cases/Db/SQLite3/Database/TestSession.php</file>
        <file>cases/Db/SQLite3/Database/TestFolder.php</file>
        <file>cases/Db/SQLite3/Database/TestFeed.php</file>
        <file>cases/Db/SQLite3/Database/TestSubscription.php</file>
        <file>cases/Db/SQLite3/Database/TestArticle.php</file>
        <file>cases/Db/SQLite3/Database/TestLabel.php</file>
        <file>cases/Db/SQLite3/Database/TestCleanup.php</file>
<<<<<<< HEAD
=======

        <file>cases/Db/SQLite3PDO/Database/TestMiscellany.php</file>
        <file>cases/Db/SQLite3PDO/Database/TestMeta.php</file>
        <file>cases/Db/SQLite3PDO/Database/TestUser.php</file>
        <file>cases/Db/SQLite3PDO/Database/TestSession.php</file>
        <file>cases/Db/SQLite3PDO/Database/TestFolder.php</file>
        <file>cases/Db/SQLite3PDO/Database/TestFeed.php</file>
        <file>cases/Db/SQLite3PDO/Database/TestSubscription.php</file>
        <file>cases/Db/SQLite3PDO/Database/TestArticle.php</file>
        <file>cases/Db/SQLite3PDO/Database/TestLabel.php</file>
        <file>cases/Db/SQLite3PDO/Database/TestCleanup.php</file>
>>>>>>> a8f8a27c
    </testsuite>
    <testsuite name="Controllers">
        <testsuite name="NCNv1">
            <file>cases/REST/NextCloudNews/TestVersions.php</file>
            <file>cases/REST/NextCloudNews/TestV1_2.php</file>
<<<<<<< HEAD
=======
            <file>cases/REST/NextCloudNews/PDO/TestV1_2.php</file>
>>>>>>> a8f8a27c
        </testsuite>
        <testsuite name="TTRSS">
            <file>cases/REST/TinyTinyRSS/TestAPI.php</file>
            <file>cases/REST/TinyTinyRSS/TestIcon.php</file>
<<<<<<< HEAD
=======
            <file>cases/REST/TinyTinyRSS/PDO/TestAPI.php</file>
>>>>>>> a8f8a27c
        </testsuite>
    </testsuite>
    <testsuite name="Refresh service">
        <file>cases/Service/TestService.php</file>
    </testsuite>
</testsuites>
</phpunit><|MERGE_RESOLUTION|>--- conflicted
+++ resolved
@@ -52,15 +52,12 @@
         <file>cases/Db/SQLite3/TestCreation.php</file>
         <file>cases/Db/SQLite3/TestDriver.php</file>
         <file>cases/Db/SQLite3/TestUpdate.php</file>
-<<<<<<< HEAD
-=======
 
         <file>cases/Db/SQLite3PDO/TestResult.php</file>
         <file>cases/Db/SQLite3PDO/TestStatement.php</file>
         <file>cases/Db/SQLite3PDO/TestCreation.php</file>
         <file>cases/Db/SQLite3PDO/TestDriver.php</file>
         <file>cases/Db/SQLite3PDO/TestUpdate.php</file>
->>>>>>> a8f8a27c
     </testsuite>
     <testsuite name="Database functions">
         <file>cases/Db/SQLite3/Database/TestMiscellany.php</file>
@@ -73,8 +70,6 @@
         <file>cases/Db/SQLite3/Database/TestArticle.php</file>
         <file>cases/Db/SQLite3/Database/TestLabel.php</file>
         <file>cases/Db/SQLite3/Database/TestCleanup.php</file>
-<<<<<<< HEAD
-=======
 
         <file>cases/Db/SQLite3PDO/Database/TestMiscellany.php</file>
         <file>cases/Db/SQLite3PDO/Database/TestMeta.php</file>
@@ -86,24 +81,17 @@
         <file>cases/Db/SQLite3PDO/Database/TestArticle.php</file>
         <file>cases/Db/SQLite3PDO/Database/TestLabel.php</file>
         <file>cases/Db/SQLite3PDO/Database/TestCleanup.php</file>
->>>>>>> a8f8a27c
     </testsuite>
     <testsuite name="Controllers">
         <testsuite name="NCNv1">
             <file>cases/REST/NextCloudNews/TestVersions.php</file>
             <file>cases/REST/NextCloudNews/TestV1_2.php</file>
-<<<<<<< HEAD
-=======
             <file>cases/REST/NextCloudNews/PDO/TestV1_2.php</file>
->>>>>>> a8f8a27c
         </testsuite>
         <testsuite name="TTRSS">
             <file>cases/REST/TinyTinyRSS/TestAPI.php</file>
             <file>cases/REST/TinyTinyRSS/TestIcon.php</file>
-<<<<<<< HEAD
-=======
             <file>cases/REST/TinyTinyRSS/PDO/TestAPI.php</file>
->>>>>>> a8f8a27c
         </testsuite>
     </testsuite>
     <testsuite name="Refresh service">
