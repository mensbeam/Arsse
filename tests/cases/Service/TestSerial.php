<?php

/** @license MIT
 * Copyright 2017 J. King, Dustin Wilson et al.
 * See LICENSE and AUTHORS files for details */

declare(strict_types=1);

namespace JKingWeb\Arsse\TestCase\Service;

use JKingWeb\Arsse\Arsse;
use JKingWeb\Arsse\Database;
use JKingWeb\Arsse\Service\Driver as DriverInterface;
use JKingWeb\Arsse\Service\Serial\Driver;
use PHPUnit\Framework\Attributes\CoversClass;

#[CoversClass(\JKingWeb\Arsse\Service\Serial\Driver::class)]
class TestSerial extends \JKingWeb\Arsse\Test\AbstractTest {
    public function setUp(): void {
        parent::setUp();
        self::setConf();
        Arsse::$db = \Phake::mock(Database::class);
    }

    public function testConstruct(): void {
        $this->assertTrue(Driver::requirementsMet());
        $this->assertInstanceOf(DriverInterface::class, new Driver);
    }

    public function testFetchDriverName(): void {
        $this->assertTrue(strlen(Driver::driverName()) > 0);
    }

    public function testEnqueueFeeds(): void {
        $d = new Driver;
        $this->assertSame(3, $d->queue(1, 2, 3));
        $this->assertSame(5, $d->queue(4, 5));
        $this->assertSame(5, $d->clean());
        $this->assertSame(1, $d->queue(5));
    }

    public function testRefreshFeeds(): void {
        $d = new Driver;
        $d->queue(1, 4, 3);
        $this->assertSame(Arsse::$conf->serviceQueueWidth, $d->exec());
<<<<<<< HEAD
        \Phake::verify(Arsse::$db)->feedUpdate(1);
        \Phake::verify(Arsse::$db)->feedUpdate(4);
        \Phake::verify(Arsse::$db)->feedUpdate(3);
=======
        \Phake::verify(Arsse::$db)->subscriptionUpdate(null, 1);
        \Phake::verify(Arsse::$db)->subscriptionUpdate(null, 4);
        \Phake::verify(Arsse::$db)->subscriptionUpdate(null, 3);
>>>>>>> 16e6f755
    }
}<|MERGE_RESOLUTION|>--- conflicted
+++ resolved
@@ -43,14 +43,8 @@
         $d = new Driver;
         $d->queue(1, 4, 3);
         $this->assertSame(Arsse::$conf->serviceQueueWidth, $d->exec());
-<<<<<<< HEAD
-        \Phake::verify(Arsse::$db)->feedUpdate(1);
-        \Phake::verify(Arsse::$db)->feedUpdate(4);
-        \Phake::verify(Arsse::$db)->feedUpdate(3);
-=======
         \Phake::verify(Arsse::$db)->subscriptionUpdate(null, 1);
         \Phake::verify(Arsse::$db)->subscriptionUpdate(null, 4);
         \Phake::verify(Arsse::$db)->subscriptionUpdate(null, 3);
->>>>>>> 16e6f755
     }
 }