--- conflicted
+++ resolved
@@ -45,11 +45,7 @@
 
     public function testPerformPreCleanup(): void {
         $this->assertTrue(Service::cleanupPre());
-<<<<<<< HEAD
-        \Phake::verify(Arsse::$db)->feedCleanup(\Phake::anyParameters());
-=======
         \Phake::verify(Arsse::$db)->subscriptionCleanup(\Phake::anyParameters());
->>>>>>> 16e6f755
         \Phake::verify(Arsse::$db)->iconCleanup(\Phake::anyParameters());
         \Phake::verify(Arsse::$db)->sessionCleanup(\Phake::anyParameters());
     }
@@ -71,11 +67,7 @@
     public function testRefreshFeeds(): void {
         // set up mock database actions
         \Phake::when(Arsse::$db)->metaSet->thenReturn(true);
-<<<<<<< HEAD
-        \Phake::when(Arsse::$db)->feedCleanup->thenReturn(true);
-=======
         \Phake::when(Arsse::$db)->subscriptionCleanup->thenReturn(true);
->>>>>>> 16e6f755
         \Phake::when(Arsse::$db)->sessionCleanup->thenReturn(true);
         \Phake::when(Arsse::$db)->articleCleanup->thenReturn(0);
         \Phake::when(Arsse::$db)->feedListStale->thenReturn([1,2,3]);
@@ -87,11 +79,7 @@
         \Phake::verify($d)->queue(1, 2, 3);
         \Phake::verify($d)->exec(\Phake::anyParameters());
         \Phake::verify($d)->clean(\Phake::anyParameters());
-<<<<<<< HEAD
-        \Phake::verify(Arsse::$db)->feedCleanup(\Phake::anyParameters());
-=======
         \Phake::verify(Arsse::$db)->subscriptionCleanup(\Phake::anyParameters());
->>>>>>> 16e6f755
         \Phake::verify(Arsse::$db)->iconCleanup(\Phake::anyParameters());
         \Phake::verify(Arsse::$db)->sessionCleanup(\Phake::anyParameters());
         \Phake::verify(Arsse::$db)->articleCleanup(\Phake::anyParameters());
