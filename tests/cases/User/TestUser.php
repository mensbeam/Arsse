--- conflicted
+++ resolved
@@ -160,30 +160,10 @@
         }
     }
 
-<<<<<<< HEAD
-
-    #[DataProvider('provideInvalidUserNames')]
-    public function testAddAnInvalidUser(string $user): void {
-        $u = new User($this->drv);
-        $this->assertException("invalidUsername", "User", "ExceptionInput");
-        $u->add($user, "secret");
-    }
-
-    public static function provideInvalidUserNames(): iterable {
-        // output names with control characters
-        foreach (array_merge(range(0x00, 0x1F), [0x7F]) as $ord) {
-            yield [chr($ord)];
-            yield ["john".chr($ord)."doe@example.com"];
-        }
-        // also handle colons
-        yield [":"];
-        yield ["john:doe@example.com"];
-=======
     public function testAddAnInvalidUser(): void {
         $u = new User($this->drv);
         $this->assertException("invalidUsername", "User", "ExceptionInput");
         $u->add("john:doe@example.com", "secret");
->>>>>>> 16e6f755
     }
 
     public function testAddAUserWithARandomPassword(): void {
@@ -252,13 +232,7 @@
         \Phake::verify($this->drv)->userRename($old, $old);
     }
 
-<<<<<<< HEAD
-
-    #[DataProvider('provideInvalidUserNames')]
-    public function testRenameAUserToAnInvalidName(string $new): void {
-=======
     public function testRenameAUserToAnInvalidName(): void {
->>>>>>> 16e6f755
         $u = new User($this->drv);
         $this->assertException("invalidUsername", "User", "ExceptionInput");
         $u->rename("john.doe@example.com", "john:doe@example.com");
@@ -432,22 +406,13 @@
         \Phake::when(Arsse::$db)->userExists->thenReturn(true);
         $u = new User($this->drv);
         $this->assertSame($exp, $u->propertiesGet($user));
-<<<<<<< HEAD
-        \Phake::verify($this->drv)->userPropertiesGet($user, true);
-        \Phake::verify(Arsse::$db)->userPropertiesGet($user, true);
-=======
         \Phake::verify($this->drv)->userPropertiesGet($user);
         \Phake::verify(Arsse::$db)->userPropertiesGet($user);
->>>>>>> 16e6f755
         \Phake::verify(Arsse::$db)->userExists($user);
     }
 
     public static function provideProperties(): iterable {
-<<<<<<< HEAD
-        $defaults = ['num' => 1, 'admin' => false, 'lang' => null, 'tz' => "Etc/UTC", 'sort_asc' => false];
-=======
         $defaults = ['num' => 1, 'admin' => false, 'lang' => null, 'tz' => "Etc/UTC"];
->>>>>>> 16e6f755
         return [
             [$defaults, $defaults, []],
             [$defaults, $defaults, ['num' => 2112, 'blah' => "bloo"]],
@@ -468,13 +433,8 @@
         \Phake::when(Arsse::$db)->userExists->thenReturn(false);
         $u = new User($this->drv);
         $this->assertSame($exp, $u->propertiesGet($user));
-<<<<<<< HEAD
-        \Phake::verify($this->drv)->userPropertiesGet($user, true);
-        \Phake::verify(Arsse::$db)->userPropertiesGet($user, true);
-=======
         \Phake::verify($this->drv)->userPropertiesGet($user);
         \Phake::verify(Arsse::$db)->userPropertiesGet($user);
->>>>>>> 16e6f755
         \Phake::verify(Arsse::$db)->userPropertiesSet($user, $extra);
         \Phake::verify(Arsse::$db)->userAdd($user, null);
         \Phake::verify(Arsse::$db)->userExists($user);
@@ -488,11 +448,7 @@
         try {
             $u->propertiesGet($user);
         } finally {
-<<<<<<< HEAD
-            \Phake::verify($this->drv)->userPropertiesGet($user, true);
-=======
             \Phake::verify($this->drv)->userPropertiesGet($user);
->>>>>>> 16e6f755
         }
     }
 
