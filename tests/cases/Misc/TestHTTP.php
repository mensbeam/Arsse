--- conflicted
+++ resolved
@@ -63,8 +63,6 @@
         $act = HTTP::challenge($in);
         $this->assertMessage($exp, $act);
     }
-<<<<<<< HEAD
-=======
 
 
     #[DataProvider('provideUserNames')]
@@ -84,5 +82,4 @@
         // pass through a valid name
         yield ["john.doe@example.com", ""];
     }
->>>>>>> 16e6f755
 }