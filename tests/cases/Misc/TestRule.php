--- conflicted
+++ resolved
@@ -33,11 +33,7 @@
 
 
     #[DataProvider('provideApplications')]
-<<<<<<< HEAD
-    public function testApplyRules(string $keepRule, string $blockRule, string $title, array $categories, $exp): void {
-=======
     public function testApplyRules(string $keepRule, string $blockRule, string $url, string $title, string $author, array $categories, $exp): void {
->>>>>>> 16e6f755
         $keepRule = Rule::prep($keepRule);
         $blockRule = Rule::prep($blockRule);
         $this->assertSame($exp, Rule::apply($keepRule, $blockRule, $url, $title, $author, $categories));
