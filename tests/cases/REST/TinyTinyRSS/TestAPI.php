<?php
/** @license MIT
 * Copyright 2017 J. King, Dustin Wilson et al.
 * See LICENSE and AUTHORS files for details */

declare(strict_types=1);
namespace JKingWeb\Arsse\TestCase\REST\TinyTinyRSS;

use JKingWeb\Arsse\Arsse;
use JKingWeb\Arsse\Conf;
use JKingWeb\Arsse\User;
use JKingWeb\Arsse\Database;
use JKingWeb\Arsse\Service;
use JKingWeb\Arsse\REST\Request;
use JKingWeb\Arsse\Test\Result;
use JKingWeb\Arsse\Misc\Date;
use JKingWeb\Arsse\Misc\Context;
use JKingWeb\Arsse\Db\ExceptionInput;
use JKingWeb\Arsse\Db\Transaction;
use JKingWeb\Arsse\REST\TinyTinyRSS\API;
use Psr\Http\Message\ResponseInterface;
use Zend\Diactoros\ServerRequest;
use Zend\Diactoros\Response\JsonResponse as Response;
use Zend\Diactoros\Response\EmptyResponse;
use Phake;

/** @covers \JKingWeb\Arsse\REST\TinyTinyRSS\API<extended>
 *  @covers \JKingWeb\Arsse\REST\TinyTinyRSS\Exception */
class TestAPI extends \JKingWeb\Arsse\Test\AbstractTest {
    protected $h;
    protected $folders = [
        ['id' => 5, 'parent' => 3,    'children' => 0, 'feeds' => 1, 'name' => "Local"],
        ['id' => 6, 'parent' => 3,    'children' => 0, 'feeds' => 2, 'name' => "National"],
        ['id' => 4, 'parent' => null, 'children' => 0, 'feeds' => 0, 'name' => "Photography"],
        ['id' => 3, 'parent' => null, 'children' => 2, 'feeds' => 0, 'name' => "Politics"],
        ['id' => 2, 'parent' => 1,    'children' => 0, 'feeds' => 1, 'name' => "Rocketry"],
        ['id' => 1, 'parent' => null, 'children' => 1, 'feeds' => 1, 'name' => "Science"],
    ];
    protected $topFolders = [
        ['id' => 4, 'parent' => null, 'children' => 0, 'feeds' => 0, 'name' => "Photography"],
        ['id' => 3, 'parent' => null, 'children' => 2, 'feeds' => 0, 'name' => "Politics"],
        ['id' => 1, 'parent' => null, 'children' => 1, 'feeds' => 1, 'name' => "Science"],
    ];
    protected $subscriptions = [
        ['id' => 3, 'folder' => 1,    'top_folder' => 1,    'unread' => 2,  'updated' => "2016-05-23 06:40:02", 'err_msg' => 'argh', 'title' => 'Ars Technica',   'url' => " http://example.com/3", 'favicon' => 'http://example.com/3.png'],
        ['id' => 4, 'folder' => 6,    'top_folder' => 3,    'unread' => 6,  'updated' => "2017-10-09 15:58:34", 'err_msg' => '',     'title' => 'CBC News',       'url' => " http://example.com/4", 'favicon' => 'http://example.com/4.png'],
        ['id' => 6, 'folder' => null, 'top_folder' => null, 'unread' => 0,  'updated' => "2010-02-12 20:08:47", 'err_msg' => '',     'title' => 'Eurogamer',      'url' => " http://example.com/6", 'favicon' => 'http://example.com/6.png'],
        ['id' => 1, 'folder' => 2,    'top_folder' => 1,    'unread' => 5,  'updated' => "2017-09-15 22:54:16", 'err_msg' => '',     'title' => 'NASA JPL',       'url' => " http://example.com/1", 'favicon' => null],
        ['id' => 5, 'folder' => 6,    'top_folder' => 3,    'unread' => 12, 'updated' => "2017-07-07 17:07:17", 'err_msg' => '',     'title' => 'Ottawa Citizen', 'url' => " http://example.com/5", 'favicon' => ''],
        ['id' => 2, 'folder' => 5,    'top_folder' => 3,    'unread' => 10, 'updated' => "2011-11-11 11:11:11", 'err_msg' => 'oops', 'title' => 'Toronto Star',   'url' => " http://example.com/2", 'favicon' => 'http://example.com/2.png'],
    ];
    protected $labels = [
        ['id' => 3, 'articles' => 100, 'read' => 94, 'unread' => 6, 'name' => "Fascinating"],
        ['id' => 5, 'articles' => 0,   'read' => 0,  'unread' => 0, 'name' => "Interesting"],
        ['id' => 1, 'articles' => 2,   'read' => 2,  'unread' => 0, 'name' => "Logical"],
    ];
    protected $usedLabels = [
        ['id' => 3, 'articles' => 100, 'read' => 94, 'unread' => 6, 'name' => "Fascinating"],
        ['id' => 1, 'articles' => 2,   'read' => 2,  'unread' => 0, 'name' => "Logical"],
    ];
    protected $starred = ['total' => 10, 'unread' => 4, 'read' => 6];
    protected $articles = [
        [
            'id' => 101,
            'url' => 'http://example.com/1',
            'title' => 'Article title 1',
            'subscription_title' => "Feed 11",
            'author' => '',
            'content' => '<p>Article content 1</p>',
            'guid' => '',
            'published_date' => '2000-01-01 00:00:00',
            'edited_date' => '2000-01-01 00:00:01',
            'modified_date' => '2000-01-01 01:00:00',
            'unread' => 1,
            'starred' => 0,
            'edition' => 101,
            'subscription' => 8,
            'fingerprint' => 'f5cb8bfc1c7396dc9816af212a3e2ac5221585c2a00bf7ccb6aabd95dcfcd6a6:fb0bc8f8cb08913dc5a497db700e327f1d34e4987402687d494a5891f24714d4:18fdd4fa93d693128c43b004399e5c9cea6c261ddfa002518d3669f55d8c2207',
            'media_url' => null,
            'media_type' => null,
            'note' => "",
        ],
        [
            'id' => 102,
            'url' => 'http://example.com/2',
            'title' => 'Article title 2',
            'subscription_title' => "Feed 11",
            'author' => 'J. King',
            'content' => '<p>Article content 2</p>',
            'guid' => '5be8a5a46ecd52ed132191c8d27fb1af6b3d4edc00234c5d9f8f0e10562ed3b7',
            'published_date' => '2000-01-02 00:00:00',
            'edited_date' => '2000-01-02 00:00:02',
            'modified_date' => '2000-01-02 02:00:00',
            'unread' => 0,
            'starred' => 0,
            'edition' => 202,
            'subscription' => 8,
            'fingerprint' => '0e86d2de822a174fe3c44a466953e63ca1f1a58a19cbf475fce0855d4e3d5153:13075894189c47ffcfafd1dfe7fbb539f7c74a69d35a399b3abf8518952714f9:2abd0a8cba83b8214a66c8f0293ba63e467d720540e29ff8ddcdab069d4f1c9e',
            'media_url' => "http://example.com/text",
            'media_type' => "text/plain",
            'note' => "Note 2",
        ],
    ];
    // text from https://corrigeur.fr/lorem-ipsum-traduction-origine.php
    protected $richContent = <<<LONG_STRING
<section>
    <p>
        <b>Pour</b> vous faire mieux
        connaitre d’ou\u{300} vient
        l’erreur de ceux qui
        bla\u{302}ment la
        volupte\u{301}, et qui louent
        en quelque sorte la douleur,
        je vais entrer dans une
        explication plus
        e\u{301}tendue, et vous faire
        voir tout ce qui a
        e\u{301}te\u{301} dit
        la\u{300}-dessus par
        l’inventeur de la
        ve\u{301}rite\u{301}, et, pour
        ainsi dire, par l’architecte
        de la vie heureuse.
    </p>
</section>
LONG_STRING;

    protected function v($value) {
        return $value;
    }

    protected function req($data, string $method = "POST", string $target = "", string $strData = null, string $user = null): ResponseInterface {
        $url = "/tt-rss/api".$target;
        $server = [
            'REQUEST_METHOD'    => $method,
            'REQUEST_URI'       => $url,
            'HTTP_CONTENT_TYPE' => "application/x-www-form-urlencoded",
        ];
        $req = new ServerRequest($server, [], $url, $method, "php://memory");
        $body = $req->getBody();
        if (!is_null($strData)) {
            $body->write($strData);
        } else {
            $body->write(json_encode($data));
        }
        $req = $req->withBody($body)->withRequestTarget($target);
        if (isset($user)) {
            if (strlen($user)) {
                $req = $req->withAttribute("authenticated", true)->withAttribute("authenticatedUser", $user);
            } else {
                $req = $req->withAttribute("authenticationFailed", true);
            }
        }
        return $this->h->dispatch($req);
    }

    protected function reqAuth($data, $user) {
        return $this->req($data, "POST", "", null, $user);
    }

    protected function respGood($content = null, $seq = 0): Response {
        return new Response([
            'seq' => $seq,
            'status' => 0,
            'content' => $content,
        ]);
    }

    protected function respErr(string $msg, $content = [], $seq = 0): Response {
        $err = ['error' => $msg];
        return new Response([
            'seq' => $seq,
            'status' => 1,
            'content' => array_merge($err, $content, $err),
        ]);
    }

    public function setUp() {
        self::clearData();
        self::setConf();
        // create a mock user manager
        Arsse::$user = Phake::mock(User::class);
        Phake::when(Arsse::$user)->auth->thenReturn(true);
        Arsse::$user->id = "john.doe@example.com";
        // create a mock database interface
        Arsse::$db = Phake::mock(Database::class);
        Phake::when(Arsse::$db)->begin->thenReturn(Phake::mock(Transaction::class));
        Phake::when(Arsse::$db)->sessionResume->thenThrow(new \JKingWeb\Arsse\User\ExceptionSession("invalid"));
        Phake::when(Arsse::$db)->sessionResume("PriestsOfSyrinx")->thenReturn([
            'id' => "PriestsOfSyrinx",
            'created' => "2000-01-01 00:00:00",
            'expires' => "2112-12-21 21:12:00",
            'user'    => Arsse::$user->id,
        ]);
        $this->h = new API();
    }

    public function tearDown() {
        self::clearData();
    }

    public function testHandleInvalidPaths() {
        $exp = $this->respErr("MALFORMED_INPUT", [], null);
        $this->assertMessage($exp, $this->req(null, "POST", "", ""));
        $this->assertMessage($exp, $this->req(null, "POST", "/", ""));
        $this->assertMessage($exp, $this->req(null, "POST", "/index.php", ""));
        $exp = new EmptyResponse(404);
        $this->assertMessage($exp, $this->req(null, "POST", "/bad/path", ""));
    }

    public function testHandleOptionsRequest() {
        $exp = new EmptyResponse(204, [
            'Allow'  => "POST",
            'Accept' => "application/json, text/json",
        ]);
        $this->assertMessage($exp, $this->req(null, "OPTIONS", "", ""));
    }

    public function testHandleInvalidData() {
        $exp = $this->respErr("MALFORMED_INPUT", [], null);
        $this->assertMessage($exp, $this->req(null, "POST", "", "This is not valid JSON data"));
        $this->assertMessage($exp, $this->req(null, "POST", "", "")); // lack of data is also an error
    }

    /** @dataProvider provideLoginRequests */
    public function testLogIn(array $conf, $httpUser, array $data, $sessions) {
        Arsse::$user->id = null;
        self::setConf($conf);
        Phake::when(Arsse::$user)->auth->thenReturn(false);
        Phake::when(Arsse::$user)->auth("john.doe@example.com", "secret")->thenReturn(true);
        Phake::when(Arsse::$user)->auth("jane.doe@example.com", "superman")->thenReturn(true);
        Phake::when(Arsse::$db)->sessionCreate("john.doe@example.com")->thenReturn("PriestsOfSyrinx")->thenReturn("SolarFederation");
        Phake::when(Arsse::$db)->sessionCreate("jane.doe@example.com")->thenReturn("ClockworkAngels")->thenReturn("SevenCitiesOfGold");
        if ($sessions instanceof EmptyResponse) {
            $exp1 = $sessions;
            $exp2 = $sessions;
        } elseif ($sessions) {
            $exp1 = $this->respGood(['session_id' => $sessions[0], 'api_level' => \JKingWeb\Arsse\REST\TinyTinyRSS\API::LEVEL]);
            $exp2 = $this->respGood(['session_id' => $sessions[1], 'api_level' => \JKingWeb\Arsse\REST\TinyTinyRSS\API::LEVEL]);
        } else {
            $exp1 = $this->respErr("LOGIN_ERROR");
            $exp2 = $this->respErr("LOGIN_ERROR");
        }
        $data['op'] = "login";
        $this->assertMessage($exp1, $this->reqAuth($data, $httpUser));
        // base64 passwords are also accepted
        if (isset($data['password'])) {
            $data['password'] = base64_encode($data['password']);
        }
        $this->assertMessage($exp2, $this->reqAuth($data, $httpUser));
        // logging in should never try to resume a session
        Phake::verify(Arsse::$db, Phake::times(0))->sessionResume($this->anything());
    }

    public function provideLoginRequests() {
        return $this->generateLoginRequests("login");
    }

    /** @dataProvider provideResumeRequests */
    public function testValidateASession(array $conf, $httpUser, string $data, $result) {
        Arsse::$user->id = null;
        self::setConf($conf);
        Phake::when(Arsse::$db)->sessionResume("PriestsOfSyrinx")->thenReturn([
            'id' => "PriestsOfSyrinx",
            'created' => "2000-01-01 00:00:00",
            'expires' => "2112-12-21 21:12:00",
            'user'    => "john.doe@example.com",
        ]);
        Phake::when(Arsse::$db)->sessionResume("ClockworkAngels")->thenReturn([
            'id' => "ClockworkAngels",
            'created' => "2000-01-01 00:00:00",
            'expires' => "2112-12-21 21:12:00",
            'user'    => "jane.doe@example.com",
        ]);
        $data = [
            'op'       => "isLoggedIn",
            'sid'      => $data,
        ];
        if ($result instanceof EmptyResponse) {
            $exp1 = $result;
            $exp2 = null;
        } elseif ($result) {
            $exp1 = $this->respGood(['status' => true]);
            $exp2 = $result;
        } else {
            $exp1 = $this->respErr("NOT_LOGGED_IN");
            $exp2 = ($httpUser) ? $httpUser : null;
        }
        $this->assertMessage($exp1, $this->reqAuth($data, $httpUser));
        $this->assertSame($exp2, Arsse::$user->id);
    }

    public function provideResumeRequests() {
        return $this->generateLoginRequests("isLoggedIn");
    }

    public function generateLoginRequests(string $type) {
        $john = "john.doe@example.com";
        $johnGood = [
            'user' => $john,
            'password' => "secret",
        ];
        $johnBad = [
            'user' => $john,
            'password' => "superman",
        ];
        $johnSess = ["PriestsOfSyrinx", "SolarFederation"];
        $jane = "jane.doe@example.com";
        $janeGood = [
            'user' => $jane,
            'password' => "superman",
        ];
        $janeBad = [
            'user' => $jane,
            'password' => "secret",
        ];
        $janeSess = ["ClockworkAngels", "SevenCitiesOfGold"];
        $missingU = [
            'password' => "secret",
        ];
        $missingP = [
            'user' => $john,
        ];
        $sidJohn = "PriestsOfSyrinx";
        $sidJane = "ClockworkAngels";
        $sidBad = "TheWatchmaker";
        $defaults = [
            'userPreAuth' => false,
            'userHTTPAuthRequired' => false,
            'userSessionEnforced' => true,
        ];
        $preAuth = [
            'userPreAuth' => true,
            'userHTTPAuthRequired' => false, // implied true by pre-auth
            'userSessionEnforced' => true,
        ];
        $httpReq = [
            'userPreAuth' => false,
            'userHTTPAuthRequired' => true,
            'userSessionEnforced' => true,
        ];
        $noSess = [
            'userPreAuth' => false,
            'userHTTPAuthRequired' => false,
            'userSessionEnforced' => false,
        ];
        $fullHttp = [
            'userPreAuth' => false,
            'userHTTPAuthRequired' => true,
            'userSessionEnforced' => false,
        ];
        $http401 = new EmptyResponse(401);
        if ($type=="login") {
            return [
                // conf,    user,  data,      result
                [$defaults, null,  $johnGood, $johnSess],
                [$defaults, null,  $johnBad,  false],
                [$defaults, null,  $janeGood, $janeSess],
                [$defaults, null,  $janeBad,  false],
                [$defaults, null,  $missingU, false],
                [$defaults, null,  $missingP, false],
                [$defaults, $john, $johnGood, $johnSess],
                [$defaults, $john, $johnBad,  false],
                [$defaults, $john, $janeGood, $janeSess],
                [$defaults, $john, $janeBad,  false],
                [$defaults, $john, $missingU, false],
                [$defaults, $john, $missingP, false],
                [$defaults, $jane, $johnGood, $johnSess],
                [$defaults, $jane, $johnBad,  false],
                [$defaults, $jane, $janeGood, $janeSess],
                [$defaults, $jane, $janeBad,  false],
                [$defaults, $jane, $missingU, false],
                [$defaults, $jane, $missingP, false],
                [$defaults, "",    $johnGood, $http401],
                [$defaults, "",    $johnBad,  $http401],
                [$defaults, "",    $janeGood, $http401],
                [$defaults, "",    $janeBad,  $http401],
                [$defaults, "",    $missingU, $http401],
                [$defaults, "",    $missingP, $http401],
                [$preAuth,  null,  $johnGood, $http401],
                [$preAuth,  null,  $johnBad,  $http401],
                [$preAuth,  null,  $janeGood, $http401],
                [$preAuth,  null,  $janeBad,  $http401],
                [$preAuth,  null,  $missingU, $http401],
                [$preAuth,  null,  $missingP, $http401],
                [$preAuth,  $john, $johnGood, $johnSess],
                [$preAuth,  $john, $johnBad,  $johnSess],
                [$preAuth,  $john, $janeGood, false],
                [$preAuth,  $john, $janeBad,  false],
                [$preAuth,  $john, $missingU, false],
                [$preAuth,  $john, $missingP, $johnSess],
                [$preAuth,  $jane, $johnGood, false],
                [$preAuth,  $jane, $johnBad,  false],
                [$preAuth,  $jane, $janeGood, $janeSess],
                [$preAuth,  $jane, $janeBad,  $janeSess],
                [$preAuth,  $jane, $missingU, false],
                [$preAuth,  $jane, $missingP, false],
                [$preAuth,  "",    $johnGood, $http401],
                [$preAuth,  "",    $johnBad,  $http401],
                [$preAuth,  "",    $janeGood, $http401],
                [$preAuth,  "",    $janeBad,  $http401],
                [$preAuth,  "",    $missingU, $http401],
                [$preAuth,  "",    $missingP, $http401],
                [$httpReq,  null,  $johnGood, $http401],
                [$httpReq,  null,  $johnBad,  $http401],
                [$httpReq,  null,  $janeGood, $http401],
                [$httpReq,  null,  $janeBad,  $http401],
                [$httpReq,  null,  $missingU, $http401],
                [$httpReq,  null,  $missingP, $http401],
                [$httpReq,  $john, $johnGood, $johnSess],
                [$httpReq,  $john, $johnBad,  false],
                [$httpReq,  $john, $janeGood, $janeSess],
                [$httpReq,  $john, $janeBad,  false],
                [$httpReq,  $john, $missingU, false],
                [$httpReq,  $john, $missingP, false],
                [$httpReq,  $jane, $johnGood, $johnSess],
                [$httpReq,  $jane, $johnBad,  false],
                [$httpReq,  $jane, $janeGood, $janeSess],
                [$httpReq,  $jane, $janeBad,  false],
                [$httpReq,  $jane, $missingU, false],
                [$httpReq,  $jane, $missingP, false],
                [$httpReq,  "",    $johnGood, $http401],
                [$httpReq,  "",    $johnBad,  $http401],
                [$httpReq,  "",    $janeGood, $http401],
                [$httpReq,  "",    $janeBad,  $http401],
                [$httpReq,  "",    $missingU, $http401],
                [$httpReq,  "",    $missingP, $http401],
                [$noSess,   null,  $johnGood, $johnSess],
                [$noSess,   null,  $johnBad,  false],
                [$noSess,   null,  $janeGood, $janeSess],
                [$noSess,   null,  $janeBad,  false],
                [$noSess,   null,  $missingU, false],
                [$noSess,   null,  $missingP, false],
                [$noSess,   $john, $johnGood, $johnSess],
                [$noSess,   $john, $johnBad,  $johnSess],
                [$noSess,   $john, $janeGood, $johnSess],
                [$noSess,   $john, $janeBad,  $johnSess],
                [$noSess,   $john, $missingU, $johnSess],
                [$noSess,   $john, $missingP, $johnSess],
                [$noSess,   $jane, $johnGood, $janeSess],
                [$noSess,   $jane, $johnBad,  $janeSess],
                [$noSess,   $jane, $janeGood, $janeSess],
                [$noSess,   $jane, $janeBad,  $janeSess],
                [$noSess,   $jane, $missingU, $janeSess],
                [$noSess,   $jane, $missingP, $janeSess],
                [$noSess,   "",    $johnGood, $http401],
                [$noSess,   "",    $johnBad,  $http401],
                [$noSess,   "",    $janeGood, $http401],
                [$noSess,   "",    $janeBad,  $http401],
                [$noSess,   "",    $missingU, $http401],
                [$noSess,   "",    $missingP, $http401],
                [$fullHttp, null,  $johnGood, $http401],
                [$fullHttp, null,  $johnBad,  $http401],
                [$fullHttp, null,  $janeGood, $http401],
                [$fullHttp, null,  $janeBad,  $http401],
                [$fullHttp, null,  $missingU, $http401],
                [$fullHttp, null,  $missingP, $http401],
                [$fullHttp, $john, $johnGood, $johnSess],
                [$fullHttp, $john, $johnBad,  $johnSess],
                [$fullHttp, $john, $janeGood, $johnSess],
                [$fullHttp, $john, $janeBad,  $johnSess],
                [$fullHttp, $john, $missingU, $johnSess],
                [$fullHttp, $john, $missingP, $johnSess],
                [$fullHttp, $jane, $johnGood, $janeSess],
                [$fullHttp, $jane, $johnBad,  $janeSess],
                [$fullHttp, $jane, $janeGood, $janeSess],
                [$fullHttp, $jane, $janeBad,  $janeSess],
                [$fullHttp, $jane, $missingU, $janeSess],
                [$fullHttp, $jane, $missingP, $janeSess],
                [$fullHttp, "",    $johnGood, $http401],
                [$fullHttp, "",    $johnBad,  $http401],
                [$fullHttp, "",    $janeGood, $http401],
                [$fullHttp, "",    $janeBad,  $http401],
                [$fullHttp, "",    $missingU, $http401],
                [$fullHttp, "",    $missingP, $http401],
            ];
        } elseif ($type=="isLoggedIn") {
            return [
                // conf,    user,  session,  result
                [$defaults, null,  $sidJohn, $john],
                [$defaults, null,  $sidJane, $jane],
                [$defaults, null,  $sidBad,  false],
                [$defaults, $john, $sidJohn, $john],
                [$defaults, $john, $sidJane, $jane],
                [$defaults, $john, $sidBad,  false],
                [$defaults, $jane, $sidJohn, $john],
                [$defaults, $jane, $sidJane, $jane],
                [$defaults, $jane, $sidBad,  false],
                [$defaults, "",    $sidJohn, $http401],
                [$defaults, "",    $sidJane, $http401],
                [$defaults, "",    $sidBad,  $http401],
                [$preAuth,  null,  $sidJohn, $http401],
                [$preAuth,  null,  $sidJane, $http401],
                [$preAuth,  null,  $sidBad,  $http401],
                [$preAuth,  $john, $sidJohn, $john],
                [$preAuth,  $john, $sidJane, $jane],
                [$preAuth,  $john, $sidBad,  false],
                [$preAuth,  $jane, $sidJohn, $john],
                [$preAuth,  $jane, $sidJane, $jane],
                [$preAuth,  $jane, $sidBad,  false],
                [$preAuth,  "",    $sidJohn, $http401],
                [$preAuth,  "",    $sidJane, $http401],
                [$preAuth,  "",    $sidBad,  $http401],
                [$httpReq,  null,  $sidJohn, $http401],
                [$httpReq,  null,  $sidJane, $http401],
                [$httpReq,  null,  $sidBad,  $http401],
                [$httpReq,  $john, $sidJohn, $john],
                [$httpReq,  $john, $sidJane, $jane],
                [$httpReq,  $john, $sidBad,  false],
                [$httpReq,  $jane, $sidJohn, $john],
                [$httpReq,  $jane, $sidJane, $jane],
                [$httpReq,  $jane, $sidBad,  false],
                [$httpReq,  "",    $sidJohn, $http401],
                [$httpReq,  "",    $sidJane, $http401],
                [$httpReq,  "",    $sidBad,  $http401],
                [$noSess,   null,  $sidJohn, $john],
                [$noSess,   null,  $sidJane, $jane],
                [$noSess,   null,  $sidBad,  false],
                [$noSess,   $john, $sidJohn, $john],
                [$noSess,   $john, $sidJane, $john],
                [$noSess,   $john, $sidBad,  $john],
                [$noSess,   $jane, $sidJohn, $jane],
                [$noSess,   $jane, $sidJane, $jane],
                [$noSess,   $jane, $sidBad,  $jane],
                [$noSess,   "",    $sidJohn, $http401],
                [$noSess,   "",    $sidJane, $http401],
                [$noSess,   "",    $sidBad,  $http401],
                [$fullHttp, null,  $sidJohn, $http401],
                [$fullHttp, null,  $sidJane, $http401],
                [$fullHttp, null,  $sidBad,  $http401],
                [$fullHttp, $john, $sidJohn, $john],
                [$fullHttp, $john, $sidJane, $john],
                [$fullHttp, $john, $sidBad,  $john],
                [$fullHttp, $jane, $sidJohn, $jane],
                [$fullHttp, $jane, $sidJane, $jane],
                [$fullHttp, $jane, $sidBad,  $jane],
                [$fullHttp, "",    $sidJohn, $http401],
                [$fullHttp, "",    $sidJane, $http401],
                [$fullHttp, "",    $sidBad,  $http401],
            ];
        }
    }

    public function testHandleGenericError() {
        Phake::when(Arsse::$user)->auth(Arsse::$user->id, $this->anything())->thenThrow(new \JKingWeb\Arsse\Db\ExceptionTimeout("general"));
        $data = [
            'op'       => "login",
            'user'     => Arsse::$user->id,
            'password' => "secret",
        ];
        $exp = new EmptyResponse(500);
        $this->assertMessage($exp, $this->req($data));
    }

    public function testLogOut() {
        Phake::when(Arsse::$db)->sessionDestroy->thenReturn(true);
        $data = [
            'op'       => "logout",
            'sid'      => "PriestsOfSyrinx",
        ];
        $exp = $this->respGood(['status' => "OK"]);
        $this->assertMessage($exp, $this->req($data));
        Phake::verify(Arsse::$db)->sessionDestroy(Arsse::$user->id, "PriestsOfSyrinx");
    }

    public function testHandleUnknownMethods() {
        $exp = $this->respErr("UNKNOWN_METHOD", ['method' => "thisMethodDoesNotExist"]);
        $data = [
            'op'       => "thisMethodDoesNotExist",
            'sid'      => "PriestsOfSyrinx",
        ];
        $this->assertMessage($exp, $this->req($data));
    }

    public function testHandleMixedCaseMethods() {
        $data = [
            'op'       => "isLoggedIn",
            'sid'      => "PriestsOfSyrinx",
        ];
        $exp = $this->respGood(['status' => true]);
        $this->assertMessage($exp, $this->req($data));
        $data['op'] = "isloggedin";
        $this->assertMessage($exp, $this->req($data));
        $data['op'] = "ISLOGGEDIN";
        $this->assertMessage($exp, $this->req($data));
        $data['op'] = "iSlOgGeDiN";
        $this->assertMessage($exp, $this->req($data));
    }

    public function testRetrieveServerVersion() {
        $data = [
            'op'       => "getVersion",
            'sid'      => "PriestsOfSyrinx",
        ];
        $exp = $this->respGood([
            'version' => \JKingWeb\Arsse\REST\TinyTinyRSS\API::VERSION,
            'arsse_version' => Arsse::VERSION,
        ]);
        $this->assertMessage($exp, $this->req($data));
    }

    public function testRetrieveProtocolLevel() {
        $data = [
            'op'       => "getApiLevel",
            'sid'      => "PriestsOfSyrinx",
        ];
        $exp = $this->respGood(['level' => \JKingWeb\Arsse\REST\TinyTinyRSS\API::LEVEL]);
        $this->assertMessage($exp, $this->req($data));
    }

    public function testAddACategory() {
        $in = [
            ['op' => "addCategory", 'sid' => "PriestsOfSyrinx", 'caption' => "Software"],
            ['op' => "addCategory", 'sid' => "PriestsOfSyrinx", 'caption' => "Hardware", 'parent_id' => 1],
            ['op' => "addCategory", 'sid' => "PriestsOfSyrinx", 'caption' => "Hardware", 'parent_id' => 2112],
            ['op' => "addCategory", 'sid' => "PriestsOfSyrinx"],
            ['op' => "addCategory", 'sid' => "PriestsOfSyrinx", 'caption' => ""],
            ['op' => "addCategory", 'sid' => "PriestsOfSyrinx", 'caption' => "   "],
        ];
        $db = [
            ['name' => "Software", 'parent' => null],
            ['name' => "Hardware", 'parent' => 1],
            ['name' => "Hardware", 'parent' => 2112],
        ];
        $out = [
            ['id' => 2, 'name' => "Software", 'parent' => null],
            ['id' => 3, 'name' => "Hardware", 'parent' => 1],
            ['id' => 1, 'name' => "Politics", 'parent' => null],
        ];
        // set of various mocks for testing
        Phake::when(Arsse::$db)->folderAdd(Arsse::$user->id, $db[0])->thenReturn(2)->thenThrow(new ExceptionInput("constraintViolation")); // error on the second call
        Phake::when(Arsse::$db)->folderAdd(Arsse::$user->id, $db[1])->thenReturn(3)->thenThrow(new ExceptionInput("constraintViolation")); // error on the second call
        Phake::when(Arsse::$db)->folderList(Arsse::$user->id, null, false)->thenReturn(new Result($this->v([$out[0], $out[2]])));
        Phake::when(Arsse::$db)->folderList(Arsse::$user->id, 1, false)->thenReturn(new Result($this->v([$out[1]])));
        // set up mocks that produce errors
        Phake::when(Arsse::$db)->folderAdd(Arsse::$user->id, $db[2])->thenThrow(new ExceptionInput("idMissing")); // parent folder does not exist
        Phake::when(Arsse::$db)->folderAdd(Arsse::$user->id, [])->thenThrow(new ExceptionInput("missing"));
        Phake::when(Arsse::$db)->folderAdd(Arsse::$user->id, ['name' => "",    'parent' => null])->thenThrow(new ExceptionInput("missing"));
        Phake::when(Arsse::$db)->folderAdd(Arsse::$user->id, ['name' => "   ", 'parent' => null])->thenThrow(new ExceptionInput("whitespace"));
        // correctly add two folders
        $exp = $this->respGood("2");
        $this->assertMessage($exp, $this->req($in[0]));
        $exp = $this->respGood("3");
        $this->assertMessage($exp, $this->req($in[1]));
        // attempt to add the two folders again
        $exp = $this->respGood("2");
        $this->assertMessage($exp, $this->req($in[0]));
        $exp = $this->respGood("3");
        $this->assertMessage($exp, $this->req($in[1]));
        Phake::verify(Arsse::$db)->folderList(Arsse::$user->id, null, false);
        Phake::verify(Arsse::$db)->folderList(Arsse::$user->id, 1, false);
        // add a folder to a missing parent (silently fails)
        $exp = $this->respGood(false);
        $this->assertMessage($exp, $this->req($in[2]));
        // add some invalid folders
        $exp = $this->respErr("INCORRECT_USAGE");
        $this->assertMessage($exp, $this->req($in[3]));
        $this->assertMessage($exp, $this->req($in[4]));
        $this->assertMessage($exp, $this->req($in[5]));
    }

    public function testRemoveACategory() {
        $in = [
            ['op' => "removeCategory", 'sid' => "PriestsOfSyrinx", 'category_id' => 42],
            ['op' => "removeCategory", 'sid' => "PriestsOfSyrinx", 'category_id' => 2112],
            ['op' => "removeCategory", 'sid' => "PriestsOfSyrinx", 'category_id' => -1],
        ];
        Phake::when(Arsse::$db)->folderRemove(Arsse::$user->id, $this->anything())->thenThrow(new ExceptionInput("subjectMissing"));
        Phake::when(Arsse::$db)->folderRemove(Arsse::$user->id, 42)->thenReturn(true)->thenThrow(new ExceptionInput("subjectMissing"));
        // succefully delete a folder
        $exp = $this->respGood();
        $this->assertMessage($exp, $this->req($in[0]));
        // try deleting it again (this should silently fail)
        $exp = $this->respGood();
        $this->assertMessage($exp, $this->req($in[0]));
        // delete a folder which does not exist (this should also silently fail)
        $exp = $this->respGood();
        $this->assertMessage($exp, $this->req($in[1]));
        // delete an invalid folder (causes an error)
        $exp = $this->respErr("INCORRECT_USAGE");
        $this->assertMessage($exp, $this->req($in[2]));
        Phake::verify(Arsse::$db, Phake::times(3))->folderRemove(Arsse::$user->id, $this->anything());
    }

    public function testMoveACategory() {
        $in = [
            ['op' => "moveCategory", 'sid' => "PriestsOfSyrinx", 'category_id' => 42, 'parent_id' => 1],
            ['op' => "moveCategory", 'sid' => "PriestsOfSyrinx", 'category_id' => 2112, 'parent_id' => 2],
            ['op' => "moveCategory", 'sid' => "PriestsOfSyrinx", 'category_id' => 42, 'parent_id' => 0],
            ['op' => "moveCategory", 'sid' => "PriestsOfSyrinx", 'category_id' => 42, 'parent_id' => 47],
            ['op' => "moveCategory", 'sid' => "PriestsOfSyrinx", 'category_id' => -1, 'parent_id' => 1],
            ['op' => "moveCategory", 'sid' => "PriestsOfSyrinx", 'category_id' => 42, 'parent_id' => -1],
            ['op' => "moveCategory", 'sid' => "PriestsOfSyrinx", 'category_id' => 42],
            ['op' => "moveCategory", 'sid' => "PriestsOfSyrinx", 'parent_id' => -1],
            ['op' => "moveCategory", 'sid' => "PriestsOfSyrinx"],
        ];
        $db = [
            [Arsse::$user->id, 42, ['parent' => 1]],
            [Arsse::$user->id, 2112, ['parent' => 2]],
            [Arsse::$user->id, 42, ['parent' => 0]],
            [Arsse::$user->id, 42, ['parent' => 47]],
            [Arsse::$user->id, -1, ['parent' => 1]],
            [Arsse::$user->id, 42, ['parent' => -1]],
            [Arsse::$user->id, 42, ['parent' => 0]],
            [Arsse::$user->id, 0, ['parent' => -1]],
            [Arsse::$user->id, 0, ['parent' => 0]],
        ];
        Phake::when(Arsse::$db)->folderPropertiesSet(...$db[0])->thenReturn(true);
        Phake::when(Arsse::$db)->folderPropertiesSet(...$db[1])->thenThrow(new ExceptionInput("subjectMissing"));
        Phake::when(Arsse::$db)->folderPropertiesSet(...$db[2])->thenThrow(new ExceptionInput("constraintViolation"));
        Phake::when(Arsse::$db)->folderPropertiesSet(...$db[3])->thenThrow(new ExceptionInput("idMissing"));
        Phake::when(Arsse::$db)->folderPropertiesSet(...$db[4])->thenThrow(new ExceptionInput("typeViolation"));
        Phake::when(Arsse::$db)->folderPropertiesSet(...$db[5])->thenThrow(new ExceptionInput("typeViolation"));
        Phake::when(Arsse::$db)->folderPropertiesSet(...$db[6])->thenThrow(new ExceptionInput("constraintViolation"));
        Phake::when(Arsse::$db)->folderPropertiesSet(...$db[7])->thenThrow(new ExceptionInput("typeViolation"));
        Phake::when(Arsse::$db)->folderPropertiesSet(...$db[8])->thenThrow(new ExceptionInput("typeViolation"));
        // succefully move a folder
        $exp = $this->respGood();
        $this->assertMessage($exp, $this->req($in[0]));
        // move a folder which does not exist (this should silently fail)
        $exp = $this->respGood();
        $this->assertMessage($exp, $this->req($in[1]));
        // move a folder causing a duplication (this should also silently fail)
        $exp = $this->respGood();
        $this->assertMessage($exp, $this->req($in[2]));
        $this->assertMessage($exp, $this->req($in[3]));
        $this->assertMessage($exp, $this->req($in[6]));
        // all the rest should cause errors
        $exp = $this->respErr("INCORRECT_USAGE");
        $this->assertMessage($exp, $this->req($in[4]));
        $this->assertMessage($exp, $this->req($in[5]));
        $this->assertMessage($exp, $this->req($in[7]));
        $this->assertMessage($exp, $this->req($in[8]));
        Phake::verify(Arsse::$db, Phake::times(5))->folderPropertiesSet(Arsse::$user->id, $this->anything(), $this->anything());
    }

    public function testRenameACategory() {
        $in = [
            ['op' => "renameCategory", 'sid' => "PriestsOfSyrinx", 'category_id' => 42, 'caption' => "Ook"],
            ['op' => "renameCategory", 'sid' => "PriestsOfSyrinx", 'category_id' => 2112, 'caption' => "Eek"],
            ['op' => "renameCategory", 'sid' => "PriestsOfSyrinx", 'category_id' => 42, 'caption' => "Eek"],
            ['op' => "renameCategory", 'sid' => "PriestsOfSyrinx", 'category_id' => 42, 'caption' => ""],
            ['op' => "renameCategory", 'sid' => "PriestsOfSyrinx", 'category_id' => 42, 'caption' => " "],
            ['op' => "renameCategory", 'sid' => "PriestsOfSyrinx", 'category_id' => -1, 'caption' => "Ook"],
            ['op' => "renameCategory", 'sid' => "PriestsOfSyrinx", 'category_id' => 42],
            ['op' => "renameCategory", 'sid' => "PriestsOfSyrinx", 'caption' => "Ook"],
            ['op' => "renameCategory", 'sid' => "PriestsOfSyrinx"],
        ];
        $db = [
            [Arsse::$user->id, 42, ['name' => "Ook"]],
            [Arsse::$user->id, 2112, ['name' => "Eek"]],
            [Arsse::$user->id, 42, ['name' => "Eek"]],
        ];
        Phake::when(Arsse::$db)->folderPropertiesSet(...$db[0])->thenReturn(true);
        Phake::when(Arsse::$db)->folderPropertiesSet(...$db[1])->thenThrow(new ExceptionInput("subjectMissing"));
        Phake::when(Arsse::$db)->folderPropertiesSet(...$db[2])->thenThrow(new ExceptionInput("constraintViolation"));
        // succefully rename a folder
        $exp = $this->respGood();
        $this->assertMessage($exp, $this->req($in[0]));
        // rename a folder which does not exist (this should silently fail)
        $exp = $this->respGood();
        $this->assertMessage($exp, $this->req($in[1]));
        // rename a folder causing a duplication (this should also silently fail)
        $exp = $this->respGood();
        $this->assertMessage($exp, $this->req($in[2]));
        // all the rest should cause errors
        $exp = $this->respErr("INCORRECT_USAGE");
        $this->assertMessage($exp, $this->req($in[3]));
        $this->assertMessage($exp, $this->req($in[4]));
        $this->assertMessage($exp, $this->req($in[5]));
        $this->assertMessage($exp, $this->req($in[6]));
        $this->assertMessage($exp, $this->req($in[7]));
        $this->assertMessage($exp, $this->req($in[8]));
        Phake::verify(Arsse::$db, Phake::times(3))->folderPropertiesSet(Arsse::$user->id, $this->anything(), $this->anything());
    }

    public function testAddASubscription() {
        $in = [
            ['op' => "subscribeToFeed", 'sid' => "PriestsOfSyrinx", 'feed_url' => "http://example.com/0"],
            ['op' => "subscribeToFeed", 'sid' => "PriestsOfSyrinx", 'feed_url' => "http://example.com/1", 'category_id' => 42],
            ['op' => "subscribeToFeed", 'sid' => "PriestsOfSyrinx", 'feed_url' => "http://example.com/2", 'category_id' => 2112],
            ['op' => "subscribeToFeed", 'sid' => "PriestsOfSyrinx", 'feed_url' => "http://example.com/3"],
            ['op' => "subscribeToFeed", 'sid' => "PriestsOfSyrinx", 'feed_url' => "http://localhost:8000/Feed/Discovery/Valid"],
            ['op' => "subscribeToFeed", 'sid' => "PriestsOfSyrinx", 'feed_url' => "http://localhost:8000/Feed/Discovery/Invalid"],
            ['op' => "subscribeToFeed", 'sid' => "PriestsOfSyrinx", 'feed_url' => "http://example.com/6"],
            ['op' => "subscribeToFeed", 'sid' => "PriestsOfSyrinx", 'feed_url' => "http://example.com/7"],
            ['op' => "subscribeToFeed", 'sid' => "PriestsOfSyrinx", 'feed_url' => "http://example.com/8", 'category_id' => 47],
            ['op' => "subscribeToFeed", 'sid' => "PriestsOfSyrinx", 'feed_url' => "http://example.com/9", 'category_id' => 1],
            // these don't even query the database as the input is syntactically invalid
            ['op' => "subscribeToFeed", 'sid' => "PriestsOfSyrinx"],
            ['op' => "subscribeToFeed", 'sid' => "PriestsOfSyrinx", 'feed_url' => "http://example.com/", 'login' => []],
            ['op' => "subscribeToFeed", 'sid' => "PriestsOfSyrinx", 'feed_url' => "http://example.com/", 'login' => "", 'password' => []],
            ['op' => "subscribeToFeed", 'sid' => "PriestsOfSyrinx", 'feed_url' => "http://example.com/", 'category_id' => -1],
        ];
        $db = [
            [Arsse::$user->id, "http://example.com/0", "", ""],
            [Arsse::$user->id, "http://example.com/1", "", ""],
            [Arsse::$user->id, "http://example.com/2", "", ""],
            [Arsse::$user->id, "http://example.com/3", "", ""],
            [Arsse::$user->id, "http://localhost:8000/Feed/Discovery/Valid", "", ""],
            [Arsse::$user->id, "http://localhost:8000/Feed/Discovery/Invalid", "", ""],
            [Arsse::$user->id, "http://example.com/6", "", ""],
            [Arsse::$user->id, "http://example.com/7", "", ""],
            [Arsse::$user->id, "http://example.com/8", "", ""],
            [Arsse::$user->id, "http://example.com/9", "", ""],
        ];
        $out = [
            ['code' => 1, 'feed_id' => 2],
            ['code' => 5, 'message' => (new \JKingWeb\Arsse\Feed\Exception("http://example.com/1", new \PicoFeed\Client\UnauthorizedException()))->getMessage()],
            ['code' => 1, 'feed_id' => 0],
            ['code' => 0, 'feed_id' => 3],
            ['code' => 0, 'feed_id' => 1],
            ['code' => 3, 'message' => (new \JKingWeb\Arsse\Feed\Exception("http://localhost:8000/Feed/Discovery/Invalid", new \PicoFeed\Reader\SubscriptionNotFoundException()))->getMessage()],
            ['code' => 2, 'message' => (new \JKingWeb\Arsse\Feed\Exception("http://example.com/6", new \PicoFeed\Client\InvalidUrlException()))->getMessage()],
            ['code' => 6, 'message' => (new \JKingWeb\Arsse\Feed\Exception("http://example.com/7", new \PicoFeed\Parser\MalformedXmlException()))->getMessage()],
            ['code' => 1, 'feed_id' => 4],
            ['code' => 0, 'feed_id' => 4],
        ];
        $list = [
            ['id' => 1, 'url' => "http://localhost:8000/Feed/Discovery/Feed"],
            ['id' => 2, 'url' => "http://example.com/0"],
            ['id' => 3, 'url' => "http://example.com/3"],
            ['id' => 4, 'url' => "http://example.com/9"],
        ];
        Phake::when(Arsse::$db)->subscriptionAdd(...$db[0])->thenReturn(2);
        Phake::when(Arsse::$db)->subscriptionAdd(...$db[1])->thenThrow(new \JKingWeb\Arsse\Feed\Exception("http://example.com/1", new \PicoFeed\Client\UnauthorizedException()));
        Phake::when(Arsse::$db)->subscriptionAdd(...$db[2])->thenReturn(2);
        Phake::when(Arsse::$db)->subscriptionAdd(...$db[3])->thenThrow(new ExceptionInput("constraintViolation"));
        Phake::when(Arsse::$db)->subscriptionAdd(...$db[4])->thenThrow(new ExceptionInput("constraintViolation"));
        Phake::when(Arsse::$db)->subscriptionAdd(...$db[5])->thenThrow(new ExceptionInput("constraintViolation"));
        Phake::when(Arsse::$db)->subscriptionAdd(...$db[6])->thenThrow(new \JKingWeb\Arsse\Feed\Exception("http://example.com/6", new \PicoFeed\Client\InvalidUrlException()));
        Phake::when(Arsse::$db)->subscriptionAdd(...$db[7])->thenThrow(new \JKingWeb\Arsse\Feed\Exception("http://example.com/7", new \PicoFeed\Parser\MalformedXmlException()));
        Phake::when(Arsse::$db)->subscriptionAdd(...$db[8])->thenReturn(4);
        Phake::when(Arsse::$db)->subscriptionAdd(...$db[9])->thenThrow(new ExceptionInput("constraintViolation"));
        Phake::when(Arsse::$db)->folderPropertiesGet(Arsse::$user->id, 42)->thenReturn($this->v(['id' => 42]));
        Phake::when(Arsse::$db)->folderPropertiesGet(Arsse::$user->id, 47)->thenReturn($this->v(['id' => 47]));
        Phake::when(Arsse::$db)->folderPropertiesGet(Arsse::$user->id, 2112)->thenThrow(new ExceptionInput("subjectMissing"));
        Phake::when(Arsse::$db)->subscriptionPropertiesSet(Arsse::$user->id, $this->anything(), $this->anything())->thenReturn(true);
        Phake::when(Arsse::$db)->subscriptionPropertiesSet(Arsse::$user->id, 4, $this->anything())->thenThrow(new ExceptionInput("idMissing"));
        Phake::when(Arsse::$db)->subscriptionList(Arsse::$user->id)->thenReturn(new Result($this->v($list)));
        for ($a = 0; $a < (sizeof($in) - 4); $a++) {
            $exp = $this->respGood($out[$a]);
            $this->assertMessage($exp, $this->req($in[$a]), "Failed test $a");
        }
        $exp = $this->respErr("INCORRECT_USAGE");
        for ($a = (sizeof($in) - 4); $a < sizeof($in); $a++) {
            $this->assertMessage($exp, $this->req($in[$a]), "Failed test $a");
        }
        Phake::verify(Arsse::$db, Phake::times(0))->subscriptionPropertiesSet(Arsse::$user->id, 4, ['folder' => 1]);
    }

    public function testRemoveASubscription() {
        $in = [
            ['op' => "unsubscribeFeed", 'sid' => "PriestsOfSyrinx", 'feed_id' => 42],
            ['op' => "unsubscribeFeed", 'sid' => "PriestsOfSyrinx", 'feed_id' => 2112],
            ['op' => "unsubscribeFeed", 'sid' => "PriestsOfSyrinx", 'feed_id' => -1],
            ['op' => "unsubscribeFeed", 'sid' => "PriestsOfSyrinx"],
        ];
        Phake::when(Arsse::$db)->subscriptionRemove(Arsse::$user->id, $this->anything())->thenThrow(new ExceptionInput("typeViolation"));
        Phake::when(Arsse::$db)->subscriptionRemove(Arsse::$user->id, 2112)->thenThrow(new ExceptionInput("subjectMissing"));
        Phake::when(Arsse::$db)->subscriptionRemove(Arsse::$user->id, 42)->thenReturn(true)->thenThrow(new ExceptionInput("subjectMissing"));
        // succefully delete a folder
        $exp = $this->respGood(['status' => "OK"]);
        $this->assertMessage($exp, $this->req($in[0]));
        // try deleting it again (this should noisily fail, as should everything else)
        $exp = $this->respErr("FEED_NOT_FOUND");
        $this->assertMessage($exp, $this->req($in[0]));
        $this->assertMessage($exp, $this->req($in[1]));
        $this->assertMessage($exp, $this->req($in[2]));
        $this->assertMessage($exp, $this->req($in[3]));
        Phake::verify(Arsse::$db, Phake::times(5))->subscriptionRemove(Arsse::$user->id, $this->anything());
    }

    public function testMoveASubscription() {
        $in = [
            ['op' => "moveFeed", 'sid' => "PriestsOfSyrinx", 'feed_id' => 42, 'category_id' => 1],
            ['op' => "moveFeed", 'sid' => "PriestsOfSyrinx", 'feed_id' => 2112, 'category_id' => 2],
            ['op' => "moveFeed", 'sid' => "PriestsOfSyrinx", 'feed_id' => 42, 'category_id' => 0],
            ['op' => "moveFeed", 'sid' => "PriestsOfSyrinx", 'feed_id' => 42, 'category_id' => 47],
            ['op' => "moveFeed", 'sid' => "PriestsOfSyrinx", 'feed_id' => -1, 'category_id' => 1],
            ['op' => "moveFeed", 'sid' => "PriestsOfSyrinx", 'feed_id' => 42, 'category_id' => -1],
            ['op' => "moveFeed", 'sid' => "PriestsOfSyrinx", 'feed_id' => 42],
            ['op' => "moveFeed", 'sid' => "PriestsOfSyrinx", 'category_id' => -1],
            ['op' => "moveFeed", 'sid' => "PriestsOfSyrinx"],
        ];
        $db = [
            [Arsse::$user->id, 42, ['folder' => 1]],
            [Arsse::$user->id, 2112, ['folder' => 2]],
            [Arsse::$user->id, 42, ['folder' => 0]],
            [Arsse::$user->id, 42, ['folder' => 47]],
        ];
        Phake::when(Arsse::$db)->subscriptionPropertiesSet(...$db[0])->thenReturn(true);
        Phake::when(Arsse::$db)->subscriptionPropertiesSet(...$db[1])->thenThrow(new ExceptionInput("subjectMissing"));
        Phake::when(Arsse::$db)->subscriptionPropertiesSet(...$db[2])->thenThrow(new ExceptionInput("constraintViolation"));
        Phake::when(Arsse::$db)->subscriptionPropertiesSet(...$db[3])->thenThrow(new ExceptionInput("constraintViolation"));
        // succefully move a subscription
        $exp = $this->respGood();
        $this->assertMessage($exp, $this->req($in[0]));
        // move a subscription which does not exist (this should silently fail)
        $exp = $this->respGood();
        $this->assertMessage($exp, $this->req($in[1]));
        // move a subscription causing a duplication (this should also silently fail)
        $exp = $this->respGood();
        $this->assertMessage($exp, $this->req($in[2]));
        $this->assertMessage($exp, $this->req($in[3]));
        // all the rest should cause errors
        $exp = $this->respErr("INCORRECT_USAGE");
        $this->assertMessage($exp, $this->req($in[4]));
        $this->assertMessage($exp, $this->req($in[5]));
        $this->assertMessage($exp, $this->req($in[6]));
        $this->assertMessage($exp, $this->req($in[7]));
        $this->assertMessage($exp, $this->req($in[8]));
        Phake::verify(Arsse::$db, Phake::times(4))->subscriptionPropertiesSet(Arsse::$user->id, $this->anything(), $this->anything());
    }

    public function testRenameASubscription() {
        $in = [
            ['op' => "renameFeed", 'sid' => "PriestsOfSyrinx", 'feed_id' => 42, 'caption' => "Ook"],
            ['op' => "renameFeed", 'sid' => "PriestsOfSyrinx", 'feed_id' => 2112, 'caption' => "Eek"],
            ['op' => "renameFeed", 'sid' => "PriestsOfSyrinx", 'feed_id' => 42, 'caption' => "Eek"],
            ['op' => "renameFeed", 'sid' => "PriestsOfSyrinx", 'feed_id' => 42, 'caption' => ""],
            ['op' => "renameFeed", 'sid' => "PriestsOfSyrinx", 'feed_id' => 42, 'caption' => " "],
            ['op' => "renameFeed", 'sid' => "PriestsOfSyrinx", 'feed_id' => -1, 'caption' => "Ook"],
            ['op' => "renameFeed", 'sid' => "PriestsOfSyrinx", 'feed_id' => 42],
            ['op' => "renameFeed", 'sid' => "PriestsOfSyrinx", 'caption' => "Ook"],
            ['op' => "renameFeed", 'sid' => "PriestsOfSyrinx"],
        ];
        $db = [
            [Arsse::$user->id, 42, ['title' => "Ook"]],
            [Arsse::$user->id, 2112, ['title' => "Eek"]],
            [Arsse::$user->id, 42, ['title' => "Eek"]],
        ];
        Phake::when(Arsse::$db)->subscriptionPropertiesSet(...$db[0])->thenReturn(true);
        Phake::when(Arsse::$db)->subscriptionPropertiesSet(...$db[1])->thenThrow(new ExceptionInput("subjectMissing"));
        Phake::when(Arsse::$db)->subscriptionPropertiesSet(...$db[2])->thenThrow(new ExceptionInput("constraintViolation"));
        // succefully rename a subscription
        $exp = $this->respGood();
        $this->assertMessage($exp, $this->req($in[0]));
        // rename a subscription which does not exist (this should silently fail)
        $exp = $this->respGood();
        $this->assertMessage($exp, $this->req($in[1]));
        // rename a subscription causing a duplication (this should also silently fail)
        $exp = $this->respGood();
        $this->assertMessage($exp, $this->req($in[2]));
        // all the rest should cause errors
        $exp = $this->respErr("INCORRECT_USAGE");
        $this->assertMessage($exp, $this->req($in[3]));
        $this->assertMessage($exp, $this->req($in[4]));
        $this->assertMessage($exp, $this->req($in[5]));
        $this->assertMessage($exp, $this->req($in[6]));
        $this->assertMessage($exp, $this->req($in[7]));
        $this->assertMessage($exp, $this->req($in[8]));
        Phake::verify(Arsse::$db)->subscriptionPropertiesSet(...$db[0]);
        Phake::verify(Arsse::$db)->subscriptionPropertiesSet(...$db[1]);
        Phake::verify(Arsse::$db)->subscriptionPropertiesSet(...$db[2]);
    }

    public function testRetrieveTheGlobalUnreadCount() {
        $in = ['op' => "getUnread", 'sid' => "PriestsOfSyrinx"];
        Phake::when(Arsse::$db)->subscriptionList(Arsse::$user->id)->thenReturn(new Result($this->v([
            ['id' => 1, 'unread' => 2112],
            ['id' => 2, 'unread' => 42],
            ['id' => 3, 'unread' => 47],
        ])));
        $exp = $this->respGood(['unread' => (string) (2112 + 42 + 47)]);
        $this->assertMessage($exp, $this->req($in));
    }

    public function testRetrieveTheServerConfiguration() {
        $in = ['op' => "getConfig", 'sid' => "PriestsOfSyrinx"];
        $interval = Service::interval();
        $valid = (new \DateTimeImmutable("now", new \DateTimezone("UTC")))->sub($interval);
        $invalid = $valid->sub($interval)->sub($interval);
        Phake::when(Arsse::$db)->metaGet("service_last_checkin")->thenReturn(Date::transform($valid, "sql"))->thenReturn(Date::transform($invalid, "sql"));
        Phake::when(Arsse::$db)->subscriptionCount(Arsse::$user->id)->thenReturn(12)->thenReturn(2);
        $exp = [
            ['icons_dir' => "feed-icons", 'icons_url' => "feed-icons", 'daemon_is_running' => true, 'num_feeds' => 12],
            ['icons_dir' => "feed-icons", 'icons_url' => "feed-icons", 'daemon_is_running' => false, 'num_feeds' => 2],
        ];
        $this->assertMessage($this->respGood($exp[0]), $this->req($in));
        $this->assertMessage($this->respGood($exp[1]), $this->req($in));
    }

    public function testUpdateAFeed() {
        $in = [
            ['op' => "updateFeed", 'sid' => "PriestsOfSyrinx", 'feed_id' => 1],
            ['op' => "updateFeed", 'sid' => "PriestsOfSyrinx", 'feed_id' => 2],
            ['op' => "updateFeed", 'sid' => "PriestsOfSyrinx", 'feed_id' => -1],
            ['op' => "updateFeed", 'sid' => "PriestsOfSyrinx"],
        ];
        Phake::when(Arsse::$db)->feedUpdate(11)->thenReturn(true);
        Phake::when(Arsse::$db)->subscriptionPropertiesGet(Arsse::$user->id, 1)->thenReturn($this->v(['id' => 1, 'feed' => 11]));
        Phake::when(Arsse::$db)->subscriptionPropertiesGet(Arsse::$user->id, 2)->thenThrow(new ExceptionInput("subjectMissing"));
        $exp = $this->respGood(['status' => "OK"]);
        $this->assertMessage($exp, $this->req($in[0]));
        Phake::verify(Arsse::$db)->feedUpdate(11);
        $exp = $this->respErr("FEED_NOT_FOUND");
        $this->assertMessage($exp, $this->req($in[1]));
        $exp = $this->respErr("INCORRECT_USAGE");
        $this->assertMessage($exp, $this->req($in[2]));
        $this->assertMessage($exp, $this->req($in[3]));
    }

    public function testAddALabel() {
        $in = [
            ['op' => "addLabel", 'sid' => "PriestsOfSyrinx", 'caption' => "Software"],
            ['op' => "addLabel", 'sid' => "PriestsOfSyrinx", 'caption' => "Hardware",],
            ['op' => "addLabel", 'sid' => "PriestsOfSyrinx"],
            ['op' => "addLabel", 'sid' => "PriestsOfSyrinx", 'caption' => ""],
            ['op' => "addLabel", 'sid' => "PriestsOfSyrinx", 'caption' => "   "],
        ];
        $db = [
            ['name' => "Software"],
            ['name' => "Hardware"],
        ];
        $out = [
            ['id' => 2, 'name' => "Software"],
            ['id' => 3, 'name' => "Hardware"],
            ['id' => 1, 'name' => "Politics"],
        ];
        // set of various mocks for testing
        Phake::when(Arsse::$db)->labelAdd(Arsse::$user->id, $db[0])->thenReturn(2)->thenThrow(new ExceptionInput("constraintViolation")); // error on the second call
        Phake::when(Arsse::$db)->labelAdd(Arsse::$user->id, $db[1])->thenReturn(3)->thenThrow(new ExceptionInput("constraintViolation")); // error on the second call
        Phake::when(Arsse::$db)->labelPropertiesGet(Arsse::$user->id, "Software", true)->thenReturn($this->v($out[0]));
        Phake::when(Arsse::$db)->labelPropertiesGet(Arsse::$user->id, "Hardware", true)->thenReturn($this->v($out[1]));
        // set up mocks that produce errors
        Phake::when(Arsse::$db)->labelAdd(Arsse::$user->id, [])->thenThrow(new ExceptionInput("missing"));
        Phake::when(Arsse::$db)->labelAdd(Arsse::$user->id, ['name' => ""])->thenThrow(new ExceptionInput("missing"));
        Phake::when(Arsse::$db)->labelAdd(Arsse::$user->id, ['name' => "   "])->thenThrow(new ExceptionInput("whitespace"));
        // correctly add two labels
        $exp = $this->respGood((-1 * API::LABEL_OFFSET) - 2);
        $this->assertMessage($exp, $this->req($in[0]));
        $exp = $this->respGood((-1 * API::LABEL_OFFSET) - 3);
        $this->assertMessage($exp, $this->req($in[1]));
        // attempt to add the two labels again
        $exp = $this->respGood((-1 * API::LABEL_OFFSET) - 2);
        $this->assertMessage($exp, $this->req($in[0]));
        $exp = $this->respGood((-1 * API::LABEL_OFFSET) - 3);
        $this->assertMessage($exp, $this->req($in[1]));
        Phake::verify(Arsse::$db)->labelPropertiesGet(Arsse::$user->id, "Software", true);
        Phake::verify(Arsse::$db)->labelPropertiesGet(Arsse::$user->id, "Hardware", true);
        // add some invalid labels
        $exp = $this->respErr("INCORRECT_USAGE");
        $this->assertMessage($exp, $this->req($in[2]));
        $this->assertMessage($exp, $this->req($in[3]));
        $this->assertMessage($exp, $this->req($in[4]));
    }

    public function testRemoveALabel() {
        $in = [
            ['op' => "removeLabel", 'sid' => "PriestsOfSyrinx", 'label_id' => -1042],
            ['op' => "removeLabel", 'sid' => "PriestsOfSyrinx", 'label_id' => -2112],
            ['op' => "removeLabel", 'sid' => "PriestsOfSyrinx", 'label_id' => 1],
            ['op' => "removeLabel", 'sid' => "PriestsOfSyrinx", 'label_id' => 0],
            ['op' => "removeLabel", 'sid' => "PriestsOfSyrinx", 'label_id' => -10],
        ];
        Phake::when(Arsse::$db)->labelRemove(Arsse::$user->id, $this->anything())->thenThrow(new ExceptionInput("subjectMissing"));
        Phake::when(Arsse::$db)->labelRemove(Arsse::$user->id, 18)->thenReturn(true)->thenThrow(new ExceptionInput("subjectMissing"));
        // succefully delete a label
        $exp = $this->respGood();
        $this->assertMessage($exp, $this->req($in[0]));
        // try deleting it again (this should silently fail)
        $exp = $this->respGood();
        $this->assertMessage($exp, $this->req($in[0]));
        // delete a label which does not exist (this should also silently fail)
        $exp = $this->respGood();
        $this->assertMessage($exp, $this->req($in[1]));
        // delete some invalid labels (causes an error)
        $exp = $this->respErr("INCORRECT_USAGE");
        $this->assertMessage($exp, $this->req($in[2]));
        $this->assertMessage($exp, $this->req($in[3]));
        $this->assertMessage($exp, $this->req($in[4]));
        Phake::verify(Arsse::$db, Phake::times(2))->labelRemove(Arsse::$user->id, 18);
        Phake::verify(Arsse::$db)->labelRemove(Arsse::$user->id, 1088);
    }

    public function testRenameALabel() {
        $in = [
            ['op' => "renameLabel", 'sid' => "PriestsOfSyrinx", 'label_id' => -1042, 'caption' => "Ook"],
            ['op' => "renameLabel", 'sid' => "PriestsOfSyrinx", 'label_id' => -2112, 'caption' => "Eek"],
            ['op' => "renameLabel", 'sid' => "PriestsOfSyrinx", 'label_id' => -1042, 'caption' => "Eek"],
            ['op' => "renameLabel", 'sid' => "PriestsOfSyrinx", 'label_id' => -1042, 'caption' => ""],
            ['op' => "renameLabel", 'sid' => "PriestsOfSyrinx", 'label_id' => -1042, 'caption' => " "],
            ['op' => "renameLabel", 'sid' => "PriestsOfSyrinx", 'label_id' => -1042],
            ['op' => "renameLabel", 'sid' => "PriestsOfSyrinx", 'label_id' => -1, 'caption' => "Ook"],
            ['op' => "renameLabel", 'sid' => "PriestsOfSyrinx", 'caption' => "Ook"],
            ['op' => "renameLabel", 'sid' => "PriestsOfSyrinx"],
        ];
        $db = [
            [Arsse::$user->id, 18, ['name' => "Ook"]],
            [Arsse::$user->id, 1088, ['name' => "Eek"]],
            [Arsse::$user->id, 18, ['name' => "Eek"]],
            [Arsse::$user->id, 18, ['name' => ""]],
            [Arsse::$user->id, 18, ['name' => " "]],
            [Arsse::$user->id, 18, ['name' => ""]],
        ];
        Phake::when(Arsse::$db)->labelPropertiesSet(...$db[0])->thenReturn(true);
        Phake::when(Arsse::$db)->labelPropertiesSet(...$db[1])->thenThrow(new ExceptionInput("subjectMissing"));
        Phake::when(Arsse::$db)->labelPropertiesSet(...$db[2])->thenThrow(new ExceptionInput("constraintViolation"));
        Phake::when(Arsse::$db)->labelPropertiesSet(...$db[3])->thenThrow(new ExceptionInput("typeViolation"));
        Phake::when(Arsse::$db)->labelPropertiesSet(...$db[4])->thenThrow(new ExceptionInput("typeViolation"));
        Phake::when(Arsse::$db)->labelPropertiesSet(...$db[5])->thenThrow(new ExceptionInput("typeViolation"));
        // succefully rename a label
        $exp = $this->respGood();
        $this->assertMessage($exp, $this->req($in[0]));
        // rename a label which does not exist (this should silently fail)
        $exp = $this->respGood();
        $this->assertMessage($exp, $this->req($in[1]));
        // rename a label causing a duplication (this should also silently fail)
        $exp = $this->respGood();
        $this->assertMessage($exp, $this->req($in[2]));
        // all the rest should cause errors
        $exp = $this->respErr("INCORRECT_USAGE");
        $this->assertMessage($exp, $this->req($in[3]));
        $this->assertMessage($exp, $this->req($in[4]));
        $this->assertMessage($exp, $this->req($in[5]));
        $this->assertMessage($exp, $this->req($in[6]));
        $this->assertMessage($exp, $this->req($in[7]));
        $this->assertMessage($exp, $this->req($in[8]));
        Phake::verify(Arsse::$db, Phake::times(6))->labelPropertiesSet(Arsse::$user->id, $this->anything(), $this->anything());
    }

    public function testRetrieveCategoryLists() {
        $in = [
            ['op' => "getCategories", 'sid' => "PriestsOfSyrinx", 'include_empty' => true],
            ['op' => "getCategories", 'sid' => "PriestsOfSyrinx"],
            ['op' => "getCategories", 'sid' => "PriestsOfSyrinx", 'unread_only' => true],
            ['op' => "getCategories", 'sid' => "PriestsOfSyrinx", 'enable_nested' => true, 'include_empty' => true],
            ['op' => "getCategories", 'sid' => "PriestsOfSyrinx", 'enable_nested' => true],
            ['op' => "getCategories", 'sid' => "PriestsOfSyrinx", 'enable_nested' => true, 'unread_only' => true],
        ];
        Phake::when(Arsse::$db)->folderList($this->anything(), null, true)->thenReturn(new Result($this->v($this->folders)));
        Phake::when(Arsse::$db)->folderList($this->anything(), null, false)->thenReturn(new Result($this->v($this->topFolders)));
        Phake::when(Arsse::$db)->subscriptionList($this->anything())->thenReturn(new Result($this->v($this->subscriptions)));
        Phake::when(Arsse::$db)->labelList($this->anything())->thenReturn(new Result($this->v($this->labels)));
        Phake::when(Arsse::$db)->articleCount($this->anything(), $this->equalTo((new Context)->unread(true)->modifiedSince(Date::sub("PT24H")), 2))->thenReturn(7);
        Phake::when(Arsse::$db)->articleStarred($this->anything())->thenReturn($this->v($this->starred));
        $exp = [
            [
                ['id' => "5", 'title' => "Local",         'unread' => 10, 'order_id' => 1],
                ['id' => "6", 'title' => "National",      'unread' => 18, 'order_id' => 2],
                ['id' => "4", 'title' => "Photography",   'unread' => 0,  'order_id' => 3],
                ['id' => "3", 'title' => "Politics",      'unread' => 0,  'order_id' => 4],
                ['id' => "2", 'title' => "Rocketry",      'unread' => 5,  'order_id' => 5],
                ['id' => "1", 'title' => "Science",       'unread' => 2,  'order_id' => 6],
                ['id' => 0,   'title' => "Uncategorized", 'unread' => 0],
                ['id' => -1,  'title' => "Special",       'unread' => 11],
                ['id' => -2,  'title' => "Labels",        'unread' => "6"],
            ],
            [
                ['id' => "5", 'title' => "Local",         'unread' => 10, 'order_id' => 1],
                ['id' => "6", 'title' => "National",      'unread' => 18, 'order_id' => 2],
                ['id' => "3", 'title' => "Politics",      'unread' => 0,  'order_id' => 4],
                ['id' => "2", 'title' => "Rocketry",      'unread' => 5,  'order_id' => 5],
                ['id' => "1", 'title' => "Science",       'unread' => 2,  'order_id' => 6],
                ['id' => 0,   'title' => "Uncategorized", 'unread' => 0],
                ['id' => -1,  'title' => "Special",       'unread' => 11],
                ['id' => -2,  'title' => "Labels",        'unread' => "6"],
            ],
            [
                ['id' => "5", 'title' => "Local",         'unread' => 10, 'order_id' => 1],
                ['id' => "6", 'title' => "National",      'unread' => 18, 'order_id' => 2],
                ['id' => "2", 'title' => "Rocketry",      'unread' => 5,  'order_id' => 5],
                ['id' => "1", 'title' => "Science",       'unread' => 2,  'order_id' => 6],
                ['id' => -1,  'title' => "Special",       'unread' => 11],
                ['id' => -2,  'title' => "Labels",        'unread' => "6"],
            ],
            [
                ['id' => "4", 'title' => "Photography",   'unread' => 0,  'order_id' => 1],
                ['id' => "3", 'title' => "Politics",      'unread' => 28, 'order_id' => 2],
                ['id' => "1", 'title' => "Science",       'unread' => 7,  'order_id' => 3],
                ['id' => 0,   'title' => "Uncategorized", 'unread' => 0],
                ['id' => -1,  'title' => "Special",       'unread' => 11],
                ['id' => -2,  'title' => "Labels",        'unread' => "6"],
            ],
            [
                ['id' => "3", 'title' => "Politics",      'unread' => 28, 'order_id' => 2],
                ['id' => "1", 'title' => "Science",       'unread' => 7,  'order_id' => 3],
                ['id' => 0,   'title' => "Uncategorized", 'unread' => 0],
                ['id' => -1,  'title' => "Special",       'unread' => 11],
                ['id' => -2,  'title' => "Labels",        'unread' => "6"],
            ],
            [
                ['id' => "3", 'title' => "Politics",      'unread' => 28, 'order_id' => 2],
                ['id' => "1", 'title' => "Science",       'unread' => 7,  'order_id' => 3],
                ['id' => -1,  'title' => "Special",       'unread' => 11],
                ['id' => -2,  'title' => "Labels",        'unread' => "6"],
            ],
        ];
        for ($a = 0; $a < sizeof($in); $a++) {
            $this->assertMessage($this->respGood($exp[$a]), $this->req($in[$a]), "Test $a failed");
        }
    }

    public function testRetrieveCounterList() {
        $in = ['op' => "getCounters", 'sid' => "PriestsOfSyrinx"];
        Phake::when(Arsse::$db)->folderList($this->anything())->thenReturn(new Result($this->v($this->folders)));
        Phake::when(Arsse::$db)->subscriptionList($this->anything())->thenReturn(new Result($this->v($this->subscriptions)));
        Phake::when(Arsse::$db)->labelList($this->anything(), false)->thenReturn(new Result($this->v($this->usedLabels)));
        Phake::when(Arsse::$db)->articleCount($this->anything(), $this->equalTo((new Context)->unread(true)->modifiedSince(Date::sub("PT24H")), 2))->thenReturn(7);
        Phake::when(Arsse::$db)->articleStarred($this->anything())->thenReturn($this->v($this->starred));
        $exp = [
            ['id' => "global-unread", 'counter' => 35],
            ['id' => "subscribed-feeds", 'counter' => 6],
            ['id' => 0, 'counter' => 0, 'auxcounter' => 0],
            ['id' => -1, 'counter' => 4, 'auxcounter' => 10],
            ['id' => -2, 'counter' => 0, 'auxcounter' => 0],
            ['id' => -3, 'counter' => 7, 'auxcounter' => 0],
            ['id' => -4, 'counter' => 35, 'auxcounter' => 0],
            ['id' => -1027, 'counter' => 6, 'auxcounter' => 100],
            ['id' => -1025, 'counter' => 0, 'auxcounter' => 2],
            ['id' => "3", 'updated' => "2016-05-23T06:40:02Z", 'counter' => 2,  'has_img' => 1],
            ['id' => "4", 'updated' => "2017-10-09T15:58:34Z", 'counter' => 6,  'has_img' => 1],
            ['id' => "6", 'updated' => "2010-02-12T20:08:47Z", 'counter' => 0,  'has_img' => 1],
            ['id' => "1", 'updated' => "2017-09-15T22:54:16Z", 'counter' => 5,  'has_img' => 0],
            ['id' => "5", 'updated' => "2017-07-07T17:07:17Z", 'counter' => 12, 'has_img' => 0],
            ['id' => "2", 'updated' => "2011-11-11T11:11:11Z", 'counter' => 10, 'has_img' => 1],
            ['id' => 5, 'kind' => "cat", 'counter' => 10],
            ['id' => 6, 'kind' => "cat", 'counter' => 18],
            ['id' => 4, 'kind' => "cat", 'counter' => 0],
            ['id' => 3, 'kind' => "cat", 'counter' => 28],
            ['id' => 2, 'kind' => "cat", 'counter' => 5],
            ['id' => 1, 'kind' => "cat", 'counter' => 7],
            ['id' => 0, 'kind' => "cat", 'counter' => 0],
            ['id' => -2, 'kind' => "cat", 'counter' => 6],
        ];
        $this->assertMessage($this->respGood($exp), $this->req($in));
    }

    public function testRetrieveTheLabelList() {
        $in = [
            ['op' => "getLabels", 'sid' => "PriestsOfSyrinx"],
            ['op' => "getLabels", 'sid' => "PriestsOfSyrinx", 'article_id' => 1],
            ['op' => "getLabels", 'sid' => "PriestsOfSyrinx", 'article_id' => 2],
            ['op' => "getLabels", 'sid' => "PriestsOfSyrinx", 'article_id' => 3],
            ['op' => "getLabels", 'sid' => "PriestsOfSyrinx", 'article_id' => 4],
        ];
        Phake::when(Arsse::$db)->labelList($this->anything())->thenReturn(new Result($this->v($this->labels)));
        Phake::when(Arsse::$db)->articleLabelsGet($this->anything(), 1)->thenReturn($this->v([1,3]));
        Phake::when(Arsse::$db)->articleLabelsGet($this->anything(), 2)->thenReturn($this->v([3]));
        Phake::when(Arsse::$db)->articleLabelsGet($this->anything(), 3)->thenReturn([]);
        Phake::when(Arsse::$db)->articleLabelsGet($this->anything(), 4)->thenThrow(new ExceptionInput("idMissing"));
        $exp = [
            [
                ['id' => -1027, 'caption' => "Fascinating", 'fg_color' => "", 'bg_color' => "", 'checked' => false],
                ['id' => -1029, 'caption' => "Interesting", 'fg_color' => "", 'bg_color' => "", 'checked' => false],
                ['id' => -1025, 'caption' => "Logical",     'fg_color' => "", 'bg_color' => "", 'checked' => false],
            ],
            [
                ['id' => -1027, 'caption' => "Fascinating", 'fg_color' => "", 'bg_color' => "", 'checked' => true],
                ['id' => -1029, 'caption' => "Interesting", 'fg_color' => "", 'bg_color' => "", 'checked' => false],
                ['id' => -1025, 'caption' => "Logical",     'fg_color' => "", 'bg_color' => "", 'checked' => true],
            ],
            [
                ['id' => -1027, 'caption' => "Fascinating", 'fg_color' => "", 'bg_color' => "", 'checked' => true],
                ['id' => -1029, 'caption' => "Interesting", 'fg_color' => "", 'bg_color' => "", 'checked' => false],
                ['id' => -1025, 'caption' => "Logical",     'fg_color' => "", 'bg_color' => "", 'checked' => false],
            ],
            [
                ['id' => -1027, 'caption' => "Fascinating", 'fg_color' => "", 'bg_color' => "", 'checked' => false],
                ['id' => -1029, 'caption' => "Interesting", 'fg_color' => "", 'bg_color' => "", 'checked' => false],
                ['id' => -1025, 'caption' => "Logical",     'fg_color' => "", 'bg_color' => "", 'checked' => false],
            ],
            [
                ['id' => -1027, 'caption' => "Fascinating", 'fg_color' => "", 'bg_color' => "", 'checked' => false],
                ['id' => -1029, 'caption' => "Interesting", 'fg_color' => "", 'bg_color' => "", 'checked' => false],
                ['id' => -1025, 'caption' => "Logical",     'fg_color' => "", 'bg_color' => "", 'checked' => false],
            ],
        ];
        for ($a = 0; $a < sizeof($in); $a++) {
            $this->assertMessage($this->respGood($exp[$a]), $this->req($in[$a]), "Test $a failed");
        }
    }

    public function testAssignArticlesToALabel() {
        $list = [
            range(1, 100),
            range(1, 50),
            range(51, 100),
        ];
        $in = [
            ['op' => "setArticleLabel", 'sid' => "PriestsOfSyrinx", 'label_id' => -2112, 'article_ids' => implode(",", $list[0])],
            ['op' => "setArticleLabel", 'sid' => "PriestsOfSyrinx", 'label_id' => -2112, 'article_ids' => implode(",", $list[0]), 'assign' => true],
            ['op' => "setArticleLabel", 'sid' => "PriestsOfSyrinx", 'label_id' => -2112],
            ['op' => "setArticleLabel", 'sid' => "PriestsOfSyrinx", 'label_id' => -42],
            ['op' => "setArticleLabel", 'sid' => "PriestsOfSyrinx", 'label_id' => 42],
            ['op' => "setArticleLabel", 'sid' => "PriestsOfSyrinx", 'label_id' => 0],
            ['op' => "setArticleLabel", 'sid' => "PriestsOfSyrinx"],
        ];
        Phake::when(Arsse::$db)->labelArticlesSet(Arsse::$user->id, $this->anything(), (new Context)->articles([]), $this->anything())->thenThrow(new ExceptionInput("tooShort")); // data model function requires one valid integer for multiples
        Phake::when(Arsse::$db)->labelArticlesSet(Arsse::$user->id, $this->anything(), (new Context)->articles($list[0]), $this->anything())->thenThrow(new ExceptionInput("tooLong")); // data model function limited to 50 items for multiples
        Phake::when(Arsse::$db)->labelArticlesSet(Arsse::$user->id, 1088, (new Context)->articles($list[1]), true)->thenReturn(42);
        Phake::when(Arsse::$db)->labelArticlesSet(Arsse::$user->id, 1088, (new Context)->articles($list[2]), true)->thenReturn(47);
        Phake::when(Arsse::$db)->labelArticlesSet(Arsse::$user->id, 1088, (new Context)->articles($list[1]), false)->thenReturn(5);
        Phake::when(Arsse::$db)->labelArticlesSet(Arsse::$user->id, 1088, (new Context)->articles($list[2]), false)->thenReturn(2);
        $exp = $this->respGood(['status' => "OK", 'updated' => 89]);
        $this->assertMessage($exp, $this->req($in[0]));
        Phake::verify(Arsse::$db)->labelArticlesSet(Arsse::$user->id, 1088, (new Context)->articles($list[1]), true);
        Phake::verify(Arsse::$db)->labelArticlesSet(Arsse::$user->id, 1088, (new Context)->articles($list[2]), true);
        $exp = $this->respGood(['status' => "OK", 'updated' => 7]);
        $this->assertMessage($exp, $this->req($in[1]));
        Phake::verify(Arsse::$db)->labelArticlesSet(Arsse::$user->id, 1088, (new Context)->articles($list[1]), false);
        Phake::verify(Arsse::$db)->labelArticlesSet(Arsse::$user->id, 1088, (new Context)->articles($list[2]), false);
        $exp = $this->respGood(['status' => "OK", 'updated' => 0]);
        $this->assertMessage($exp, $this->req($in[2]));
        $exp = $this->respErr("INCORRECT_USAGE");
        $this->assertMessage($exp, $this->req($in[3]));
        $this->assertMessage($exp, $this->req($in[4]));
        $this->assertMessage($exp, $this->req($in[5]));
        $this->assertMessage($exp, $this->req($in[6]));
    }

    public function testRetrieveFeedTree() {
        $in = [
            ['op' => "getFeedTree", 'sid' => "PriestsOfSyrinx", 'include_empty' => true],
            ['op' => "getFeedTree", 'sid' => "PriestsOfSyrinx"],
        ];
        Phake::when(Arsse::$db)->folderList($this->anything(), null, true)->thenReturn(new Result($this->v($this->folders)));
        Phake::when(Arsse::$db)->subscriptionList($this->anything())->thenReturn(new Result($this->v($this->subscriptions)));
        Phake::when(Arsse::$db)->labelList($this->anything(), true)->thenReturn(new Result($this->v($this->labels)));
        Phake::when(Arsse::$db)->articleCount($this->anything(), $this->equalTo((new Context)->unread(true)->modifiedSince(Date::sub("PT24H")), 2))->thenReturn(7);
        Phake::when(Arsse::$db)->articleStarred($this->anything())->thenReturn($this->v($this->starred));
        // the expectations are packed tightly since they're very verbose; one can use var_export() (or convert to JSON) to pretty-print them
        $exp = ['categories'=>['identifier'=>'id','label'=>'name','items'=>[['name'=>'Special','id'=>'CAT:-1','bare_id'=>-1,'type'=>'category','unread'=>0,'items'=>[['name'=>'All articles','id'=>'FEED:-4','bare_id'=>-4,'icon'=>'images/folder.png','unread'=>35,'type'=>'feed','auxcounter'=>0,'error'=>'','updated'=>'',],['name'=>'Fresh articles','id'=>'FEED:-3','bare_id'=>-3,'icon'=>'images/fresh.png','unread'=>7,'type'=>'feed','auxcounter'=>0,'error'=>'','updated'=>'',],['name'=>'Starred articles','id'=>'FEED:-1','bare_id'=>-1,'icon'=>'images/star.png','unread'=>4,'type'=>'feed','auxcounter'=>0,'error'=>'','updated'=>'',],['name'=>'Published articles','id'=>'FEED:-2','bare_id'=>-2,'icon'=>'images/feed.png','unread'=>0,'type'=>'feed','auxcounter'=>0,'error'=>'','updated'=>'',],['name'=>'Archived articles','id'=>'FEED:0','bare_id'=>0,'icon'=>'images/archive.png','unread'=>0,'type'=>'feed','auxcounter'=>0,'error'=>'','updated'=>'',],['name'=>'Recently read','id'=>'FEED:-6','bare_id'=>-6,'icon'=>'images/time.png','unread'=>0,'type'=>'feed','auxcounter'=>0,'error'=>'','updated'=>'',],],],['name'=>'Labels','id'=>'CAT:-2','bare_id'=>-2,'type'=>'category','unread'=>6,'items'=>[['name'=>'Fascinating','id'=>'FEED:-1027','bare_id'=>-1027,'unread'=>0,'icon'=>'images/label.png','type'=>'feed','auxcounter'=>0,'error'=>'','updated'=>'','fg_color'=>'','bg_color'=>'',],['name'=>'Interesting','id'=>'FEED:-1029','bare_id'=>-1029,'unread'=>0,'icon'=>'images/label.png','type'=>'feed','auxcounter'=>0,'error'=>'','updated'=>'','fg_color'=>'','bg_color'=>'',],['name'=>'Logical','id'=>'FEED:-1025','bare_id'=>-1025,'unread'=>0,'icon'=>'images/label.png','type'=>'feed','auxcounter'=>0,'error'=>'','updated'=>'','fg_color'=>'','bg_color'=>'',],],],['name'=>'Photography','id'=>'CAT:4','bare_id'=>4,'parent_id'=>null,'type'=>'category','auxcounter'=>0,'unread'=>0,'child_unread'=>0,'checkbox'=>false,'param'=>'(0 feeds)','items'=>[],],['name'=>'Politics','id'=>'CAT:3','bare_id'=>3,'parent_id'=>null,'type'=>'category','auxcounter'=>0,'unread'=>0,'child_unread'=>0,'checkbox'=>false,'param'=>'(3 feeds)','items'=>[['name'=>'Local','id'=>'CAT:5','bare_id'=>5,'parent_id'=>3,'type'=>'category','auxcounter'=>0,'unread'=>0,'child_unread'=>0,'checkbox'=>false,'param'=>'(1 feed)','items'=>[['name'=>'Toronto Star','id'=>'FEED:2','bare_id'=>2,'icon'=>'feed-icons/2.ico','error'=>'oops','param'=>'2011-11-11T11:11:11Z','unread'=>0,'auxcounter'=>0,'checkbox'=>false,],],],['name'=>'National','id'=>'CAT:6','bare_id'=>6,'parent_id'=>3,'type'=>'category','auxcounter'=>0,'unread'=>0,'child_unread'=>0,'checkbox'=>false,'param'=>'(2 feeds)','items'=>[['name'=>'CBC News','id'=>'FEED:4','bare_id'=>4,'icon'=>'feed-icons/4.ico','error'=>'','param'=>'2017-10-09T15:58:34Z','unread'=>0,'auxcounter'=>0,'checkbox'=>false,],['name'=>'Ottawa Citizen','id'=>'FEED:5','bare_id'=>5,'icon'=>false,'error'=>'','param'=>'2017-07-07T17:07:17Z','unread'=>0,'auxcounter'=>0,'checkbox'=>false,],],],],],['name'=>'Science','id'=>'CAT:1','bare_id'=>1,'parent_id'=>null,'type'=>'category','auxcounter'=>0,'unread'=>0,'child_unread'=>0,'checkbox'=>false,'param'=>'(2 feeds)','items'=>[['name'=>'Rocketry','id'=>'CAT:2','bare_id'=>2,'parent_id'=>1,'type'=>'category','auxcounter'=>0,'unread'=>0,'child_unread'=>0,'checkbox'=>false,'param'=>'(1 feed)','items'=>[['name'=>'NASA JPL','id'=>'FEED:1','bare_id'=>1,'icon'=>false,'error'=>'','param'=>'2017-09-15T22:54:16Z','unread'=>0,'auxcounter'=>0,'checkbox'=>false,],],],['name'=>'Ars Technica','id'=>'FEED:3','bare_id'=>3,'icon'=>'feed-icons/3.ico','error'=>'argh','param'=>'2016-05-23T06:40:02Z','unread'=>0,'auxcounter'=>0,'checkbox'=>false,],],],['name'=>'Uncategorized','id'=>'CAT:0','bare_id'=>0,'type'=>'category','auxcounter'=>0,'unread'=>0,'child_unread'=>0,'checkbox'=>false,'parent_id'=>null,'param'=>'(1 feed)','items'=>[['name'=>'Eurogamer','id'=>'FEED:6','bare_id'=>6,'icon'=>'feed-icons/6.ico','error'=>'','param'=>'2010-02-12T20:08:47Z','unread'=>0,'auxcounter'=>0,'checkbox'=>false,],],],],],];
        $this->assertMessage($this->respGood($exp), $this->req($in[0]));
        $exp = ['categories'=>['identifier'=>'id','label'=>'name','items'=>[['name'=>'Special','id'=>'CAT:-1','bare_id'=>-1,'type'=>'category','unread'=>0,'items'=>[['name'=>'All articles','id'=>'FEED:-4','bare_id'=>-4,'icon'=>'images/folder.png','unread'=>35,'type'=>'feed','auxcounter'=>0,'error'=>'','updated'=>'',],['name'=>'Fresh articles','id'=>'FEED:-3','bare_id'=>-3,'icon'=>'images/fresh.png','unread'=>7,'type'=>'feed','auxcounter'=>0,'error'=>'','updated'=>'',],['name'=>'Starred articles','id'=>'FEED:-1','bare_id'=>-1,'icon'=>'images/star.png','unread'=>4,'type'=>'feed','auxcounter'=>0,'error'=>'','updated'=>'',],['name'=>'Published articles','id'=>'FEED:-2','bare_id'=>-2,'icon'=>'images/feed.png','unread'=>0,'type'=>'feed','auxcounter'=>0,'error'=>'','updated'=>'',],['name'=>'Archived articles','id'=>'FEED:0','bare_id'=>0,'icon'=>'images/archive.png','unread'=>0,'type'=>'feed','auxcounter'=>0,'error'=>'','updated'=>'',],['name'=>'Recently read','id'=>'FEED:-6','bare_id'=>-6,'icon'=>'images/time.png','unread'=>0,'type'=>'feed','auxcounter'=>0,'error'=>'','updated'=>'',],],],['name'=>'Labels','id'=>'CAT:-2','bare_id'=>-2,'type'=>'category','unread'=>6,'items'=>[['name'=>'Fascinating','id'=>'FEED:-1027','bare_id'=>-1027,'unread'=>0,'icon'=>'images/label.png','type'=>'feed','auxcounter'=>0,'error'=>'','updated'=>'','fg_color'=>'','bg_color'=>'',],['name'=>'Interesting','id'=>'FEED:-1029','bare_id'=>-1029,'unread'=>0,'icon'=>'images/label.png','type'=>'feed','auxcounter'=>0,'error'=>'','updated'=>'','fg_color'=>'','bg_color'=>'',],['name'=>'Logical','id'=>'FEED:-1025','bare_id'=>-1025,'unread'=>0,'icon'=>'images/label.png','type'=>'feed','auxcounter'=>0,'error'=>'','updated'=>'','fg_color'=>'','bg_color'=>'',],],],['name'=>'Politics','id'=>'CAT:3','bare_id'=>3,'parent_id'=>null,'type'=>'category','auxcounter'=>0,'unread'=>0,'child_unread'=>0,'checkbox'=>false,'param'=>'(3 feeds)','items'=>[['name'=>'Local','id'=>'CAT:5','bare_id'=>5,'parent_id'=>3,'type'=>'category','auxcounter'=>0,'unread'=>0,'child_unread'=>0,'checkbox'=>false,'param'=>'(1 feed)','items'=>[['name'=>'Toronto Star','id'=>'FEED:2','bare_id'=>2,'icon'=>'feed-icons/2.ico','error'=>'oops','param'=>'2011-11-11T11:11:11Z','unread'=>0,'auxcounter'=>0,'checkbox'=>false,],],],['name'=>'National','id'=>'CAT:6','bare_id'=>6,'parent_id'=>3,'type'=>'category','auxcounter'=>0,'unread'=>0,'child_unread'=>0,'checkbox'=>false,'param'=>'(2 feeds)','items'=>[['name'=>'CBC News','id'=>'FEED:4','bare_id'=>4,'icon'=>'feed-icons/4.ico','error'=>'','param'=>'2017-10-09T15:58:34Z','unread'=>0,'auxcounter'=>0,'checkbox'=>false,],['name'=>'Ottawa Citizen','id'=>'FEED:5','bare_id'=>5,'icon'=>false,'error'=>'','param'=>'2017-07-07T17:07:17Z','unread'=>0,'auxcounter'=>0,'checkbox'=>false,],],],],],['name'=>'Science','id'=>'CAT:1','bare_id'=>1,'parent_id'=>null,'type'=>'category','auxcounter'=>0,'unread'=>0,'child_unread'=>0,'checkbox'=>false,'param'=>'(2 feeds)','items'=>[['name'=>'Rocketry','id'=>'CAT:2','bare_id'=>2,'parent_id'=>1,'type'=>'category','auxcounter'=>0,'unread'=>0,'child_unread'=>0,'checkbox'=>false,'param'=>'(1 feed)','items'=>[['name'=>'NASA JPL','id'=>'FEED:1','bare_id'=>1,'icon'=>false,'error'=>'','param'=>'2017-09-15T22:54:16Z','unread'=>0,'auxcounter'=>0,'checkbox'=>false,],],],['name'=>'Ars Technica','id'=>'FEED:3','bare_id'=>3,'icon'=>'feed-icons/3.ico','error'=>'argh','param'=>'2016-05-23T06:40:02Z','unread'=>0,'auxcounter'=>0,'checkbox'=>false,],],],['name'=>'Uncategorized','id'=>'CAT:0','bare_id'=>0,'type'=>'category','auxcounter'=>0,'unread'=>0,'child_unread'=>0,'checkbox'=>false,'parent_id'=>null,'param'=>'(1 feed)','items'=>[['name'=>'Eurogamer','id'=>'FEED:6','bare_id'=>6,'icon'=>'feed-icons/6.ico','error'=>'','param'=>'2010-02-12T20:08:47Z','unread'=>0,'auxcounter'=>0,'checkbox'=>false,],],],],],];
        $this->assertMessage($this->respGood($exp), $this->req($in[1]));
    }

    public function testMarkFeedsAsRead() {
        $in1 = [
            // no-ops
            ['op' => "catchupFeed", 'sid' => "PriestsOfSyrinx"],
            ['op' => "catchupFeed", 'sid' => "PriestsOfSyrinx", 'feed_id' => 0],
            ['op' => "catchupFeed", 'sid' => "PriestsOfSyrinx", 'feed_id' => -2],
            ['op' => "catchupFeed", 'sid' => "PriestsOfSyrinx", 'feed_id' => -6],
            ['op' => "catchupFeed", 'sid' => "PriestsOfSyrinx", 'feed_id' => -1, 'is_cat' => true],
            ['op' => "catchupFeed", 'sid' => "PriestsOfSyrinx", 'feed_id' => -3, 'is_cat' => true],
            ['op' => "catchupFeed", 'sid' => "PriestsOfSyrinx", 'feed_id' => -4, 'is_cat' => true],
        ];
        $in2 = [
            // simple contexts
            ['op' => "catchupFeed", 'sid' => "PriestsOfSyrinx", 'feed_id' => -1],
            ['op' => "catchupFeed", 'sid' => "PriestsOfSyrinx", 'feed_id' => -4],
            ['op' => "catchupFeed", 'sid' => "PriestsOfSyrinx", 'feed_id' => -2112],
            ['op' => "catchupFeed", 'sid' => "PriestsOfSyrinx", 'feed_id' => 2112],
            ['op' => "catchupFeed", 'sid' => "PriestsOfSyrinx", 'feed_id' => 42, 'is_cat' => true],
            ['op' => "catchupFeed", 'sid' => "PriestsOfSyrinx", 'feed_id' => 0, 'is_cat' => true],
            ['op' => "catchupFeed", 'sid' => "PriestsOfSyrinx", 'feed_id' => -2, 'is_cat' => true],
        ];
        $in3 = [
            // this one has a tricky time-based context
            ['op' => "catchupFeed", 'sid' => "PriestsOfSyrinx", 'feed_id' => -3],
        ];
        Phake::when(Arsse::$db)->articleMark->thenThrow(new ExceptionInput("typeViolation"));
        $exp = $this->respGood(['status' => "OK"]);
        // verify the above are in fact no-ops
        for ($a = 0; $a < sizeof($in1); $a++) {
            $this->assertMessage($exp, $this->req($in1[$a]), "Test $a failed");
        }
        Phake::verify(Arsse::$db, Phake::times(0))->articleMark;
        // verify the simple contexts
        for ($a = 0; $a < sizeof($in2); $a++) {
            $this->assertMessage($exp, $this->req($in2[$a]), "Test $a failed");
        }
        Phake::verify(Arsse::$db)->articleMark($this->anything(), ['read' => true], new Context);
        Phake::verify(Arsse::$db)->articleMark($this->anything(), ['read' => true], (new Context)->starred(true));
        Phake::verify(Arsse::$db)->articleMark($this->anything(), ['read' => true], (new Context)->label(1088));
        Phake::verify(Arsse::$db)->articleMark($this->anything(), ['read' => true], (new Context)->subscription(2112));
        Phake::verify(Arsse::$db)->articleMark($this->anything(), ['read' => true], (new Context)->folder(42));
        Phake::verify(Arsse::$db)->articleMark($this->anything(), ['read' => true], (new Context)->folderShallow(0));
        Phake::verify(Arsse::$db)->articleMark($this->anything(), ['read' => true], (new Context)->labelled(true));
        // verify the time-based mock
        $t = Date::sub("PT24H");
        for ($a = 0; $a < sizeof($in3); $a++) {
            $this->assertMessage($exp, $this->req($in3[$a]), "Test $a failed");
        }
        Phake::verify(Arsse::$db)->articleMark($this->anything(), ['read' => true], $this->equalTo((new Context)->modifiedSince($t), 2)); // within two seconds
    }

    public function testRetrieveFeedList() {
        $in1 = [
            ['op' => "getFeeds", 'sid' => "PriestsOfSyrinx"],
            ['op' => "getFeeds", 'sid' => "PriestsOfSyrinx", 'cat_id' => -1],
            ['op' => "getFeeds", 'sid' => "PriestsOfSyrinx", 'cat_id' => -1, 'unread_only' => true],
            ['op' => "getFeeds", 'sid' => "PriestsOfSyrinx", 'cat_id' => -2],
            ['op' => "getFeeds", 'sid' => "PriestsOfSyrinx", 'cat_id' => -2, 'unread_only' => true],
            ['op' => "getFeeds", 'sid' => "PriestsOfSyrinx", 'cat_id' => -3],
            ['op' => "getFeeds", 'sid' => "PriestsOfSyrinx", 'cat_id' => -3, 'unread_only' => true],
            ['op' => "getFeeds", 'sid' => "PriestsOfSyrinx", 'cat_id' => -4],
            ['op' => "getFeeds", 'sid' => "PriestsOfSyrinx", 'cat_id' => -4, 'unread_only' => true],
            ['op' => "getFeeds", 'sid' => "PriestsOfSyrinx", 'cat_id' => 6],
            ['op' => "getFeeds", 'sid' => "PriestsOfSyrinx", 'cat_id' => 6, 'limit' => 1],
            ['op' => "getFeeds", 'sid' => "PriestsOfSyrinx", 'cat_id' => 6, 'limit' => 1, 'offset' => 1],
            ['op' => "getFeeds", 'sid' => "PriestsOfSyrinx", 'cat_id' => 1],
            ['op' => "getFeeds", 'sid' => "PriestsOfSyrinx", 'cat_id' => 1, 'include_nested' => true],
        ];
        $in2 = [
            // these should all return an empty list
            ['op' => "getFeeds", 'sid' => "PriestsOfSyrinx", 'cat_id' => 0, 'unread_only' => true],
            ['op' => "getFeeds", 'sid' => "PriestsOfSyrinx", 'cat_id' => 2112],
            ['op' => "getFeeds", 'sid' => "PriestsOfSyrinx", 'cat_id' => 2112, 'include_nested' => true],
            ['op' => "getFeeds", 'sid' => "PriestsOfSyrinx", 'cat_id' => 6, 'limit' => -42],
            ['op' => "getFeeds", 'sid' => "PriestsOfSyrinx", 'cat_id' => 6, 'offset' => 2],
        ];
        // statistical mocks
        Phake::when(Arsse::$db)->articleStarred($this->anything())->thenReturn($this->v($this->starred));
        Phake::when(Arsse::$db)->articleCount($this->anything(), $this->equalTo((new Context)->unread(true)->modifiedSince(Date::sub("PT24H")), 2))->thenReturn(7);
        Phake::when(Arsse::$db)->articleCount($this->anything(), (new Context)->unread(true))->thenReturn(35);
        // label mocks
        Phake::when(Arsse::$db)->labelList($this->anything())->thenReturn(new Result($this->v($this->labels)));
        Phake::when(Arsse::$db)->labelList($this->anything(), false)->thenReturn(new Result($this->v($this->usedLabels)));
        // subscription and folder list and unread count mocks
        Phake::when(Arsse::$db)->folderList->thenThrow(new ExceptionInput("subjectMissing"));
        Phake::when(Arsse::$db)->subscriptionList->thenThrow(new ExceptionInput("subjectMissing"));
        Phake::when(Arsse::$db)->folderList($this->anything())->thenReturn(new Result($this->v($this->folders)));
        Phake::when(Arsse::$db)->subscriptionList($this->anything(), null, true)->thenReturn(new Result($this->v($this->subscriptions)));
        Phake::when(Arsse::$db)->subscriptionList($this->anything(), null, false)->thenReturn(new Result($this->v($this->filterSubs(null))));
        Phake::when(Arsse::$db)->folderList($this->anything(), null)->thenReturn(new Result($this->v($this->folders)));
        Phake::when(Arsse::$db)->folderList($this->anything(), null, false)->thenReturn(new Result($this->v($this->filterFolders(null))));
        foreach ($this->folders as $f) {
            Phake::when(Arsse::$db)->folderList($this->anything(), $f['id'], false)->thenReturn(new Result($this->v($this->filterFolders($f['id']))));
            Phake::when(Arsse::$db)->articleCount($this->anything(), (new Context)->unread(true)->folder($f['id']))->thenReturn($this->reduceFolders($f['id']));
            Phake::when(Arsse::$db)->subscriptionList($this->anything(), $f['id'], false)->thenReturn(new Result($this->v($this->filterSubs($f['id']))));
        }
        $exp = [
            [
                ['id' => 6, 'title' => 'Eurogamer', 'unread' => 0, 'cat_id' => 0, 'feed_url' => " http://example.com/6", 'has_icon' => true, 'last_updated' => 1266005327, 'order_id' => 1],
            ],
            [
                ['id' => -1, 'title' => "Starred articles",   'unread' => "4",  'cat_id' => -1],
                ['id' => -2, 'title' => "Published articles", 'unread' => "0",  'cat_id' => -1],
                ['id' => -3, 'title' => "Fresh articles",     'unread' => "7",  'cat_id' => -1],
                ['id' => -4, 'title' => "All articles",       'unread' => "35", 'cat_id' => -1],
                ['id' => -6, 'title' => "Recently read",      'unread' => 0,    'cat_id' => -1],
                ['id' =>  0, 'title' => "Archived articles",  'unread' => "0",  'cat_id' => -1],
            ],
            [
                ['id' => -1, 'title' => "Starred articles",   'unread' => "4",  'cat_id' => -1],
                ['id' => -3, 'title' => "Fresh articles",     'unread' => "7",  'cat_id' => -1],
                ['id' => -4, 'title' => "All articles",       'unread' => "35", 'cat_id' => -1],
            ],
            [
                ['id' => -1027, 'title' => "Fascinating", 'unread' => "6",  'cat_id' => -2],
                ['id' => -1025, 'title' => "Logical",     'unread' => "0",  'cat_id' => -2],
            ],
            [
                ['id' => -1027, 'title' => "Fascinating", 'unread' => "6",  'cat_id' => -2],
            ],
            [
                ['id' => 3, 'title' => 'Ars Technica',   'unread' => 2,  'cat_id' => 1, 'feed_url' => " http://example.com/3", 'has_icon' => true,  'last_updated' => 1463985602, 'order_id' => 1],
                ['id' => 4, 'title' => 'CBC News',       'unread' => 6,  'cat_id' => 6, 'feed_url' => " http://example.com/4", 'has_icon' => true,  'last_updated' => 1507564714, 'order_id' => 2],
                ['id' => 6, 'title' => 'Eurogamer',      'unread' => 0,  'cat_id' => 0, 'feed_url' => " http://example.com/6", 'has_icon' => true,  'last_updated' => 1266005327, 'order_id' => 3],
                ['id' => 1, 'title' => 'NASA JPL',       'unread' => 5,  'cat_id' => 2, 'feed_url' => " http://example.com/1", 'has_icon' => false, 'last_updated' => 1505516056, 'order_id' => 4],
                ['id' => 5, 'title' => 'Ottawa Citizen', 'unread' => 12, 'cat_id' => 6, 'feed_url' => " http://example.com/5", 'has_icon' => false, 'last_updated' => 1499447237, 'order_id' => 5],
                ['id' => 2, 'title' => 'Toronto Star',   'unread' => 10, 'cat_id' => 5, 'feed_url' => " http://example.com/2", 'has_icon' => true,  'last_updated' => 1321009871, 'order_id' => 6],
            ],
            [
                ['id' => 3, 'title' => 'Ars Technica',   'unread' => 2,  'cat_id' => 1, 'feed_url' => " http://example.com/3", 'has_icon' => true,  'last_updated' => 1463985602, 'order_id' => 1],
                ['id' => 4, 'title' => 'CBC News',       'unread' => 6,  'cat_id' => 6, 'feed_url' => " http://example.com/4", 'has_icon' => true,  'last_updated' => 1507564714, 'order_id' => 2],
                ['id' => 1, 'title' => 'NASA JPL',       'unread' => 5,  'cat_id' => 2, 'feed_url' => " http://example.com/1", 'has_icon' => false, 'last_updated' => 1505516056, 'order_id' => 4],
                ['id' => 5, 'title' => 'Ottawa Citizen', 'unread' => 12, 'cat_id' => 6, 'feed_url' => " http://example.com/5", 'has_icon' => false, 'last_updated' => 1499447237, 'order_id' => 5],
                ['id' => 2, 'title' => 'Toronto Star',   'unread' => 10, 'cat_id' => 5, 'feed_url' => " http://example.com/2", 'has_icon' => true,  'last_updated' => 1321009871, 'order_id' => 6],
            ],
            [
                ['id' => -1027, 'title' => "Fascinating", 'unread' => "6",  'cat_id' => -2],
                ['id' => -1025, 'title' => "Logical",     'unread' => "0",  'cat_id' => -2],
                ['id' => -1, 'title' => "Starred articles",   'unread' => "4",  'cat_id' => -1],
                ['id' => -2, 'title' => "Published articles", 'unread' => "0",  'cat_id' => -1],
                ['id' => -3, 'title' => "Fresh articles",     'unread' => "7",  'cat_id' => -1],
                ['id' => -4, 'title' => "All articles",       'unread' => "35", 'cat_id' => -1],
                ['id' => -6, 'title' => "Recently read",      'unread' => 0,    'cat_id' => -1],
                ['id' =>  0, 'title' => "Archived articles",  'unread' => "0",  'cat_id' => -1],
                ['id' => 3, 'title' => 'Ars Technica',   'unread' => 2,  'cat_id' => 1, 'feed_url' => " http://example.com/3", 'has_icon' => true,  'last_updated' => 1463985602, 'order_id' => 1],
                ['id' => 4, 'title' => 'CBC News',       'unread' => 6,  'cat_id' => 6, 'feed_url' => " http://example.com/4", 'has_icon' => true,  'last_updated' => 1507564714, 'order_id' => 2],
                ['id' => 6, 'title' => 'Eurogamer',      'unread' => 0,  'cat_id' => 0, 'feed_url' => " http://example.com/6", 'has_icon' => true,  'last_updated' => 1266005327, 'order_id' => 3],
                ['id' => 1, 'title' => 'NASA JPL',       'unread' => 5,  'cat_id' => 2, 'feed_url' => " http://example.com/1", 'has_icon' => false, 'last_updated' => 1505516056, 'order_id' => 4],
                ['id' => 5, 'title' => 'Ottawa Citizen', 'unread' => 12, 'cat_id' => 6, 'feed_url' => " http://example.com/5", 'has_icon' => false, 'last_updated' => 1499447237, 'order_id' => 5],
                ['id' => 2, 'title' => 'Toronto Star',   'unread' => 10, 'cat_id' => 5, 'feed_url' => " http://example.com/2", 'has_icon' => true,  'last_updated' => 1321009871, 'order_id' => 6],
            ],
            [
                ['id' => -1027, 'title' => "Fascinating", 'unread' => "6",  'cat_id' => -2],
                ['id' => -1, 'title' => "Starred articles",   'unread' => "4",  'cat_id' => -1],
                ['id' => -3, 'title' => "Fresh articles",     'unread' => "7",  'cat_id' => -1],
                ['id' => -4, 'title' => "All articles",       'unread' => "35", 'cat_id' => -1],
                ['id' => 3, 'title' => 'Ars Technica',   'unread' => 2,  'cat_id' => 1, 'feed_url' => " http://example.com/3", 'has_icon' => true,  'last_updated' => 1463985602, 'order_id' => 1],
                ['id' => 4, 'title' => 'CBC News',       'unread' => 6,  'cat_id' => 6, 'feed_url' => " http://example.com/4", 'has_icon' => true,  'last_updated' => 1507564714, 'order_id' => 2],
                ['id' => 1, 'title' => 'NASA JPL',       'unread' => 5,  'cat_id' => 2, 'feed_url' => " http://example.com/1", 'has_icon' => false, 'last_updated' => 1505516056, 'order_id' => 4],
                ['id' => 5, 'title' => 'Ottawa Citizen', 'unread' => 12, 'cat_id' => 6, 'feed_url' => " http://example.com/5", 'has_icon' => false, 'last_updated' => 1499447237, 'order_id' => 5],
                ['id' => 2, 'title' => 'Toronto Star',   'unread' => 10, 'cat_id' => 5, 'feed_url' => " http://example.com/2", 'has_icon' => true,  'last_updated' => 1321009871, 'order_id' => 6],
            ],
            [
                ['id' => 4, 'title' => 'CBC News',       'unread' => 6,  'cat_id' => 6, 'feed_url' => " http://example.com/4", 'has_icon' => true,  'last_updated' => 1507564714, 'order_id' => 1],
                ['id' => 5, 'title' => 'Ottawa Citizen', 'unread' => 12, 'cat_id' => 6, 'feed_url' => " http://example.com/5", 'has_icon' => false, 'last_updated' => 1499447237, 'order_id' => 2],
            ],
            [
                ['id' => 4, 'title' => 'CBC News',       'unread' => 6,  'cat_id' => 6, 'feed_url' => " http://example.com/4", 'has_icon' => true,  'last_updated' => 1507564714, 'order_id' => 1],
            ],
            [
                ['id' => 5, 'title' => 'Ottawa Citizen', 'unread' => 12, 'cat_id' => 6, 'feed_url' => " http://example.com/5", 'has_icon' => false, 'last_updated' => 1499447237, 'order_id' => 2],
            ],
            [
                ['id' => 3, 'title' => 'Ars Technica', 'unread' => 2, 'cat_id' => 1, 'feed_url' => " http://example.com/3", 'has_icon' => true, 'last_updated' => 1463985602, 'order_id' => 1],
            ],
            [
                ['id' => 2, 'title' => "Rocketry", 'unread' => 5, 'is_cat' => true, 'order_id' => 1],
                ['id' => 3, 'title' => 'Ars Technica', 'unread' => 2, 'cat_id' => 1, 'feed_url' => " http://example.com/3", 'has_icon' => true, 'last_updated' => 1463985602, 'order_id' => 1],
            ],
        ];
        for ($a = 0; $a < sizeof($in1); $a++) {
            $this->assertMessage($this->respGood($exp[$a]), $this->req($in1[$a]), "Test $a failed");
        }
        for ($a = 0; $a < sizeof($in2); $a++) {
            $this->assertMessage($this->respGood([]), $this->req($in2[$a]), "Test $a failed");
        }
    }

    protected function filterFolders(int $id = null): array {
        return array_filter($this->folders, function($value) use ($id) {
            return $value['parent']==$id;
        });
    }

    protected function filterSubs(int $folder = null): array {
        return array_filter($this->subscriptions, function($value) use ($folder) {
            return $value['folder']==$folder;
        });
    }

    protected function reduceFolders(int $id = null) : int {
        $out = 0;
        foreach ($this->filterFolders($id) as $f) {
            $out += $this->reduceFolders($f['id']);
        }
        $out += array_reduce(array_filter($this->subscriptions, function($value) use ($id) {
            return $value['folder']==$id;
        }), function($sum, $value) {
            return $sum + $value['unread'];
        }, 0);
        return $out;
    }

    public function testChangeArticles() {
        $in = [
            ['op' => "updateArticle", 'sid' => "PriestsOfSyrinx"],
            ['op' => "updateArticle", 'sid' => "PriestsOfSyrinx", 'article_ids' => "42, 2112, -1"],

            ['op' => "updateArticle", 'sid' => "PriestsOfSyrinx", 'article_ids' => "42, 2112, -1", 'field' => 0],
            ['op' => "updateArticle", 'sid' => "PriestsOfSyrinx", 'article_ids' => "42, 2112, -1", 'field' => 0, 'mode' => 0],
            ['op' => "updateArticle", 'sid' => "PriestsOfSyrinx", 'article_ids' => "42, 2112, -1", 'field' => 0, 'mode' => 1],
            ['op' => "updateArticle", 'sid' => "PriestsOfSyrinx", 'article_ids' => "42, 2112, -1", 'field' => 0, 'mode' => 2],
            ['op' => "updateArticle", 'sid' => "PriestsOfSyrinx", 'article_ids' => "42, 2112, -1", 'field' => 0, 'mode' => 3], // invalid mode

            ['op' => "updateArticle", 'sid' => "PriestsOfSyrinx", 'article_ids' => "42, 2112, -1", 'field' => 1], // Published feed' no-op
            ['op' => "updateArticle", 'sid' => "PriestsOfSyrinx", 'article_ids' => "42, 2112, -1", 'field' => 1, 'mode' => 0],
            ['op' => "updateArticle", 'sid' => "PriestsOfSyrinx", 'article_ids' => "42, 2112, -1", 'field' => 1, 'mode' => 1],
            ['op' => "updateArticle", 'sid' => "PriestsOfSyrinx", 'article_ids' => "42, 2112, -1", 'field' => 1, 'mode' => 2],
            ['op' => "updateArticle", 'sid' => "PriestsOfSyrinx", 'article_ids' => "42, 2112, -1", 'field' => 1, 'mode' => 3], // invalid mode

            ['op' => "updateArticle", 'sid' => "PriestsOfSyrinx", 'article_ids' => "42, 2112, -1", 'field' => 2],
            ['op' => "updateArticle", 'sid' => "PriestsOfSyrinx", 'article_ids' => "42, 2112, -1", 'field' => 2, 'mode' => 0],
            ['op' => "updateArticle", 'sid' => "PriestsOfSyrinx", 'article_ids' => "42, 2112, -1", 'field' => 2, 'mode' => 1],
            ['op' => "updateArticle", 'sid' => "PriestsOfSyrinx", 'article_ids' => "42, 2112, -1", 'field' => 2, 'mode' => 2],
            ['op' => "updateArticle", 'sid' => "PriestsOfSyrinx", 'article_ids' => "42, 2112, -1", 'field' => 2, 'mode' => 3], // invalid mode

            ['op' => "updateArticle", 'sid' => "PriestsOfSyrinx", 'article_ids' => "42, 2112, -1", 'field' => 3],
            ['op' => "updateArticle", 'sid' => "PriestsOfSyrinx", 'article_ids' => "42, 2112, -1", 'field' => 3, 'mode' => 0],
            ['op' => "updateArticle", 'sid' => "PriestsOfSyrinx", 'article_ids' => "42, 2112, -1", 'field' => 3, 'mode' => 1],
            ['op' => "updateArticle", 'sid' => "PriestsOfSyrinx", 'article_ids' => "42, 2112, -1", 'field' => 3, 'mode' => 2],
            ['op' => "updateArticle", 'sid' => "PriestsOfSyrinx", 'article_ids' => "42, 2112, -1", 'field' => 3, 'mode' => 3], // invalid mode
            ['op' => "updateArticle", 'sid' => "PriestsOfSyrinx", 'article_ids' => "42, 2112, -1", 'field' => 3, 'data' => "eh"],

            ['op' => "updateArticle", 'sid' => "PriestsOfSyrinx", 'article_ids' => "42, 2112, -1", 'field' => 4], // invalid field
            ['op' => "updateArticle", 'sid' => "PriestsOfSyrinx", 'article_ids' => "0, -1", 'field' => 3], // no valid IDs
        ];
        Phake::when(Arsse::$db)->articleList($this->anything(), (new Context)->articles([42, 2112])->starred(true), $this->anything())->thenReturn(new Result($this->v([['id' => 42]])));
        Phake::when(Arsse::$db)->articleList($this->anything(), (new Context)->articles([42, 2112])->starred(false), $this->anything())->thenReturn(new Result($this->v([['id' => 2112]])));
        Phake::when(Arsse::$db)->articleList($this->anything(), (new Context)->articles([42, 2112])->unread(true), $this->anything())->thenReturn(new Result($this->v([['id' => 42]])));
        Phake::when(Arsse::$db)->articleList($this->anything(), (new Context)->articles([42, 2112])->unread(false), $this->anything())->thenReturn(new Result($this->v([['id' => 2112]])));
        Phake::when(Arsse::$db)->articleMark->thenReturn(1);
        Phake::when(Arsse::$db)->articleMark($this->anything(), ['starred' => false], (new Context)->articles([42, 2112]))->thenReturn(2);
        Phake::when(Arsse::$db)->articleMark($this->anything(), ['starred' =>  true], (new Context)->articles([42, 2112]))->thenReturn(4);
        Phake::when(Arsse::$db)->articleMark($this->anything(), ['starred' => false], (new Context)->articles([42]))->thenReturn(8);
        Phake::when(Arsse::$db)->articleMark($this->anything(), ['starred' =>  true], (new Context)->articles([2112]))->thenReturn(16);
        Phake::when(Arsse::$db)->articleMark($this->anything(), ['read'    =>  true], (new Context)->articles([42, 2112]))->thenReturn(32); // false is read for TT-RSS
        Phake::when(Arsse::$db)->articleMark($this->anything(), ['read'    => false], (new Context)->articles([42, 2112]))->thenReturn(64);
        Phake::when(Arsse::$db)->articleMark($this->anything(), ['read'    =>  true], (new Context)->articles([42]))->thenReturn(128);
        Phake::when(Arsse::$db)->articleMark($this->anything(), ['read'    => false], (new Context)->articles([2112]))->thenReturn(256);
        Phake::when(Arsse::$db)->articleMark($this->anything(), ['note'    =>    ""], (new Context)->articles([42, 2112]))->thenReturn(512);
        Phake::when(Arsse::$db)->articleMark($this->anything(), ['note'    =>  "eh"], (new Context)->articles([42, 2112]))->thenReturn(1024);
        $out = [
            $this->respErr("INCORRECT_USAGE"),
            $this->respGood(['status' => "OK", 'updated' => 2]),

            $this->respGood(['status' => "OK", 'updated' => 2]),
            $this->respGood(['status' => "OK", 'updated' => 2]),
            $this->respGood(['status' => "OK", 'updated' => 4]),
            $this->respGood(['status' => "OK", 'updated' => 24]),
            $this->respErr("INCORRECT_USAGE"),

            $this->respGood(['status' => "OK", 'updated' => 0]),
            $this->respGood(['status' => "OK", 'updated' => 0]),
            $this->respGood(['status' => "OK", 'updated' => 0]),
            $this->respGood(['status' => "OK", 'updated' => 0]),
            $this->respErr("INCORRECT_USAGE"),

            $this->respGood(['status' => "OK", 'updated' => 32]),
            $this->respGood(['status' => "OK", 'updated' => 32]),
            $this->respGood(['status' => "OK", 'updated' => 64]),
            $this->respGood(['status' => "OK", 'updated' => 384]),
            $this->respErr("INCORRECT_USAGE"),

            $this->respGood(['status' => "OK", 'updated' => 512]),
            $this->respGood(['status' => "OK", 'updated' => 512]),
            $this->respGood(['status' => "OK", 'updated' => 512]),
            $this->respGood(['status' => "OK", 'updated' => 512]),
            $this->respGood(['status' => "OK", 'updated' => 512]),
            $this->respGood(['status' => "OK", 'updated' => 1024]),

            $this->respErr("INCORRECT_USAGE"),
            $this->respErr("INCORRECT_USAGE"),
        ];
        for ($a = 0; $a < sizeof($in); $a++) {
            $this->assertMessage($out[$a], $this->req($in[$a]), "Test $a failed");
        }
    }

    public function testListArticles() {
        $in = [
            // error conditions
            ['op' => "getArticle", 'sid' => "PriestsOfSyrinx"],
            ['op' => "getArticle", 'sid' => "PriestsOfSyrinx", 'article_id' => 0],
            ['op' => "getArticle", 'sid' => "PriestsOfSyrinx", 'article_id' => -1],
            ['op' => "getArticle", 'sid' => "PriestsOfSyrinx", 'article_id' => "0,-1"],
            // acceptable input
            ['op' => "getArticle", 'sid' => "PriestsOfSyrinx", 'article_id' => "101,102"],
            ['op' => "getArticle", 'sid' => "PriestsOfSyrinx", 'article_id' => "101"],
            ['op' => "getArticle", 'sid' => "PriestsOfSyrinx", 'article_id' => "102"],
        ];
        Phake::when(Arsse::$db)->labelList($this->anything())->thenReturn(new Result($this->v($this->labels)));
        Phake::when(Arsse::$db)->labelList($this->anything(), false)->thenReturn(new Result($this->v($this->usedLabels)));
        Phake::when(Arsse::$db)->articleLabelsGet($this->anything(), 101)->thenReturn([]);
        Phake::when(Arsse::$db)->articleLabelsGet($this->anything(), 102)->thenReturn($this->v([1,3]));
        Phake::when(Arsse::$db)->articleList($this->anything(), (new Context)->articles([101, 102]), $this->anything())->thenReturn(new Result($this->v($this->articles)));
        Phake::when(Arsse::$db)->articleList($this->anything(), (new Context)->articles([101]), $this->anything())->thenReturn(new Result($this->v([$this->articles[0]])));
        Phake::when(Arsse::$db)->articleList($this->anything(), (new Context)->articles([102]), $this->anything())->thenReturn(new Result($this->v([$this->articles[1]])));
        $exp = $this->respErr("INCORRECT_USAGE");
        $this->assertMessage($exp, $this->req($in[0]));
        $this->assertMessage($exp, $this->req($in[1]));
        $this->assertMessage($exp, $this->req($in[2]));
        $this->assertMessage($exp, $this->req($in[3]));
        $exp = [
            [
                'id' => "101",
                'guid' => null,
                'title' => 'Article title 1',
                'link' => 'http://example.com/1',
                'labels' => [],
                'unread' => true,
                'marked' => false,
                'published' => false,
                'comments' => "",
                'author' => '',
                'updated' => strtotime('2000-01-01T00:00:01Z'),
                'feed_id' => "8",
                'feed_title' => "Feed 11",
                'attachments' => [],
                'score' => 0,
                'note' => null,
                'lang' => "",
                'content' => '<p>Article content 1</p>',
            ],
            [
                'id' => "102",
                'guid' => "SHA256:5be8a5a46ecd52ed132191c8d27fb1af6b3d4edc00234c5d9f8f0e10562ed3b7",
                'title' => 'Article title 2',
                'link' => 'http://example.com/2',
                'labels' => [
                    [-1025, "Logical", "", ""],
                    [-1027, "Fascinating", "", ""],
                ],
                'unread' => false,
                'marked' => false,
                'published' => false,
                'comments' => "",
                'author' => "J. King",
                'updated' => strtotime('2000-01-02T00:00:02Z'),
                'feed_id' => "8",
                'feed_title' => "Feed 11",
                'attachments' => [
                    [
                        'id'           => "0",
                        'content_url'  => "http://example.com/text",
                        'content_type' => "text/plain",
                        'title'        => "",
                        'duration'     => "",
                        'width'        => "",
                        'height'       => "",
                        'post_id'      => "102",
                    ],
                ],
                'score' => 0,
                'note' => "Note 2",
                'lang' => "",
                'content' => '<p>Article content 2</p>',
            ],
        ];
        $this->assertMessage($this->respGood($exp), $this->req($in[4]));
        $this->assertMessage($this->respGood([$exp[0]]), $this->req($in[5]));
        $this->assertMessage($this->respGood([$exp[1]]), $this->req($in[6]));
        // test the special case when labels are not used
        Phake::when(Arsse::$db)->labelList($this->anything())->thenReturn(new Result([]));
        Phake::when(Arsse::$db)->labelList($this->anything(), false)->thenReturn(new Result([]));
        $this->assertMessage($this->respGood([$exp[0]]), $this->req($in[5]));
    }

    public function testRetrieveCompactHeadlines() {
        $in1 = [
            // erroneous input
            ['op' => "getCompactHeadlines", 'sid' => "PriestsOfSyrinx"],
            // empty results
            ['op' => "getCompactHeadlines", 'sid' => "PriestsOfSyrinx", 'feed_id' => 0],
            ['op' => "getCompactHeadlines", 'sid' => "PriestsOfSyrinx", 'feed_id' => -2],
            ['op' => "getCompactHeadlines", 'sid' => "PriestsOfSyrinx", 'feed_id' => -2, 'is_cat' => true], // is_cat is not used in getCompactHeadlines
            ['op' => "getCompactHeadlines", 'sid' => "PriestsOfSyrinx", 'feed_id' => 2112],
            ['op' => "getCompactHeadlines", 'sid' => "PriestsOfSyrinx", 'feed_id' => -4, 'view_mode' => "published"],
            ['op' => "getCompactHeadlines", 'sid' => "PriestsOfSyrinx", 'feed_id' => -6, 'view_mode' => "unread"],
            // non-empty results
            ['op' => "getCompactHeadlines", 'sid' => "PriestsOfSyrinx", 'feed_id' => -4],
            ['op' => "getCompactHeadlines", 'sid' => "PriestsOfSyrinx", 'feed_id' => -1],
            ['op' => "getCompactHeadlines", 'sid' => "PriestsOfSyrinx", 'feed_id' => -2112],
            ['op' => "getCompactHeadlines", 'sid' => "PriestsOfSyrinx", 'feed_id' => -4, 'view_mode' => "adaptive"],
            ['op' => "getCompactHeadlines", 'sid' => "PriestsOfSyrinx", 'feed_id' => -2112, 'view_mode' => "adaptive"],
            ['op' => "getCompactHeadlines", 'sid' => "PriestsOfSyrinx", 'feed_id' => -2112, 'view_mode' => "unread"],
            ['op' => "getCompactHeadlines", 'sid' => "PriestsOfSyrinx", 'feed_id' => 42, 'view_mode' => "marked"],
            ['op' => "getCompactHeadlines", 'sid' => "PriestsOfSyrinx", 'feed_id' => 42, 'view_mode' => "has_note"],
            ['op' => "getCompactHeadlines", 'sid' => "PriestsOfSyrinx", 'feed_id' => -4, 'limit' => 5],
            ['op' => "getCompactHeadlines", 'sid' => "PriestsOfSyrinx", 'feed_id' => -4, 'skip' => 2],
            ['op' => "getCompactHeadlines", 'sid' => "PriestsOfSyrinx", 'feed_id' => -4, 'limit' => 5, 'skip' => 2],
            ['op' => "getCompactHeadlines", 'sid' => "PriestsOfSyrinx", 'feed_id' => -4, 'since_id' => 47],
        ];
        $in2 = [
            // time-based contexts, handled separately
            ['op' => "getCompactHeadlines", 'sid' => "PriestsOfSyrinx", 'feed_id' => -6],
            ['op' => "getCompactHeadlines", 'sid' => "PriestsOfSyrinx", 'feed_id' => -6, 'view_mode' => "adaptive"],
            ['op' => "getCompactHeadlines", 'sid' => "PriestsOfSyrinx", 'feed_id' => -3],
            ['op' => "getCompactHeadlines", 'sid' => "PriestsOfSyrinx", 'feed_id' => -3, 'view_mode' => "marked"],
        ];
        Phake::when(Arsse::$db)->articleList->thenReturn(new Result($this->v([['id' => 0]])));
        Phake::when(Arsse::$db)->articleCount->thenReturn(0);
        Phake::when(Arsse::$db)->articleCount($this->anything(), (new Context)->unread(true))->thenReturn(1);
        $c = (new Context)->reverse(true);
        Phake::when(Arsse::$db)->articleList($this->anything(), (clone $c)->subscription(2112), ["id"])->thenThrow(new ExceptionInput("subjectMissing"));
        Phake::when(Arsse::$db)->articleList($this->anything(), $c, ["id"])->thenReturn(new Result($this->v($this->articles)));
        Phake::when(Arsse::$db)->articleList($this->anything(), (clone $c)->starred(true), ["id"])->thenReturn(new Result($this->v([['id' => 1]])));
        Phake::when(Arsse::$db)->articleList($this->anything(), (clone $c)->label(1088), ["id"])->thenReturn(new Result($this->v([['id' => 2]])));
        Phake::when(Arsse::$db)->articleList($this->anything(), (clone $c)->unread(true), ["id"])->thenReturn(new Result($this->v([['id' => 3]])));
        Phake::when(Arsse::$db)->articleList($this->anything(), (clone $c)->label(1088)->unread(true), ["id"])->thenReturn(new Result($this->v([['id' => 4]])));
        Phake::when(Arsse::$db)->articleList($this->anything(), (clone $c)->subscription(42)->starred(true), ["id"])->thenReturn(new Result($this->v([['id' => 5]])));
        Phake::when(Arsse::$db)->articleList($this->anything(), (clone $c)->subscription(42)->annotated(true), ["id"])->thenReturn(new Result($this->v([['id' => 6]])));
        Phake::when(Arsse::$db)->articleList($this->anything(), (clone $c)->limit(5), ["id"])->thenReturn(new Result($this->v([['id' => 7]])));
        Phake::when(Arsse::$db)->articleList($this->anything(), (clone $c)->offset(2), ["id"])->thenReturn(new Result($this->v([['id' => 8]])));
        Phake::when(Arsse::$db)->articleList($this->anything(), (clone $c)->limit(5)->offset(2), ["id"])->thenReturn(new Result($this->v([['id' => 9]])));
        Phake::when(Arsse::$db)->articleList($this->anything(), (clone $c)->oldestArticle(48), ["id"])->thenReturn(new Result($this->v([['id' => 10]])));
        $out1 = [
            $this->respErr("INCORRECT_USAGE"),
            $this->respGood([]),
            $this->respGood([]),
            $this->respGood([]),
            $this->respGood([]),
            $this->respGood([]),
            $this->respGood([]),
            $this->respGood([['id' => 101],['id' => 102]]),
            $this->respGood([['id' => 1]]),
            $this->respGood([['id' => 2]]),
            $this->respGood([['id' => 3]]),
            $this->respGood([['id' => 2]]), // the result is 2 rather than 4 because there are no unread, so the unread context is not used
            $this->respGood([['id' => 4]]),
            $this->respGood([['id' => 5]]),
            $this->respGood([['id' => 6]]),
            $this->respGood([['id' => 7]]),
            $this->respGood([['id' => 8]]),
            $this->respGood([['id' => 9]]),
            $this->respGood([['id' => 10]]),
        ];
        $out2 = [
            $this->respGood([['id' => 1001]]),
            $this->respGood([['id' => 1001]]),
            $this->respGood([['id' => 1002]]),
            $this->respGood([['id' => 1003]]),
        ];
        for ($a = 0; $a < sizeof($in1); $a++) {
            $this->assertMessage($out1[$a], $this->req($in1[$a]), "Test $a failed");
        }
        for ($a = 0; $a < sizeof($in2); $a++) {
<<<<<<< HEAD
            Phake::when(Arsse::$db)->articleList($this->anything(), $this->equalTo((clone $c)->unread(false)->markedSince(Date::sub("PT24H")), 2), Database::LIST_MINIMAL)->thenReturn(new Result($this->v([['id' => 1001]])));
            Phake::when(Arsse::$db)->articleList($this->anything(), $this->equalTo((clone $c)->unread(true)->modifiedSince(Date::sub("PT24H")), 2), Database::LIST_MINIMAL)->thenReturn(new Result($this->v([['id' => 1002]])));
            Phake::when(Arsse::$db)->articleList($this->anything(), $this->equalTo((clone $c)->unread(true)->modifiedSince(Date::sub("PT24H"))->starred(true), 2), Database::LIST_MINIMAL)->thenReturn(new Result($this->v([['id' => 1003]])));
=======
            Phake::when(Arsse::$db)->articleList($this->anything(), $this->equalTo((clone $c)->unread(false)->markedSince(Date::sub("PT24H")), 2), ["id"])->thenReturn(new Result($this->v([['id' => 1001]])));
            Phake::when(Arsse::$db)->articleList($this->anything(), $this->equalTo((clone $c)->unread(true)->modifiedSince(Date::sub("PT24H")), 2), ["id"])->thenReturn(new Result($this->v([['id' => 1002]])));
            Phake::when(Arsse::$db)->articleList($this->anything(), $this->equalTo((clone $c)->unread(true)->modifiedSince(Date::sub("PT24H"))->starred(true), 2), ["id"])->thenReturn(new Result($this->v([['id' => 1003]])));
>>>>>>> 50f92625
            $this->assertMessage($out2[$a], $this->req($in2[$a]), "Test $a failed");
        }
    }

    public function testRetrieveFullHeadlines() {
        $in1 = [
            // empty results
            ['op' => "getHeadlines", 'sid' => "PriestsOfSyrinx", 'feed_id' => 0],
            ['op' => "getHeadlines", 'sid' => "PriestsOfSyrinx", 'feed_id' => -2],
            ['op' => "getHeadlines", 'sid' => "PriestsOfSyrinx", 'feed_id' => -1, 'is_cat' => true],
            ['op' => "getHeadlines", 'sid' => "PriestsOfSyrinx", 'feed_id' => -4, 'view_mode' => "published"],
            ['op' => "getHeadlines", 'sid' => "PriestsOfSyrinx", 'feed_id' => -6, 'view_mode' => "unread"],
            ['op' => "getHeadlines", 'sid' => "PriestsOfSyrinx", 'feed_id' => 2112],
        ];
        $in2 = [
            // simple context tests
            ['op' => "getHeadlines", 'sid' => "PriestsOfSyrinx"],
            ['op' => "getHeadlines", 'sid' => "PriestsOfSyrinx", 'feed_id' => -4],
            ['op' => "getHeadlines", 'sid' => "PriestsOfSyrinx", 'feed_id' => -1],
            ['op' => "getHeadlines", 'sid' => "PriestsOfSyrinx", 'feed_id' => -2112],
            ['op' => "getHeadlines", 'sid' => "PriestsOfSyrinx", 'feed_id' => -4, 'view_mode' => "adaptive"],
            ['op' => "getHeadlines", 'sid' => "PriestsOfSyrinx", 'feed_id' => -2112, 'view_mode' => "adaptive"],
            ['op' => "getHeadlines", 'sid' => "PriestsOfSyrinx", 'feed_id' => -2112, 'view_mode' => "unread"],
            ['op' => "getHeadlines", 'sid' => "PriestsOfSyrinx", 'feed_id' => 42, 'view_mode' => "marked"],
            ['op' => "getHeadlines", 'sid' => "PriestsOfSyrinx", 'feed_id' => 42, 'view_mode' => "has_note"],
            ['op' => "getHeadlines", 'sid' => "PriestsOfSyrinx", 'feed_id' => -4, 'limit' => 5],
            ['op' => "getHeadlines", 'sid' => "PriestsOfSyrinx", 'feed_id' => -4, 'skip' => 2],
            ['op' => "getHeadlines", 'sid' => "PriestsOfSyrinx", 'feed_id' => -4, 'limit' => 5, 'skip' => 2],
            ['op' => "getHeadlines", 'sid' => "PriestsOfSyrinx", 'feed_id' => -4, 'since_id' => 47],
            ['op' => "getHeadlines", 'sid' => "PriestsOfSyrinx", 'feed_id' => -3, 'is_cat' => true],
            ['op' => "getHeadlines", 'sid' => "PriestsOfSyrinx", 'feed_id' => -4, 'is_cat' => true],
            ['op' => "getHeadlines", 'sid' => "PriestsOfSyrinx", 'feed_id' => -2, 'is_cat' => true],
            ['op' => "getHeadlines", 'sid' => "PriestsOfSyrinx", 'feed_id' => 0, 'is_cat' => true],
            ['op' => "getHeadlines", 'sid' => "PriestsOfSyrinx", 'feed_id' => 42, 'is_cat' => true],
            ['op' => "getHeadlines", 'sid' => "PriestsOfSyrinx", 'feed_id' => 42, 'is_cat' => true, 'include_nested' => true],
            ['op' => "getHeadlines", 'sid' => "PriestsOfSyrinx", 'feed_id' => -4, 'order_by' => "feed_dates"],
            ['op' => "getHeadlines", 'sid' => "PriestsOfSyrinx", 'feed_id' => -4, 'order_by' => "date_reverse"],
        ];
        $in3 = [
            // time-based context tests
            ['op' => "getHeadlines", 'sid' => "PriestsOfSyrinx", 'feed_id' => -6],
            ['op' => "getHeadlines", 'sid' => "PriestsOfSyrinx", 'feed_id' => -6, 'view_mode' => "adaptive"],
            ['op' => "getHeadlines", 'sid' => "PriestsOfSyrinx", 'feed_id' => -3],
            ['op' => "getHeadlines", 'sid' => "PriestsOfSyrinx", 'feed_id' => -3, 'view_mode' => "marked"],
        ];
        Phake::when(Arsse::$db)->labelList($this->anything())->thenReturn(new Result($this->v($this->labels)));
        Phake::when(Arsse::$db)->labelList($this->anything(), false)->thenReturn(new Result($this->v($this->usedLabels)));
        Phake::when(Arsse::$db)->articleLabelsGet->thenReturn([]);
        Phake::when(Arsse::$db)->articleLabelsGet($this->anything(), 2112)->thenReturn($this->v([1,3]));
        Phake::when(Arsse::$db)->articleCategoriesGet->thenReturn([]);
        Phake::when(Arsse::$db)->articleCategoriesGet($this->anything(), 2112)->thenReturn(["Boring","Illogical"]);
        Phake::when(Arsse::$db)->articleList->thenReturn($this->generateHeadlines(0));
        Phake::when(Arsse::$db)->articleCount->thenReturn(0);
        Phake::when(Arsse::$db)->articleCount($this->anything(), (new Context)->unread(true))->thenReturn(1);
        $c = (new Context)->limit(200)->reverse(true);
        Phake::when(Arsse::$db)->articleList($this->anything(), (clone $c)->subscription(2112), $this->anything())->thenThrow(new ExceptionInput("subjectMissing"));
        Phake::when(Arsse::$db)->articleList($this->anything(), (clone $c)->starred(true), $this->anything())->thenReturn($this->generateHeadlines(1));
        Phake::when(Arsse::$db)->articleList($this->anything(), (clone $c)->label(1088), $this->anything())->thenReturn($this->generateHeadlines(2));
        Phake::when(Arsse::$db)->articleList($this->anything(), (clone $c)->unread(true), $this->anything())->thenReturn($this->generateHeadlines(3));
        Phake::when(Arsse::$db)->articleList($this->anything(), (clone $c)->label(1088)->unread(true), $this->anything())->thenReturn($this->generateHeadlines(4));
        Phake::when(Arsse::$db)->articleList($this->anything(), (clone $c)->subscription(42)->starred(true), $this->anything())->thenReturn($this->generateHeadlines(5));
        Phake::when(Arsse::$db)->articleList($this->anything(), (clone $c)->subscription(42)->annotated(true), $this->anything())->thenReturn($this->generateHeadlines(6));
        Phake::when(Arsse::$db)->articleList($this->anything(), (clone $c)->limit(5), $this->anything())->thenReturn($this->generateHeadlines(7));
        Phake::when(Arsse::$db)->articleList($this->anything(), (clone $c)->offset(2), $this->anything())->thenReturn($this->generateHeadlines(8));
        Phake::when(Arsse::$db)->articleList($this->anything(), (clone $c)->limit(5)->offset(2), $this->anything())->thenReturn($this->generateHeadlines(9));
        Phake::when(Arsse::$db)->articleList($this->anything(), (clone $c)->oldestArticle(48), $this->anything())->thenReturn($this->generateHeadlines(10));
        Phake::when(Arsse::$db)->articleList($this->anything(), (clone $c), $this->anything())->thenReturn($this->generateHeadlines(11));
        Phake::when(Arsse::$db)->articleList($this->anything(), (clone $c)->labelled(true), $this->anything())->thenReturn($this->generateHeadlines(12));
        Phake::when(Arsse::$db)->articleList($this->anything(), (clone $c)->folderShallow(0), $this->anything())->thenReturn($this->generateHeadlines(13));
        Phake::when(Arsse::$db)->articleList($this->anything(), (clone $c)->folderShallow(42), $this->anything())->thenReturn($this->generateHeadlines(14));
        Phake::when(Arsse::$db)->articleList($this->anything(), (clone $c)->folder(42), $this->anything())->thenReturn($this->generateHeadlines(15));
        Phake::when(Arsse::$db)->articleList($this->anything(), (clone $c)->reverse(false), $this->anything())->thenReturn($this->generateHeadlines(16));
        $out2 = [
            $this->respErr("INCORRECT_USAGE"),
            $this->outputHeadlines(11),
            $this->outputHeadlines(1),
            $this->outputHeadlines(2),
            $this->outputHeadlines(3),
            $this->outputHeadlines(2), // the result is 2 rather than 4 because there are no unread, so the unread context is not used
            $this->outputHeadlines(4),
            $this->outputHeadlines(5),
            $this->outputHeadlines(6),
            $this->outputHeadlines(7),
            $this->outputHeadlines(8),
            $this->outputHeadlines(9),
            $this->outputHeadlines(10),
            $this->outputHeadlines(11),
            $this->outputHeadlines(11),
            $this->outputHeadlines(12),
            $this->outputHeadlines(13),
            $this->outputHeadlines(14),
            $this->outputHeadlines(15),
            $this->outputHeadlines(11), // defaulting sorting is not fully implemented
            $this->outputHeadlines(16),
        ];
        $out3 = [
            $this->outputHeadlines(1001),
            $this->outputHeadlines(1001),
            $this->outputHeadlines(1002),
            $this->outputHeadlines(1003),
        ];
        for ($a = 0; $a < sizeof($in1); $a++) {
            $this->assertMessage($this->respGood([]), $this->req($in1[$a]), "Test $a failed");
        }
        for ($a = 0; $a < sizeof($in2); $a++) {
            $this->assertMessage($out2[$a], $this->req($in2[$a]), "Test $a failed");
        }
        for ($a = 0; $a < sizeof($in3); $a++) {
<<<<<<< HEAD
            Phake::when(Arsse::$db)->articleList($this->anything(), $this->equalTo((clone $c)->unread(false)->markedSince(Date::sub("PT24H")), 2), Database::LIST_FULL)->thenReturn($this->generateHeadlines(1001));
            Phake::when(Arsse::$db)->articleList($this->anything(), $this->equalTo((clone $c)->unread(true)->modifiedSince(Date::sub("PT24H")), 2), Database::LIST_FULL)->thenReturn($this->generateHeadlines(1002));
            Phake::when(Arsse::$db)->articleList($this->anything(), $this->equalTo((clone $c)->unread(true)->modifiedSince(Date::sub("PT24H"))->starred(true), 2), Database::LIST_FULL)->thenReturn($this->generateHeadlines(1003));
=======
            Phake::when(Arsse::$db)->articleList($this->anything(), $this->equalTo((clone $c)->unread(false)->markedSince(Date::sub("PT24H")), 2), $this->anything())->thenReturn($this->generateHeadlines(1001));
            Phake::when(Arsse::$db)->articleList($this->anything(), $this->equalTo((clone $c)->unread(true)->modifiedSince(Date::sub("PT24H")), 2), $this->anything())->thenReturn($this->generateHeadlines(1002));
            Phake::when(Arsse::$db)->articleList($this->anything(), $this->equalTo((clone $c)->unread(true)->modifiedSince(Date::sub("PT24H"))->starred(true), 2), $this->anything())->thenReturn($this->generateHeadlines(1003));
>>>>>>> 50f92625
            $this->assertMessage($out3[$a], $this->req($in3[$a]), "Test $a failed");
        }
    }

    public function testRetrieveFullHeadlinesCheckingExtraFields() {
        $in = [
            // empty results
            ['op' => "getHeadlines", 'sid' => "PriestsOfSyrinx", 'feed_id' => -4],
            ['op' => "getHeadlines", 'sid' => "PriestsOfSyrinx", 'feed_id' => -4, 'show_content' => true],
            ['op' => "getHeadlines", 'sid' => "PriestsOfSyrinx", 'feed_id' => -4, 'include_attachments' => true],
            ['op' => "getHeadlines", 'sid' => "PriestsOfSyrinx", 'feed_id' => -4, 'include_header' => true],
            ['op' => "getHeadlines", 'sid' => "PriestsOfSyrinx", 'feed_id' => -3, 'is_cat' => true, 'include_header' => true],
            ['op' => "getHeadlines", 'sid' => "PriestsOfSyrinx", 'feed_id' => -1, 'is_cat' => true, 'include_header' => true],
            ['op' => "getHeadlines", 'sid' => "PriestsOfSyrinx", 'feed_id' => 2112, 'include_header' => true],
            ['op' => "getHeadlines", 'sid' => "PriestsOfSyrinx", 'feed_id' => -4, 'include_header' => true, 'order_by' => "date_reverse"],
            ['op' => "getHeadlines", 'sid' => "PriestsOfSyrinx", 'feed_id' => 42, 'skip' => 47, 'include_header' => true],
            ['op' => "getHeadlines", 'sid' => "PriestsOfSyrinx", 'feed_id' => 42, 'skip' => 47, 'include_header' => true, 'order_by' => "date_reverse"],
            ['op' => "getHeadlines", 'sid' => "PriestsOfSyrinx", 'feed_id' => -4, 'show_excerpt' => true],
        ];
        Phake::when(Arsse::$db)->labelList($this->anything())->thenReturn(new Result($this->v($this->labels)));
        Phake::when(Arsse::$db)->labelList($this->anything(), false)->thenReturn(new Result($this->v($this->usedLabels)));
        Phake::when(Arsse::$db)->articleLabelsGet->thenReturn([]);
        Phake::when(Arsse::$db)->articleLabelsGet($this->anything(), 2112)->thenReturn($this->v([1,3]));
        Phake::when(Arsse::$db)->articleCategoriesGet->thenReturn([]);
        Phake::when(Arsse::$db)->articleCategoriesGet($this->anything(), 2112)->thenReturn(["Boring","Illogical"]);
        Phake::when(Arsse::$db)->articleList->thenReturn($this->generateHeadlines(1));
        Phake::when(Arsse::$db)->articleCount->thenReturn(0);
        Phake::when(Arsse::$db)->articleCount($this->anything(), (new Context)->unread(true))->thenReturn(1);
        // sanity check; this makes sure extra fields are not included in default situations
        $test = $this->req($in[0]);
        $this->assertMessage($this->outputHeadlines(1), $test);
        // test 'show_content'
        $test = $this->req($in[1]);
        $this->assertArrayHasKey("content", $test->getPayload()['content'][0]);
        $this->assertArrayHasKey("content", $test->getPayload()['content'][1]);
        foreach ($this->generateHeadlines(1) as $key => $row) {
            $this->assertSame($row['content'], $test->getPayload()['content'][$key]['content']);
        }
        // test 'include_attachments'
        $test = $this->req($in[2]);
        $exp = [
            [
                'id'           => "0",
                'content_url'  => "http://example.com/text",
                'content_type' => "text/plain",
                'title'        => "",
                'duration'     => "",
                'width'        => "",
                'height'       => "",
                'post_id'      => "2112",
            ],
        ];
        $this->assertArrayHasKey("attachments", $test->getPayload()['content'][0]);
        $this->assertArrayHasKey("attachments", $test->getPayload()['content'][1]);
        $this->assertSame([], $test->getPayload()['content'][0]['attachments']);
        $this->assertSame($exp, $test->getPayload()['content'][1]['attachments']);
        // test 'include_header'
        $test = $this->req($in[3]);
        $exp = $this->respGood([
            ['id' => -4, 'is_cat' => false, 'first_id' => 1],
            $this->outputHeadlines(1)->getPayload()['content'],
        ]);
        $this->assertMessage($exp, $test);
        // test 'include_header' with a category
        $test = $this->req($in[4]);
        $exp = $this->respGood([
            ['id' => -3, 'is_cat' => true, 'first_id' => 1],
            $this->outputHeadlines(1)->getPayload()['content'],
        ]);
        $this->assertMessage($exp, $test);
        // test 'include_header' with an empty result
        $test = $this->req($in[5]);
        $exp = $this->respGood([
            ['id' => -1, 'is_cat' => true, 'first_id' => 0],
            [],
        ]);
        $this->assertMessage($exp, $test);
        // test 'include_header' with an erroneous result
        Phake::when(Arsse::$db)->articleList($this->anything(), (new Context)->limit(200)->reverse(true)->subscription(2112), $this->anything())->thenThrow(new ExceptionInput("subjectMissing"));
        $test = $this->req($in[6]);
        $exp = $this->respGood([
            ['id' => 2112, 'is_cat' => false, 'first_id' => 0],
            [],
        ]);
        $this->assertMessage($exp, $test);
        // test 'include_header' with ascending order
        $test = $this->req($in[7]);
        $exp = $this->respGood([
            ['id' => -4, 'is_cat' => false, 'first_id' => 0],
            $this->outputHeadlines(1)->getPayload()['content'],
        ]);
        $this->assertMessage($exp, $test);
        // test 'include_header' with skip
        Phake::when(Arsse::$db)->articleList($this->anything(), (new Context)->reverse(true)->limit(1)->subscription(42), $this->anything())->thenReturn($this->generateHeadlines(1867));
        $test = $this->req($in[8]);
        $exp = $this->respGood([
            ['id' => 42, 'is_cat' => false, 'first_id' => 1867],
            $this->outputHeadlines(1)->getPayload()['content'],
        ]);
        $this->assertMessage($exp, $test);
        // test 'include_header' with skip and ascending order
        $test = $this->req($in[9]);
        $exp = $this->respGood([
            ['id' => 42, 'is_cat' => false, 'first_id' => 0],
            $this->outputHeadlines(1)->getPayload()['content'],
        ]);
        $this->assertMessage($exp, $test);
        // test 'show_excerpt'
        $exp1 = "“This & that, you know‽”";
        $exp2 = "Pour vous faire mieux connaitre d’ou\u{300} vient l’erreur de ceux qui bla\u{302}ment la volupte\u{301}, et qui louent en…";
        $test = $this->req($in[10]);
        $this->assertArrayHasKey("excerpt", $test->getPayload()['content'][0]);
        $this->assertArrayHasKey("excerpt", $test->getPayload()['content'][1]);
        $this->assertSame($exp1, $test->getPayload()['content'][0]['excerpt']);
        $this->assertSame($exp2, $test->getPayload()['content'][1]['excerpt']);
    }

    protected function generateHeadlines(int $id): Result {
        return new Result($this->v([
            [
                'id' => $id,
                'url' => 'http://example.com/1',
                'title' => 'Article title 1',
                'subscription_title' => "Feed 2112",
                'author' => '',
                'content' => '<p>&ldquo;This &amp; that, you know&#8253;&rdquo;</p>',
                'guid' => null,
                'published_date' => '2000-01-01 00:00:00',
                'edited_date' => '2000-01-01 00:00:00',
                'modified_date' => '2000-01-01 01:00:00',
                'unread' => 0,
                'starred' => 0,
                'edition' => 101,
                'subscription' => 12,
                'fingerprint' => 'f5cb8bfc1c7396dc9816af212a3e2ac5221585c2a00bf7ccb6aabd95dcfcd6a6:fb0bc8f8cb08913dc5a497db700e327f1d34e4987402687d494a5891f24714d4:18fdd4fa93d693128c43b004399e5c9cea6c261ddfa002518d3669f55d8c2207',
                'media_url' => null,
                'media_type' => null,
                'note' => "",
            ],
            [
                'id' => 2112,
                'url' => 'http://example.com/2',
                'title' => 'Article title 2',
                'subscription_title' => "Feed 11",
                'author' => 'J. King',
                'content' => $this->richContent,
                'guid' => '5be8a5a46ecd52ed132191c8d27fb1af6b3d4edc00234c5d9f8f0e10562ed3b7',
                'published_date' => '2000-01-02 00:00:00',
                'edited_date' => '2000-01-02 00:00:02',
                'modified_date' => '2000-01-02 02:00:00',
                'unread' => 1,
                'starred' => 1,
                'edition' => 202,
                'subscription' => 8,
                'fingerprint' => '0e86d2de822a174fe3c44a466953e63ca1f1a58a19cbf475fce0855d4e3d5153:13075894189c47ffcfafd1dfe7fbb539f7c74a69d35a399b3abf8518952714f9:2abd0a8cba83b8214a66c8f0293ba63e467d720540e29ff8ddcdab069d4f1c9e',
                'media_url' => "http://example.com/text",
                'media_type' => "text/plain",
                'note' => "Note 2",
            ],
        ]));
    }

    protected function outputHeadlines(int $id): Response {
        return $this->respGood([
            [
                'id' => $id,
                'guid' => '',
                'title' => 'Article title 1',
                'link' => 'http://example.com/1',
                'labels' => [],
                'unread' => false,
                'marked' => false,
                'published' => false,
                'author' => '',
                'updated' => strtotime('2000-01-01T00:00:00Z'),
                'is_updated' => false,
                'feed_id' => "12",
                'feed_title' => "Feed 2112",
                'score' => 0,
                'note' => null,
                'lang' => "",
                'tags' => [],
                'comments_count' => 0,
                'comments_link' => "",
                'always_display_attachments' => false,
            ],
            [
                'id' => 2112,
                'guid' => "SHA256:5be8a5a46ecd52ed132191c8d27fb1af6b3d4edc00234c5d9f8f0e10562ed3b7",
                'title' => 'Article title 2',
                'link' => 'http://example.com/2',
                'labels' => [
                    [-1025, "Logical", "", ""],
                    [-1027, "Fascinating", "", ""],
                ],
                'unread' => true,
                'marked' => true,
                'published' => false,
                'author' => "J. King",
                'updated' => strtotime('2000-01-02T00:00:02Z'),
                'is_updated' => true,
                'feed_id' => "8",
                'feed_title' => "Feed 11",
                'score' => 0,
                'note' => "Note 2",
                'lang' => "",
                'tags' => ["Boring", "Illogical"],
                'comments_count' => 0,
                'comments_link' => "",
                'always_display_attachments' => false,
            ],
        ]);
    }
}<|MERGE_RESOLUTION|>--- conflicted
+++ resolved
@@ -1793,15 +1793,9 @@
             $this->assertMessage($out1[$a], $this->req($in1[$a]), "Test $a failed");
         }
         for ($a = 0; $a < sizeof($in2); $a++) {
-<<<<<<< HEAD
-            Phake::when(Arsse::$db)->articleList($this->anything(), $this->equalTo((clone $c)->unread(false)->markedSince(Date::sub("PT24H")), 2), Database::LIST_MINIMAL)->thenReturn(new Result($this->v([['id' => 1001]])));
-            Phake::when(Arsse::$db)->articleList($this->anything(), $this->equalTo((clone $c)->unread(true)->modifiedSince(Date::sub("PT24H")), 2), Database::LIST_MINIMAL)->thenReturn(new Result($this->v([['id' => 1002]])));
-            Phake::when(Arsse::$db)->articleList($this->anything(), $this->equalTo((clone $c)->unread(true)->modifiedSince(Date::sub("PT24H"))->starred(true), 2), Database::LIST_MINIMAL)->thenReturn(new Result($this->v([['id' => 1003]])));
-=======
             Phake::when(Arsse::$db)->articleList($this->anything(), $this->equalTo((clone $c)->unread(false)->markedSince(Date::sub("PT24H")), 2), ["id"])->thenReturn(new Result($this->v([['id' => 1001]])));
             Phake::when(Arsse::$db)->articleList($this->anything(), $this->equalTo((clone $c)->unread(true)->modifiedSince(Date::sub("PT24H")), 2), ["id"])->thenReturn(new Result($this->v([['id' => 1002]])));
             Phake::when(Arsse::$db)->articleList($this->anything(), $this->equalTo((clone $c)->unread(true)->modifiedSince(Date::sub("PT24H"))->starred(true), 2), ["id"])->thenReturn(new Result($this->v([['id' => 1003]])));
->>>>>>> 50f92625
             $this->assertMessage($out2[$a], $this->req($in2[$a]), "Test $a failed");
         }
     }
@@ -1910,15 +1904,9 @@
             $this->assertMessage($out2[$a], $this->req($in2[$a]), "Test $a failed");
         }
         for ($a = 0; $a < sizeof($in3); $a++) {
-<<<<<<< HEAD
-            Phake::when(Arsse::$db)->articleList($this->anything(), $this->equalTo((clone $c)->unread(false)->markedSince(Date::sub("PT24H")), 2), Database::LIST_FULL)->thenReturn($this->generateHeadlines(1001));
-            Phake::when(Arsse::$db)->articleList($this->anything(), $this->equalTo((clone $c)->unread(true)->modifiedSince(Date::sub("PT24H")), 2), Database::LIST_FULL)->thenReturn($this->generateHeadlines(1002));
-            Phake::when(Arsse::$db)->articleList($this->anything(), $this->equalTo((clone $c)->unread(true)->modifiedSince(Date::sub("PT24H"))->starred(true), 2), Database::LIST_FULL)->thenReturn($this->generateHeadlines(1003));
-=======
             Phake::when(Arsse::$db)->articleList($this->anything(), $this->equalTo((clone $c)->unread(false)->markedSince(Date::sub("PT24H")), 2), $this->anything())->thenReturn($this->generateHeadlines(1001));
             Phake::when(Arsse::$db)->articleList($this->anything(), $this->equalTo((clone $c)->unread(true)->modifiedSince(Date::sub("PT24H")), 2), $this->anything())->thenReturn($this->generateHeadlines(1002));
             Phake::when(Arsse::$db)->articleList($this->anything(), $this->equalTo((clone $c)->unread(true)->modifiedSince(Date::sub("PT24H"))->starred(true), 2), $this->anything())->thenReturn($this->generateHeadlines(1003));
->>>>>>> 50f92625
             $this->assertMessage($out3[$a], $this->req($in3[$a]), "Test $a failed");
         }
     }
