--- conflicted
+++ resolved
@@ -759,19 +759,6 @@
         $this->req("GET", "/items", json_encode($in[10]));
         $this->req("GET", "/items", json_encode($in[11]));
         // perform method verifications
-<<<<<<< HEAD
-        Phake::verify(Arsse::$db, Phake::times(4))->articleList(Arsse::$user->id, (new Context)->reverse(true), Database::LIST_TYPICAL);
-        Phake::verify(Arsse::$db)->articleList(Arsse::$user->id, (new Context)->reverse(true)->subscription(42), Database::LIST_TYPICAL);
-        Phake::verify(Arsse::$db)->articleList(Arsse::$user->id, (new Context)->reverse(true)->folder(2112), Database::LIST_TYPICAL);
-        Phake::verify(Arsse::$db)->articleList(Arsse::$user->id, (new Context)->reverse(true)->subscription(-1), Database::LIST_TYPICAL);
-        Phake::verify(Arsse::$db)->articleList(Arsse::$user->id, (new Context)->reverse(true)->folder(-1), Database::LIST_TYPICAL);
-        Phake::verify(Arsse::$db)->articleList(Arsse::$user->id, (new Context)->reverse(true)->starred(true), Database::LIST_TYPICAL);
-        Phake::verify(Arsse::$db)->articleList(Arsse::$user->id, (new Context)->reverse(false)->limit(10)->oldestEdition(6), Database::LIST_TYPICAL); // offset is one more than specified
-        Phake::verify(Arsse::$db)->articleList(Arsse::$user->id, (new Context)->reverse(true)->limit(5)->latestEdition(4), Database::LIST_TYPICAL);   // offset is one less than specified
-        Phake::verify(Arsse::$db)->articleList(Arsse::$user->id, (new Context)->reverse(true)->unread(true), Database::LIST_TYPICAL);
-        Phake::verify(Arsse::$db)->articleList(Arsse::$user->id, $this->equalTo((new Context)->reverse(true)->markedSince($t), 2), Database::LIST_TYPICAL); // within two seconds
-        Phake::verify(Arsse::$db)->articleList(Arsse::$user->id, (new Context)->reverse(true)->limit(5), Database::LIST_TYPICAL);
-=======
         Phake::verify(Arsse::$db, Phake::times(4))->articleList(Arsse::$user->id, (new Context)->reverse(true), $this->anything());
         Phake::verify(Arsse::$db)->articleList(Arsse::$user->id, (new Context)->reverse(true)->subscription(42), $this->anything());
         Phake::verify(Arsse::$db)->articleList(Arsse::$user->id, (new Context)->reverse(true)->folder(2112), $this->anything());
@@ -783,7 +770,6 @@
         Phake::verify(Arsse::$db)->articleList(Arsse::$user->id, (new Context)->reverse(true)->unread(true), $this->anything());
         Phake::verify(Arsse::$db)->articleList(Arsse::$user->id, $this->equalTo((new Context)->reverse(true)->markedSince($t), 2), $this->anything());
         Phake::verify(Arsse::$db)->articleList(Arsse::$user->id, (new Context)->reverse(true)->limit(5), $this->anything());
->>>>>>> 50f92625
     }
 
     public function testMarkAFolderRead() {
