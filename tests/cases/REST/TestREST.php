<?php
/** @license MIT
 * Copyright 2017 J. King, Dustin Wilson et al.
 * See LICENSE and AUTHORS files for details */

declare(strict_types=1);
namespace JKingWeb\Arsse\TestCase\REST;

use JKingWeb\Arsse\Arsse;
use JKingWeb\Arsse\User;
use JKingWeb\Arsse\REST;
use JKingWeb\Arsse\REST\Exception501;
use JKingWeb\Arsse\REST\NextcloudNews\V1_2 as NCN;
use JKingWeb\Arsse\REST\TinyTinyRSS\API as TTRSS;
use JKingWeb\Arsse\Misc\HTTP;
use Psr\Http\Message\RequestInterface;
use Psr\Http\Message\ResponseInterface;
use GuzzleHttp\Psr7\Response;
use GuzzleHttp\Psr7\Request;
use GuzzleHttp\Psr7\ServerRequest;

/** @covers \JKingWeb\Arsse\REST */
class TestREST extends \JKingWeb\Arsse\Test\AbstractTest {
    /** @dataProvider provideApiMatchData */
    public function testMatchAUrlToAnApi($apiList, string $input, array $exp): void {
        $r = new REST($apiList);
        try {
            $out = $r->apiMatch($input);
        } catch (Exception501 $e) {
            $out = [];
        }
        $this->assertEquals($exp, $out);
    }

    public function provideApiMatchData(): iterable {
        $real = null;
        $fake = [
            'unstripped' => ['match' => "/full/url", 'strip' => "", 'class' => "UnstrippedProtocol"],
        ];
        return [
            [$real, "/index.php/apps/news/api/v1-2/feeds", ["ncn_v1-2",    "/feeds",     \JKingWeb\Arsse\REST\NextcloudNews\V1_2::class]],
            [$real, "/index.php/apps/news/api/v1-2",       ["ncn",         "/v1-2",      \JKingWeb\Arsse\REST\NextcloudNews\Versions::class]],
            [$real, "/index.php/apps/news/api/",           ["ncn",         "/",          \JKingWeb\Arsse\REST\NextcloudNews\Versions::class]],
            [$real, "/index%2Ephp/apps/news/api/",         ["ncn",         "/",          \JKingWeb\Arsse\REST\NextcloudNews\Versions::class]],
            [$real, "/index.php/apps/news/",               []],
            [$real, "/index!php/apps/news/api/",           []],
            [$real, "/tt-rss/api/index.php",               ["ttrss_api",   "/index.php", \JKingWeb\Arsse\REST\TinyTinyRSS\API::class]],
            [$real, "/tt-rss/api",                         ["ttrss_api",   "",           \JKingWeb\Arsse\REST\TinyTinyRSS\API::class]],
            [$real, "/tt-rss/API",                         []],
            [$real, "/tt-rss/api-bogus",                   []],
            [$real, "/tt-rss/api bogus",                   []],
            [$real, "/tt-rss/feed-icons/",                 ["ttrss_icon",  "",           \JKingWeb\Arsse\REST\TinyTinyRSS\Icon::class]],
            [$real, "/tt-rss/feed-icons/",                 ["ttrss_icon",  "",           \JKingWeb\Arsse\REST\TinyTinyRSS\Icon::class]],
            [$real, "/tt-rss/feed-icons",                  []],
            [$fake, "/full/url/",                          ["unstripped",  "/full/url/", "UnstrippedProtocol"]],
            [$fake, "/full/url-not",                       []],
        ];
    }

    /** @dataProvider provideAuthenticableRequests */
    public function testAuthenticateRequests(array $serverParams, array $expAttr): void {
        $r = new REST;
        // create a mock user manager
        $this->userMock = $this->mock(User::class);
        $this->userMock->auth->returns(false);
        $this->userMock->auth->with("john.doe@example.com", "secret")->returns(true);
        $this->userMock->auth->with("john.doe@example.com", "")->returns(true);
        $this->userMock->auth->with("someone.else@example.com", "")->returns(true);
        Arsse::$user = $this->userMock->get();
        // create an input server request
        $req = new ServerRequest("GET", "/", [], null, "1.1", $serverParams);
        // create the expected output
        $exp = $req;
        foreach ($expAttr as $key => $value) {
            $exp = $exp->withAttribute($key, $value);
        }
        $act = $r->authenticateRequest($req);
        $this->assertMessage($exp, $act);
    }

    public function provideAuthenticableRequests(): iterable {
        return [
            [['PHP_AUTH_USER' => "john.doe@example.com", 'PHP_AUTH_PW' => "secret"],                                          ['authenticated' => true, 'authenticatedUser' => "john.doe@example.com"]],
            [['PHP_AUTH_USER' => "john.doe@example.com", 'PHP_AUTH_PW' => "secret", 'REMOTE_USER' => "jane.doe@example.com"], ['authenticated' => true, 'authenticatedUser' => "john.doe@example.com"]],
            [['PHP_AUTH_USER' => "jane.doe@example.com", 'PHP_AUTH_PW' => "secret"],                                          ['authenticationFailed' => true]],
            [['PHP_AUTH_USER' => "john.doe@example.com", 'PHP_AUTH_PW' => "superman"],                                        ['authenticationFailed' => true]],
            [['REMOTE_USER' => "john.doe@example.com"],                                                                       ['authenticated' => true, 'authenticatedUser' => "john.doe@example.com"]],
            [['REMOTE_USER' => "someone.else@example.com"],                                                                   ['authenticated' => true, 'authenticatedUser' => "someone.else@example.com"]],
            [['REMOTE_USER' => "jane.doe@example.com"],                                                                       ['authenticationFailed' => true]],
            [[],                                                                                                              []],
        ];
    }

    public function testSendAuthenticationChallenges(): void {
        self::setConf();
<<<<<<< HEAD
        $r = new REST;
        $in = new EmptyResponse(401);
=======
        $r = new REST();
        $in = HTTP::respEmpty(401);
>>>>>>> a25e777e
        $exp = $in->withHeader("WWW-Authenticate", 'Basic realm="OOK", charset="UTF-8"');
        $act = $r->challenge($in, "OOK");
        $this->assertMessage($exp, $act);
        $exp = $in->withHeader("WWW-Authenticate", 'Basic realm="'.Arsse::$conf->httpRealm.'", charset="UTF-8"');
        $act = $r->challenge($in);
        $this->assertMessage($exp, $act);
    }

    /** @dataProvider provideUnnormalizedOrigins */
    public function testNormalizeOrigins(string $origin, string $exp, array $ports = null): void {
        $r = new REST;
        $act = $r->corsNormalizeOrigin($origin, $ports);
        $this->assertSame($exp, $act);
    }

    public function provideUnnormalizedOrigins(): iterable {
        return [
            ["null", "null"],
            ["http://example.com",             "http://example.com"],
            ["http://example.com:80",          "http://example.com"],
            ["http://example.com:8%30",        "http://example.com"],
            ["http://example.com:8080",        "http://example.com:8080"],
            ["http://[2001:0db8:0:0:0:0:2:1]", "http://[2001:db8::2:1]"],
            ["http://example",                 "http://example"],
            ["http://ex%41mple",               "http://example"],
            ["http://ex%41mple.co.uk",         "http://example.co.uk"],
            ["http://ex%41mple.co%2euk",       "http://example.co%2Euk"],
            ["http://example/",                ""],
            ["http://example?",                ""],
            ["http://example#",                ""],
            ["http://user@example",            ""],
            ["http://user:pass@example",       ""],
            ["http://[example",                ""],
            ["http://[2bef]",                  ""],
            ["http://example%2F",              "http://example%2F"],
            ["HTTP://example",                 "http://example"],
            ["HTTP://EXAMPLE",                 "http://example"],
            ["%48%54%54%50://example",         "http://example"],
            ["http:%2F%2Fexample",             ""],
            ["https://example",                "https://example"],
            ["https://example:443",            "https://example"],
            ["https://example:80",             "https://example:80"],
            ["ssh://example",                  "ssh://example"],
            ["ssh://example:22",               "ssh://example:22"],
            ["ssh://example:22",               "ssh://example",            ['ssh' => 22]],
            ["SSH://example:22",               "ssh://example",            ['ssh' => 22]],
            ["ssh://example:22",               "ssh://example",            ['ssh' => "22"]],
            ["ssh://example:22",               "ssh://example:22",         ['SSH' => "22"]],
        ];
    }

    /** @dataProvider provideCorsNegotiations */
    public function testNegotiateCors($origin, bool $exp, string $allowed = null, string $denied = null): void {
        self::setConf();
        $rMock = $this->partialMock(REST::class);
        $rMock->corsNormalizeOrigin->does(function($origin) {
            return $origin;
        });
        $headers = isset($origin) ? ['Origin' => $origin] : [];
        $req = new Request("GET", "", $headers);
        $act = $rMock->get()->corsNegotiate($req, $allowed, $denied);
        $this->assertSame($exp, $act);
    }

    public function provideCorsNegotiations(): iterable {
        return [
            ["http://example",           true                                      ],
            ["http://example",           true,  "http://example",  "*"             ],
            ["http://example",           false, "http://example",  "http://example"],
            ["http://example",           false, "https://example", "*"             ],
            ["http://example",           false, "*",               "*"             ],
            ["http://example",           true,  "*",               ""              ],
            ["http://example",           false, "",                ""              ],
            ["null",                     false                                     ],
            ["null",                     true,  "null",            "*"             ],
            ["null",                     false, "null",            "null"          ],
            ["null",                     false, "*",               "*"             ],
            ["null",                     false, "*",               ""              ],
            ["null",                     false, "",                ""              ],
            ["",                         false                                     ],
            ["",                         false, "",                "*"             ],
            ["",                         false, "",                ""              ],
            ["",                         false, "*",               "*"             ],
            ["",                         false, "*",               ""              ],
            [["null", "http://example"], false, "*",               ""              ],
            [null,                       false, "*",               ""              ],
        ];
    }

    /** @dataProvider provideCorsHeaders */
    public function testAddCorsHeaders(string $reqMethod, array $reqHeaders, array $resHeaders, array $expHeaders): void {
<<<<<<< HEAD
        $r = new REST;
        $req = new Request("", $reqMethod, "php://memory", $reqHeaders);
        $res = new EmptyResponse(204, $resHeaders);
        $exp = new EmptyResponse(204, $expHeaders);
=======
        $r = new REST();
        $req = new Request($reqMethod, "php://memory", $reqHeaders);
        $res = HTTP::respEmpty(204, $resHeaders);
        $exp = HTTP::respEmpty(204, $expHeaders);
>>>>>>> a25e777e
        $act = $r->corsApply($res, $req);
        $this->assertMessage($exp, $act);
    }

    public function provideCorsHeaders(): iterable {
        return [
            ["GET", ['Origin' => "null"], [], [
                'Access-Control-Allow-Origin'      => "null",
                'Access-Control-Allow-Credentials' => "true",
                'Vary'                             => "Origin",
            ]],
            ["GET", ['Origin' => "http://example"], [], [
                'Access-Control-Allow-Origin'      => "http://example",
                'Access-Control-Allow-Credentials' => "true",
                'Vary'                             => "Origin",
            ]],
            ["GET", ['Origin' => "http://example"], ['Content-Type' => "text/plain; charset=utf-8"], [
                'Access-Control-Allow-Origin'      => "http://example",
                'Access-Control-Allow-Credentials' => "true",
                'Vary'                             => "Origin",
                'Content-Type'                     => "text/plain; charset=utf-8",
            ]],
            ["GET", ['Origin' => "http://example"], ['Vary' => "Content-Type"], [
                'Access-Control-Allow-Origin'      => "http://example",
                'Access-Control-Allow-Credentials' => "true",
                'Vary'                             => ["Content-Type", "Origin"],
            ]],
            ["OPTIONS", ['Origin' => "http://example"], [], [
                'Access-Control-Allow-Origin'      => "http://example",
                'Access-Control-Allow-Credentials' => "true",
                'Access-Control-Max-Age'           => (string) (60 * 60 * 24),
                'Vary'                             => "Origin",
            ]],
            ["OPTIONS", ['Origin' => "http://example"], ['Allow' => "GET, PUT, HEAD, OPTIONS"], [
                'Allow'                            => "GET, PUT, HEAD, OPTIONS",
                'Access-Control-Allow-Origin'      => "http://example",
                'Access-Control-Allow-Credentials' => "true",
                'Access-Control-Allow-Methods'     => "GET, PUT, HEAD, OPTIONS",
                'Access-Control-Max-Age'           => (string) (60 * 60 * 24),
                'Vary'                             => "Origin",
            ]],
            ["OPTIONS", ['Origin' => "http://example", 'Access-Control-Request-Headers' => "Content-Type, If-None-Match"], [], [
                'Access-Control-Allow-Origin'      => "http://example",
                'Access-Control-Allow-Credentials' => "true",
                'Access-Control-Allow-Headers'     => "Content-Type, If-None-Match",
                'Access-Control-Max-Age'           => (string) (60 * 60 * 24),
                'Vary'                             => "Origin",
            ]],
            ["OPTIONS", ['Origin' => "http://example", 'Access-Control-Request-Headers' => ["Content-Type", "If-None-Match"]], [], [
                'Access-Control-Allow-Origin'      => "http://example",
                'Access-Control-Allow-Credentials' => "true",
                'Access-Control-Allow-Headers'     => "Content-Type, If-None-Match",
                'Access-Control-Max-Age'           => (string) (60 * 60 * 24),
                'Vary'                             => "Origin",
            ]],
        ];
    }

    /** @dataProvider provideUnnormalizedResponses */
    public function testNormalizeHttpResponses(ResponseInterface $res, ResponseInterface $exp, RequestInterface $req = null): void {
        $rMock = $this->partialMock(REST::class);
        $rMock->corsNegotiate->returns(true);
        $rMock->challenge->does(function($res) {
            return $res->withHeader("WWW-Authenticate", "Fake Value");
        });
        $rMock->corsApply->does(function($res) {
            return $res;
        });
        $act = $rMock->get()->normalizeResponse($res, $req);
        $this->assertMessage($exp, $act);
    }

    public function provideUnnormalizedResponses(): iterable {
        $stream = fopen("php://memory", "w+b");
        fwrite($stream, "ook");
        return [
            [HTTP::respEmpty(204),                                          HTTP::respEmpty(204)],
            [HTTP::respEmpty(401),                                          HTTP::respEmpty(401, ['WWW-Authenticate' => "Fake Value"])],
            [HTTP::respEmpty(204, ['Allow' => "PUT"]),                      HTTP::respEmpty(204, ['Allow' => "PUT, OPTIONS"])],
            [HTTP::respEmpty(204, ['Allow' => "PUT, OPTIONS"]),             HTTP::respEmpty(204, ['Allow' => "PUT, OPTIONS"])],
            [HTTP::respEmpty(204, ['Allow' => "PUT,OPTIONS"]),              HTTP::respEmpty(204, ['Allow' => "PUT, OPTIONS"])],
            [HTTP::respEmpty(204, ['Allow' => ["PUT", "OPTIONS"]]),         HTTP::respEmpty(204, ['Allow' => "PUT, OPTIONS"])],
            [HTTP::respEmpty(204, ['Allow' => ["PUT, DELETE", "OPTIONS"]]), HTTP::respEmpty(204, ['Allow' => "PUT, DELETE, OPTIONS"])],
            [HTTP::respEmpty(204, ['Allow' => "HEAD,GET"]),                 HTTP::respEmpty(204, ['Allow' => "HEAD, GET, OPTIONS"])],
            [HTTP::respEmpty(204, ['Allow' => "GET"]),                      HTTP::respEmpty(204, ['Allow' => "GET, HEAD, OPTIONS"])],
            [HTTP::respText("ook", 200),                                    HTTP::respText("ook", 200, ['Content-Length' => "3"])],
            [HTTP::respText("", 200),                                       HTTP::respText("", 200, ['Content-Length' => "0"])],
            [HTTP::respText("ook", 404),                                    HTTP::respText("ook", 404, ['Content-Length' => "3"])],
            [HTTP::respText("", 404),                                       HTTP::respText("", 404)],
            [new Response(200, [], $stream),                                new Response(200, ['Content-Length' => "3"], $stream),   new Request("GET", "")],
            [new Response(200, [], $stream),                                HTTP::respEmpty(200, ['Content-Length' => "3"]),         new Request("HEAD", "")],
        ];
    }

    /** @dataProvider provideMockRequests */
    public function testDispatchRequests(ServerRequest $req, string $method, bool $called, string $class = "", string $target = ""): void {
        $rMock = $this->partialMock(REST::class);
        $rMock->normalizeResponse->does(function($res) {
            return $res;
        });
        $rMock->authenticateRequest->does(function($req) {
            return $req;
        });
        if ($called) {
            $hMock = $this->mock($class);
            $hMock->dispatch->returns(HTTP::respEmpty(204));
            $this->objMock->get->with($class)->returns($hMock);
            Arsse::$obj = $this->objMock->get();
        }
        $out = $rMock->get()->dispatch($req);
        $this->assertInstanceOf(ResponseInterface::class, $out);
        if ($called) {
            $rMock->authenticateRequest->called();
            $hMock->dispatch->once()->called();
            $in = $hMock->dispatch->firstCall()->argument();
            $this->assertSame($method, $in->getMethod());
            $this->assertSame($target, $in->getRequestTarget());
        } else {
            $this->assertSame(501, $out->getStatusCode());
        }
        $rMock->apiMatch->called();
        $rMock->normalizeResponse->called();
    }

    public function provideMockRequests(): iterable {
        return [
            [new ServerRequest("GET",  "/index.php/apps/news/api/v1-2/feeds"), "GET",  true, NCN::class, "/feeds"],
            [new ServerRequest("GET",  "/index.php/apps/news/api/v1-2/feeds"), "GET",  true, NCN::class, "/feeds"],
            [new ServerRequest("get",  "/index.php/apps/news/api/v1-2/feeds"), "GET",  true, NCN::class, "/feeds"],
            [new ServerRequest("head", "/index.php/apps/news/api/v1-2/feeds"), "GET",  true, NCN::class, "/feeds"],
            [new ServerRequest("POST", "/tt-rss/api/"),                        "POST", true, TTRSS::class, "/"],
            [new ServerRequest("HEAD", "/no/such/api/"),                       "GET",  false],
            [new ServerRequest("GET",  "/no/such/api/"),                       "GET",  false],
        ];
    }
}<|MERGE_RESOLUTION|>--- conflicted
+++ resolved
@@ -93,13 +93,8 @@
 
     public function testSendAuthenticationChallenges(): void {
         self::setConf();
-<<<<<<< HEAD
         $r = new REST;
-        $in = new EmptyResponse(401);
-=======
-        $r = new REST();
         $in = HTTP::respEmpty(401);
->>>>>>> a25e777e
         $exp = $in->withHeader("WWW-Authenticate", 'Basic realm="OOK", charset="UTF-8"');
         $act = $r->challenge($in, "OOK");
         $this->assertMessage($exp, $act);
@@ -191,17 +186,10 @@
 
     /** @dataProvider provideCorsHeaders */
     public function testAddCorsHeaders(string $reqMethod, array $reqHeaders, array $resHeaders, array $expHeaders): void {
-<<<<<<< HEAD
         $r = new REST;
-        $req = new Request("", $reqMethod, "php://memory", $reqHeaders);
-        $res = new EmptyResponse(204, $resHeaders);
-        $exp = new EmptyResponse(204, $expHeaders);
-=======
-        $r = new REST();
         $req = new Request($reqMethod, "php://memory", $reqHeaders);
         $res = HTTP::respEmpty(204, $resHeaders);
         $exp = HTTP::respEmpty(204, $expHeaders);
->>>>>>> a25e777e
         $act = $r->corsApply($res, $req);
         $this->assertMessage($exp, $act);
     }
@@ -328,13 +316,13 @@
 
     public function provideMockRequests(): iterable {
         return [
-            [new ServerRequest("GET",  "/index.php/apps/news/api/v1-2/feeds"), "GET",  true, NCN::class, "/feeds"],
-            [new ServerRequest("GET",  "/index.php/apps/news/api/v1-2/feeds"), "GET",  true, NCN::class, "/feeds"],
-            [new ServerRequest("get",  "/index.php/apps/news/api/v1-2/feeds"), "GET",  true, NCN::class, "/feeds"],
+            [new ServerRequest("GET", "/index.php/apps/news/api/v1-2/feeds"),  "GET",  true, NCN::class, "/feeds"],
+            [new ServerRequest("GET", "/index.php/apps/news/api/v1-2/feeds"),  "GET",  true, NCN::class, "/feeds"],
+            [new ServerRequest("get", "/index.php/apps/news/api/v1-2/feeds"),  "GET",  true, NCN::class, "/feeds"],
             [new ServerRequest("head", "/index.php/apps/news/api/v1-2/feeds"), "GET",  true, NCN::class, "/feeds"],
             [new ServerRequest("POST", "/tt-rss/api/"),                        "POST", true, TTRSS::class, "/"],
             [new ServerRequest("HEAD", "/no/such/api/"),                       "GET",  false],
-            [new ServerRequest("GET",  "/no/such/api/"),                       "GET",  false],
+            [new ServerRequest("GET", "/no/such/api/"),                        "GET",  false],
         ];
     }
 }