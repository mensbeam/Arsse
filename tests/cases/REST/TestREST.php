--- conflicted
+++ resolved
@@ -317,17 +317,10 @@
 
     public function provideMockRequests(): iterable {
         return [
-<<<<<<< HEAD
-            [new ServerRequest("GET", "/index.php/apps/news/api/v1-2/feeds"),  "GET",  true, NCN::class, "/feeds"],
-            [new ServerRequest("GET", "/index.php/apps/news/api/v1-2/feeds"),  "GET",  true, NCN::class, "/feeds"],
-            [new ServerRequest("get", "/index.php/apps/news/api/v1-2/feeds"),  "GET",  true, NCN::class, "/feeds"],
-            [new ServerRequest("head", "/index.php/apps/news/api/v1-2/feeds"), "GET",  true, NCN::class, "/feeds"],
-=======
             [new ServerRequest("GET", "/index.php/apps/news/api/v1-2/feeds"),  "GET",  true, NCN::class,   "/feeds"],
             [new ServerRequest("GET", "/index.php/apps/news/api/v1-2/feeds"),  "GET",  true, NCN::class,   "/feeds"],
             [new ServerRequest("get", "/index.php/apps/news/api/v1-2/feeds"),  "GET",  true, NCN::class,   "/feeds"],
             [new ServerRequest("head", "/index.php/apps/news/api/v1-2/feeds"), "GET",  true, NCN::class,   "/feeds"],
->>>>>>> 185ae88b
             [new ServerRequest("POST", "/tt-rss/api/"),                        "POST", true, TTRSS::class, "/"],
             [new ServerRequest("HEAD", "/no/such/api/"),                       "GET",  false],
             [new ServerRequest("GET", "/no/such/api/"),                        "GET",  false],
