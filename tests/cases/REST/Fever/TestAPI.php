<?php
/** @license MIT
 * Copyright 2017 J. King, Dustin Wilson et al.
 * See LICENSE and AUTHORS files for details */

declare(strict_types=1);
namespace JKingWeb\Arsse\TestCase\REST\Fever;

use JKingWeb\Arsse\Arsse;
use JKingWeb\Arsse\User;
use JKingWeb\Arsse\Database;
use JKingWeb\Arsse\Test\Result;
use JKingWeb\Arsse\Context\Context;
use JKingWeb\Arsse\Db\ExceptionInput;
use JKingWeb\Arsse\Db\Transaction;
use JKingWeb\Arsse\REST\Fever\API;
use Psr\Http\Message\ResponseInterface;
use Zend\Diactoros\ServerRequest;
use Zend\Diactoros\Response\JsonResponse;
use Zend\Diactoros\Response\XmlResponse;
use Zend\Diactoros\Response\EmptyResponse;

/** @covers \JKingWeb\Arsse\REST\Fever\API<extended> */
class TestAPI extends \JKingWeb\Arsse\Test\AbstractTest {
<<<<<<< HEAD
=======
    /** @var \JKingWeb\Arsse\REST\Fever\API */
    protected $h;

    protected $articles = [
        'db' => [
            [
                'id' => 101,
                'url' => 'http://example.com/1',
                'title' => 'Article title 1',
                'author' => '',
                'content' => '<p>Article content 1</p>',
                'published_date' => '2000-01-01 00:00:00',
                'unread' => 1,
                'starred' => 0,
                'subscription' => 8,
            ],
            [
                'id' => 102,
                'url' => 'http://example.com/2',
                'title' => 'Article title 2',
                'author' => '',
                'content' => '<p>Article content 2</p>',
                'published_date' => '2000-01-02 00:00:00',
                'unread' => 0,
                'starred' => 0,
                'subscription' => 8,
            ],
            [
                'id' => 103,
                'url' => 'http://example.com/3',
                'title' => 'Article title 3',
                'author' => '',
                'content' => '<p>Article content 3</p>',
                'published_date' => '2000-01-03 00:00:00',
                'unread' => 1,
                'starred' => 1,
                'subscription' => 9,
            ],
            [
                'id' => 104,
                'url' => 'http://example.com/4',
                'title' => 'Article title 4',
                'author' => '',
                'content' => '<p>Article content 4</p>',
                'published_date' => '2000-01-04 00:00:00',
                'unread' => 0,
                'starred' => 1,
                'subscription' => 9,
            ],
            [
                'id' => 105,
                'url' => 'http://example.com/5',
                'title' => 'Article title 5',
                'author' => '',
                'content' => '<p>Article content 5</p>',
                'published_date' => '2000-01-05 00:00:00',
                'unread' => 1,
                'starred' => 0,
                'subscription' => 10,
            ],
        ],
        'rest' => [
            [
                'id' => 101,
                'feed_id' => 8,
                'title' => 'Article title 1',
                'author' => '',
                'html' => '<p>Article content 1</p>',
                'url' => 'http://example.com/1',
                'is_saved' => 0,
                'is_read' => 0,
                'created_on_time' => 946684800,
            ],
            [
                'id' => 102,
                'feed_id' => 8,
                'title' => 'Article title 2',
                'author' => '',
                'html' => '<p>Article content 2</p>',
                'url' => 'http://example.com/2',
                'is_saved' => 0,
                'is_read' => 1,
                'created_on_time' => 946771200,
            ],
            [
                'id' => 103,
                'feed_id' => 9,
                'title' => 'Article title 3',
                'author' => '',
                'html' => '<p>Article content 3</p>',
                'url' => 'http://example.com/3',
                'is_saved' => 1,
                'is_read' => 0,
                'created_on_time' => 946857600,
            ],
            [
                'id' => 104,
                'feed_id' => 9,
                'title' => 'Article title 4',
                'author' => '',
                'html' => '<p>Article content 4</p>',
                'url' => 'http://example.com/4',
                'is_saved' => 1,
                'is_read' => 1,
                'created_on_time' => 946944000,
            ],
            [
                'id' => 105,
                'feed_id' => 10,
                'title' => 'Article title 5',
                'author' => '',
                'html' => '<p>Article content 5</p>',
                'url' => 'http://example.com/5',
                'is_saved' => 0,
                'is_read' => 0,
                'created_on_time' => 947030400,
            ],
        ],
    ];
>>>>>>> 56bb4608
    protected function v($value) {
        return $value;
    }

    protected function req($dataGet, $dataPost = "", string $method = "POST", string $type = null, string $url = "", string $user = null): ServerRequest {
        $url = "/fever/".$url;
        $type = $type ?? "application/x-www-form-urlencoded";
        $server = [
            'REQUEST_METHOD'    => $method,
            'REQUEST_URI'       => $url,
            'HTTP_CONTENT_TYPE' => $type,
        ];
        $req = new ServerRequest($server, [], $url, $method, "php://memory", ['Content-Type' => $type]);
        if (!is_array($dataGet)) {
            parse_str($dataGet, $dataGet);
        }
        $req = $req->withRequestTarget($url)->withQueryParams($dataGet);
        if (is_array($dataPost)) {
            $req = $req->withParsedBody($dataPost);
        } else {
            parse_str($dataPost, $arr);
            $req = $req->withParsedBody($arr);
        }
        if (isset($user)) {
            if (strlen($user)) {
                $req = $req->withAttribute("authenticated", true)->withAttribute("authenticatedUser", $user);
            } else {
                $req = $req->withAttribute("authenticationFailed", true);
            }
        }
        return $req;
    }

    public function setUp() {
        self::clearData();
        self::setConf();
        // create a mock user manager
        Arsse::$user = \Phake::mock(User::class);
        \Phake::when(Arsse::$user)->auth->thenReturn(true);
        Arsse::$user->id = "john.doe@example.com";
        // create a mock database interface
        Arsse::$db = \Phake::mock(Database::class);
        \Phake::when(Arsse::$db)->begin->thenReturn(\Phake::mock(Transaction::class));
        \Phake::when(Arsse::$db)->tokenLookup->thenReturn(['user' => "john.doe@example.com"]);
        // instantiate the handler as a partial mock to simplify testing
        $this->h = \Phake::partialMock(API::class);
        \Phake::when($this->h)->baseResponse->thenReturn([]);
    }

    public function tearDown() {
        self::clearData();
    }

    /** @dataProvider provideTokenAuthenticationRequests */
    public function testAuthenticateAUserToken(bool $httpRequired, bool $tokenEnforced, string $httpUser = null, array $dataPost, array $dataGet, ResponseInterface $exp) {
        self::setConf([
            'userHTTPAuthRequired' => $httpRequired,
            'userSessionEnforced' => $tokenEnforced,
        ], true);
        Arsse::$user->id = null;
        \Phake::when(Arsse::$db)->tokenLookup->thenThrow(new ExceptionInput("subjectMissing"));
        \Phake::when(Arsse::$db)->tokenLookup("fever.login", "validtoken")->thenReturn(['user' => "jane.doe@example.com"]);
        // test only the authentication process
        \Phake::when($this->h)->baseResponse->thenReturnCallback(function(bool $authenticated) {
            return ['auth' => (int) $authenticated];
        });
        \Phake::when($this->h)->processRequest->thenReturnCallback(function($out, $G, $P) {
            return $out;
        });
        $act = $this->h->dispatch($this->req($dataGet, $dataPost, "POST", null, "", $httpUser));
        $this->assertMessage($exp, $act);
    }

    public function provideTokenAuthenticationRequests() {
        $success = new JsonResponse(['auth' => 1]);
        $failure = new JsonResponse(['auth' => 0]);
        $denied = new EmptyResponse(401);
        return [
            [false, true,  null, [], ['api' => null], $failure],
            [false, false, null, [], ['api' => null], $failure],
            [true,  true,  null, [], ['api' => null], $denied],
            [true,  false, null, [], ['api' => null], $denied],
            [false, true,  "", [], ['api' => null], $denied],
            [false, false, "", [], ['api' => null], $denied],
            [true,  true,  "", [], ['api' => null], $denied],
            [true,  false, "", [], ['api' => null], $denied],
            [false, true,  null, [], ['api' => null, 'api_key' => "validToken"], $failure],
            [false, false, null, [], ['api' => null, 'api_key' => "validToken"], $failure],
            [true,  true,  null, [], ['api' => null, 'api_key' => "validToken"], $denied],
            [true,  false, null, [], ['api' => null, 'api_key' => "validToken"], $denied],
            [false, true,  "", [], ['api' => null, 'api_key' => "validToken"], $denied],
            [false, false, "", [], ['api' => null, 'api_key' => "validToken"], $denied],
            [true,  true,  "", [], ['api' => null, 'api_key' => "validToken"], $denied],
            [true,  false, "", [], ['api' => null, 'api_key' => "validToken"], $denied],
            [false, true,  "validUser", [], ['api' => null, 'api_key' => "validToken"], $failure],
            [false, false, "validUser", [], ['api' => null, 'api_key' => "validToken"], $success],
            [true,  true,  "validUser", [], ['api' => null, 'api_key' => "validToken"], $failure],
            [true,  false, "validUser", [], ['api' => null, 'api_key' => "validToken"], $success],
            [false, true,  null, ['api_key' => "validToken"], ['api' => null], $success],
            [false, false, null, ['api_key' => "validToken"], ['api' => null], $success],
            [true,  true,  null, ['api_key' => "validToken"], ['api' => null], $denied],
            [true,  false, null, ['api_key' => "validToken"], ['api' => null], $denied],
            [false, true,  "", ['api_key' => "validToken"], ['api' => null], $denied],
            [false, false, "", ['api_key' => "validToken"], ['api' => null], $denied],
            [true,  true,  "", ['api_key' => "validToken"], ['api' => null], $denied],
            [true,  false, "", ['api_key' => "validToken"], ['api' => null], $denied],
            [false, true,  "validUser", ['api_key' => "validToken"], ['api' => null], $success],
            [false, false, "validUser", ['api_key' => "validToken"], ['api' => null], $success],
            [true,  true,  "validUser", ['api_key' => "validToken"], ['api' => null], $success],
            [true,  false, "validUser", ['api_key' => "validToken"], ['api' => null], $success],
            [false, true,  null, ['api_key' => "invalidToken"], ['api' => null], $failure],
            [false, false, null, ['api_key' => "invalidToken"], ['api' => null], $failure],
            [true,  true,  null, ['api_key' => "invalidToken"], ['api' => null], $denied],
            [true,  false, null, ['api_key' => "invalidToken"], ['api' => null], $denied],
            [false, true,  "", ['api_key' => "invalidToken"], ['api' => null], $denied],
            [false, false, "", ['api_key' => "invalidToken"], ['api' => null], $denied],
            [true,  true,  "", ['api_key' => "invalidToken"], ['api' => null], $denied],
            [true,  false, "", ['api_key' => "invalidToken"], ['api' => null], $denied],
            [false, true,  "validUser", ['api_key' => "invalidToken"], ['api' => null], $failure],
            [false, false, "validUser", ['api_key' => "invalidToken"], ['api' => null], $success],
            [true,  true,  "validUser", ['api_key' => "invalidToken"], ['api' => null], $failure],
            [true,  false, "validUser", ['api_key' => "invalidToken"], ['api' => null], $success],
        ];
    }

    public function testListGroups() {
        \Phake::when(Arsse::$db)->tagList(Arsse::$user->id)->thenReturn(new Result([
            ['id' => 1, 'name' => "Fascinating", 'subscriptions' => 2],
            ['id' => 2, 'name' => "Interesting", 'subscriptions' => 2],
            ['id' => 3, 'name' => "Boring",      'subscriptions' => 0],
        ]));
        \Phake::when(Arsse::$db)->tagSummarize(Arsse::$user->id)->thenReturn(new Result([
            ['id' => 1, 'name' => "Fascinating", 'subscription' => 1],
            ['id' => 1, 'name' => "Fascinating", 'subscription' => 2],
            ['id' => 2, 'name' => "Interesting", 'subscription' => 1],
            ['id' => 2, 'name' => "Interesting", 'subscription' => 3],
        ]));
        $exp = new JsonResponse([
            'groups' => [
                ['id' => 1, 'title' => "Fascinating"],
                ['id' => 2, 'title' => "Interesting"],
                ['id' => 3, 'title' => "Boring"],
            ],
            'feeds_groups' => [
                ['group_id' => 1, 'feed_ids' => "1,2"],
                ['group_id' => 2, 'feed_ids' => "1,3"],
            ],
        ]);
        $act = $this->h->dispatch($this->req("api&groups"));
        $this->assertMessage($exp, $act);
    }

    public function testListFeeds() {
        \Phake::when(Arsse::$db)->subscriptionList(Arsse::$user->id)->thenReturn(new Result([
            ['id' => 1, 'feed' => 5, 'title' => "Ankh-Morpork News", 'url' => "http://example.com/feed", 'source' => "http://example.com/", 'edited' => "2019-01-01 21:12:00", 'favicon' => "http://example.com/favicon.ico"],
            ['id' => 2, 'feed' => 9, 'title' => "Ook, Ook Eek Ook!", 'url' => "http://example.net/feed", 'source' => "http://example.net/", 'edited' => "1988-06-24 12:21:00", 'favicon' => ""],
            ['id' => 3, 'feed' => 1, 'title' => "The Last Soul",     'url' => "http://example.org/feed", 'source' => "http://example.org/", 'edited' => "1991-08-12 03:22:00", 'favicon' => "http://example.org/favicon.ico"],
        ]));
        \Phake::when(Arsse::$db)->tagSummarize(Arsse::$user->id)->thenReturn(new Result([
            ['id' => 1, 'name' => "Fascinating", 'subscription' => 1],
            ['id' => 1, 'name' => "Fascinating", 'subscription' => 2],
            ['id' => 2, 'name' => "Interesting", 'subscription' => 1],
            ['id' => 2, 'name' => "Interesting", 'subscription' => 3],
        ]));
        $exp = new JsonResponse([
            'feeds' => [
                ['id' => 1, 'favicon_id' => 0, 'title' => "Ankh-Morpork News", 'url' => "http://example.com/feed", 'site_url' => "http://example.com/", 'is_spark' => 0, 'last_updated_on_time' => strtotime("2019-01-01T21:12:00Z")],
                ['id' => 2, 'favicon_id' => 0, 'title' => "Ook, Ook Eek Ook!", 'url' => "http://example.net/feed", 'site_url' => "http://example.net/", 'is_spark' => 0, 'last_updated_on_time' => strtotime("1988-06-24T12:21:00Z")],
                ['id' => 3, 'favicon_id' => 0, 'title' => "The Last Soul",     'url' => "http://example.org/feed", 'site_url' => "http://example.org/", 'is_spark' => 0, 'last_updated_on_time' => strtotime("1991-08-12T03:22:00Z")],
            ],
            'feeds_groups' => [
                ['group_id' => 1, 'feed_ids' => "1,2"],
                ['group_id' => 2, 'feed_ids' => "1,3"],
            ],
        ]);
        $act = $this->h->dispatch($this->req("api&feeds"));
        $this->assertMessage($exp, $act);
    }       

    /** @dataProvider provideItemListContexts */
    public function testListItems(string $url, Context $c, bool $desc) {
        $fields = ["id", "subscription", "title", "author", "content", "url", "starred", "unread", "published_date"];
        $order = [$desc ? "id desc" : "id"];
        \Phake::when(Arsse::$db)->articleList->thenReturn(new Result($this->articles['db']));
        \Phake::when(Arsse::$db)->articleCount(Arsse::$user->id)->thenReturn(1024);
        $exp = new JsonResponse([
            'items' => $this->articles['rest'],
            'total_items' => 1024,
        ]);
        $act = $this->h->dispatch($this->req("api&$url"));
        $this->assertMessage($exp, $act);
        \Phake::verify(Arsse::$db)->articleList(Arsse::$user->id, $c, $fields, $order);
    }

    public function provideItemListContexts() {
        $c = (new Context)->limit(50);
        return [
            ["items", (clone $c), false],
            ["items&group_ids=1,2,3,4", (clone $c)->tags([1,2,3,4]), false],
            ["items&feed_ids=1,2,3,4", (clone $c)->subscriptions([1,2,3,4]), false],
            ["items&with_ids=1,2,3,4", (clone $c)->articles([1,2,3,4]), false],
            ["items&since_id=1", (clone $c)->oldestArticle(2), false],
            ["items&max_id=2", (clone $c)->latestArticle(1), true],
            ["items&with_ids=1,2,3,4&max_id=6", (clone $c)->articles([1,2,3,4]), false],
            ["items&with_ids=1,2,3,4&since_id=6", (clone $c)->articles([1,2,3,4]), false],
            ["items&max_id=3&since_id=6", (clone $c)->latestArticle(2), true],
            ["items&feed_ids=1,2,3,4&since_id=6", (clone $c)->subscriptions([1,2,3,4])->oldestArticle(7), false],
        ];
    }

    public function testListItemIds() {
        $saved = [['id' => 1],['id' => 2],['id' => 3]];
        $unread = [['id' => 4],['id' => 5],['id' => 6]];
        \Phake::when(Arsse::$db)->articleList(Arsse::$user->id, (new Context)->starred(true))->thenReturn(new Result($saved));
        \Phake::when(Arsse::$db)->articleList(Arsse::$user->id, (new Context)->unread(true))->thenReturn(new Result($unread));
        $exp = new JsonResponse([
            'saved_item_ids' => "1,2,3"
        ]);
        $this->assertMessage($exp, $this->h->dispatch($this->req("api&saved_item_ids")));
        $exp = new JsonResponse([
            'unread_item_ids' => "4,5,6"
        ]);
        $this->assertMessage($exp, $this->h->dispatch($this->req("api&unread_item_ids")));
    }

    public function testListHotLinks() {
        // hot links are not actually implemented, so an empty array should be all we get
        $exp = new JsonResponse([
            'links' => []
        ]);
        $this->assertMessage($exp, $this->h->dispatch($this->req("api&links")));
    }

    /** @dataProvider provideMarkingContexts */
    public function testSetMarks(string $post, Context $c, array $data, array $out) {
        $saved = [['id' => 1],['id' => 2],['id' => 3]];
        $unread = [['id' => 4],['id' => 5],['id' => 6]];
        \Phake::when(Arsse::$db)->articleList(Arsse::$user->id, (new Context)->starred(true))->thenReturn(new Result($saved));
        \Phake::when(Arsse::$db)->articleList(Arsse::$user->id, (new Context)->unread(true))->thenReturn(new Result($unread));
        \Phake::when(Arsse::$db)->articleMark->thenReturn(0);
        \Phake::when(Arsse::$db)->articleMark(Arsse::$user->id, $this->anything(), (new Context)->article(2112))->thenThrow(new \JKingWeb\Arsse\Db\ExceptionInput("subjectMissing"));
        $exp = new JsonResponse($out);
        $act = $this->h->dispatch($this->req("api", $post));
        $this->assertMessage($exp, $act);
        if ($c && $data) {
            \Phake::verify(Arsse::$db)->articleMark(Arsse::$user->id, $data, $c);
        } else {
            \Phake::verify(Arsse::$db, \Phake::times(0))->articleMark;
        }
    }

    public function provideMarkingContexts() {
        $markRead = ['read' => true];
        $markUnread = ['read' => false];
        $markSaved = ['starred' => true];
        $markUnsaved = ['starred' => false];
        $listSaved = ['saved_item_ids' => "1,2,3"];
        $listUnread = ['unread_item_ids' => "4,5,6"];
        return [
            ["mark=item&as=read&id=5", (new Context)->article(5), $markRead, $listUnread],
            ["mark=item&as=unread&id=42", (new Context)->article(42), $markUnread, $listUnread],
            ["mark=item&as=read&id=2112", (new Context)->article(2112), $markRead, $listUnread], // article doesn't exist
            ["mark=item&as=saved&id=5", (new Context)->article(5), $markSaved, $listSaved],
            ["mark=item&as=unsaved&id=42", (new Context)->article(42), $markUnsaved, $listSaved],
            ["mark=feed&as=read&id=5", (new Context)->subscription(5), $markRead, $listUnread],
            ["mark=feed&as=unread&id=42", (new Context)->subscription(42), $markUnread, $listUnread],
            ["mark=feed&as=saved&id=5", (new Context)->subscription(5), $markSaved, $listSaved],
            ["mark=feed&as=unsaved&id=42", (new Context)->subscription(42), $markUnsaved, $listSaved],
            ["mark=group&as=read&id=5", (new Context)->tag(5), $markRead, $listUnread],
            ["mark=group&as=unread&id=42", (new Context)->tag(42), $markUnread, $listUnread],
            ["mark=group&as=saved&id=5", (new Context)->tag(5), $markSaved, $listSaved],
            ["mark=group&as=unsaved&id=42", (new Context)->tag(42), $markUnsaved, $listSaved],
            ["mark=item&as=invalid&id=42", new Context, [], []],
            ["mark=invalid&as=unread&id=42", new Context, [], []],
            ["mark=group&as=read&id=0", (new Context), $markRead, $listUnread],
            ["mark=group&as=unread&id=0", (new Context), $markUnread, $listUnread],
            ["mark=group&as=saved&id=0", (new Context), $markSaved, $listSaved],
            ["mark=group&as=unsaved&id=0", (new Context), $markUnsaved, $listSaved],
            ["mark=group&as=read&id=-1", (new Context)->not->folder(0), $markRead, $listUnread],
            ["mark=group&as=unread&id=-1", (new Context)->not->folder(0), $markUnread, $listUnread],
            ["mark=group&as=saved&id=-1", (new Context)->not->folder(0), $markSaved, $listSaved],
            ["mark=group&as=unsaved&id=-1", (new Context)->not->folder(0), $markUnsaved, $listSaved],
            ["mark=group&as=read&id=-1&before=946684800", (new Context)->not->folder(0)->notMarkedSince("2000-01-01T00:00:00Z"), $markRead, $listUnread],
            ["mark=item&as=unread", new Context, [], []],
            ["mark=item&id=6", new Context, [], []],
            ["as=unread&id=6", new Context, [], []],
        ];
    }

    /** @dataProvider provideInvalidRequests */
    public function testSendInvalidRequests(ServerRequest $req, ResponseInterface $exp) {
        $this->assertMessage($exp, $this->h->dispatch($req));
    }

    public function provideInvalidRequests() {
        return [
            'Not an API request' => [$this->req(""), new EmptyResponse(404)],
            'Wrong method'       => [$this->req("api", "", "GET"), new EmptyResponse(405, ['Allow' => "OPTIONS,POST"])],
            'Wrong content type' => [$this->req("api", "", "POST", "application/json"), new EmptyResponse(415, ['Accept' => "application/x-www-form-urlencoded"])],
        ];
    }

    public function testMakeABaseQuery() {
        $this->h = \Phake::partialMock(API::class);
        \Phake::when($this->h)->logIn->thenReturn(true);
        \Phake::when(Arsse::$db)->subscriptionRefreshed(Arsse::$user->id)->thenReturn(new \DateTimeImmutable("2000-01-01T00:00:00Z"));
        $exp = new JsonResponse([
            'api_version' => API::LEVEL,
            'auth' => 1,
            'last_refreshed_on_time' => 946684800,
        ]);
        $act = $this->h->dispatch($this->req("api"));
        $this->assertMessage($exp, $act);
        \Phake::when(Arsse::$db)->subscriptionRefreshed(Arsse::$user->id)->thenReturn(null); // no subscriptions
        $exp = new JsonResponse([
            'api_version' => API::LEVEL,
            'auth' => 1,
            'last_refreshed_on_time' => null,
        ]);
        $act = $this->h->dispatch($this->req("api"));
        $this->assertMessage($exp, $act);
        \Phake::when($this->h)->logIn->thenReturn(false);
        $exp = new JsonResponse([
            'api_version' => API::LEVEL,
            'auth' => 0,
        ]);
        $act = $this->h->dispatch($this->req("api"));
        $this->assertMessage($exp, $act);
    }

    public function testUndoReadMarks() {
        $unread = [['id' => 4],['id' => 5],['id' => 6]];
        $out = ['unread_item_ids' => "4,5,6"];
        \Phake::when(Arsse::$db)->articleList(Arsse::$user->id, (new Context)->limit(1), ["marked_date"], ["marked_date desc"])->thenReturn(new Result([['marked_date' => "2000-01-01 00:00:00"]]));
        \Phake::when(Arsse::$db)->articleList(Arsse::$user->id, (new Context)->unread(true))->thenReturn(new Result($unread));
        \Phake::when(Arsse::$db)->articleMark->thenReturn(0);
        $exp = new JsonResponse($out);
        $act = $this->h->dispatch($this->req("api", ['unread_recently_read' => 1]));
        $this->assertMessage($exp, $act);
        \Phake::verify(Arsse::$db)->articleMark(Arsse::$user->id, ['read' => false], (new Context)->unread(false)->markedSince("1999-12-31T23:59:45Z"));
        \Phake::when(Arsse::$db)->articleList(Arsse::$user->id, (new Context)->limit(1), ["marked_date"], ["marked_date desc"])->thenReturn(new Result([]));
        $act = $this->h->dispatch($this->req("api", ['unread_recently_read' => 1]));
        $this->assertMessage($exp, $act);
        \Phake::verify(Arsse::$db)->articleMark; // only called one time, above
    }

    public function testOutputToXml() {
        \Phake::when($this->h)->processRequest->thenReturn([
            'items' => $this->articles['rest'],
            'total_items' => 1024,
        ]);
        $exp = new XmlResponse("<response><items><item><id>101</id><feed_id>8</feed_id><title>Article title 1</title><author></author><html>&lt;p&gt;Article content 1&lt;/p&gt;</html><url>http://example.com/1</url><is_saved>0</is_saved><is_read>0</is_read><created_on_time>946684800</created_on_time></item><item><id>102</id><feed_id>8</feed_id><title>Article title 2</title><author></author><html>&lt;p&gt;Article content 2&lt;/p&gt;</html><url>http://example.com/2</url><is_saved>0</is_saved><is_read>1</is_read><created_on_time>946771200</created_on_time></item><item><id>103</id><feed_id>9</feed_id><title>Article title 3</title><author></author><html>&lt;p&gt;Article content 3&lt;/p&gt;</html><url>http://example.com/3</url><is_saved>1</is_saved><is_read>0</is_read><created_on_time>946857600</created_on_time></item><item><id>104</id><feed_id>9</feed_id><title>Article title 4</title><author></author><html>&lt;p&gt;Article content 4&lt;/p&gt;</html><url>http://example.com/4</url><is_saved>1</is_saved><is_read>1</is_read><created_on_time>946944000</created_on_time></item><item><id>105</id><feed_id>10</feed_id><title>Article title 5</title><author></author><html>&lt;p&gt;Article content 5&lt;/p&gt;</html><url>http://example.com/5</url><is_saved>0</is_saved><is_read>0</is_read><created_on_time>947030400</created_on_time></item></items><total_items>1024</total_items></response>");
        $act = $this->h->dispatch($this->req("api=xml"));
        $this->assertMessage($exp, $act);
    }

    public function testListFeedIcons() {
        $act = $this->h->dispatch($this->req("api&favicons"));
        $exp = new JsonResponse(['favicons' => [['id' => 0, 'data' => API::GENERIC_ICON_TYPE.",".API::GENERIC_ICON_DATA]]]);
        $this->assertMessage($exp, $act);        
    }

    public function testAnswerOptionsRequest() {
        $act = $this->h->dispatch($this->req("api", "", "OPTIONS"));
        $exp = new EmptyResponse(204, [
            'Allow' => "POST",
            'Accept' => "application/x-www-form-urlencoded",
        ]);
        $this->assertMessage($exp, $act);
    }
}<|MERGE_RESOLUTION|>--- conflicted
+++ resolved
@@ -22,8 +22,6 @@
 
 /** @covers \JKingWeb\Arsse\REST\Fever\API<extended> */
 class TestAPI extends \JKingWeb\Arsse\Test\AbstractTest {
-<<<<<<< HEAD
-=======
     /** @var \JKingWeb\Arsse\REST\Fever\API */
     protected $h;
 
@@ -143,7 +141,6 @@
             ],
         ],
     ];
->>>>>>> 56bb4608
     protected function v($value) {
         return $value;
     }
