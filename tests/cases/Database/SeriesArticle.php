--- conflicted
+++ resolved
@@ -599,14 +599,11 @@
         Arsse::$db->articleList($this->user, (new Context)->subscription(1));
     }
 
-<<<<<<< HEAD
-=======
     public function testListArticlesOfADeletedSubscription(): void {
         $this->assertException("idMissing", "Db", "ExceptionInput");
         Arsse::$db->articleList($this->user, (new Context)->subscription(16));
     }
 
->>>>>>> 16e6f755
     //#[CoversMethod(Database::class, "articleList")]
     //#[CoversMethod(Database::class, "articleQuery")]
     //#[CoversMethod(Database::class, "articleValidateId")]
@@ -966,14 +963,11 @@
         Arsse::$db->articleMark($this->user, ['starred' => true], (new Context)->article(1));
     }
 
-<<<<<<< HEAD
-=======
     public function testMarkAnArticleOfADeletedSubscription(): void {
         $this->assertException("subjectMissing", "Db", "ExceptionInput");
         Arsse::$db->articleMark("john.doe@example.com", ['starred' => true], (new Context)->article(999));
     }
 
->>>>>>> 16e6f755
     //#[CoversMethod(Database::class, "articleMark")]
     //#[CoversMethod(Database::class, "articleQuery")]
     //#[CoversMethod(Database::class, "articleValidateId")]
@@ -1136,14 +1130,11 @@
         Arsse::$db->articleMark($this->user, ['starred' => true], (new Context)->edition(2));
     }
 
-<<<<<<< HEAD
-=======
     public function testMarkAnEditionOfADeletedSubscription(): void {
         $this->assertException("subjectMissing", "Db", "ExceptionInput");
         Arsse::$db->articleMark("john.doe@example.com", ['starred' => false], (new Context)->edition(999));
     }
 
->>>>>>> 16e6f755
     //#[CoversMethod(Database::class, "articleMark")]
     //#[CoversMethod(Database::class, "articleQuery")]
     //#[CoversMethod(Database::class, "articleValidateId")]
