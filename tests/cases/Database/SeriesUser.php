--- conflicted
+++ resolved
@@ -124,13 +124,8 @@
 
     #[DataProvider("provideMetaData")]
     //#[CoversMethod(Database::class, "userPropertiesGet")]
-<<<<<<< HEAD
-    public function testGetMetadata(string $user, bool $includeLarge, array $exp): void {
-        $this->assertSame($exp, Arsse::$db->userPropertiesGet($user, $includeLarge));
-=======
     public function testGetMetadata(string $user, array $exp): void {
         $this->assertSame($exp, Arsse::$db->userPropertiesGet($user));
->>>>>>> 16e6f755
     }
 
     public static function provideMetadata(): iterable {
