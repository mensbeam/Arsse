<?php

/** @license MIT
 * Copyright 2017 J. King, Dustin Wilson et al.
 * See LICENSE and AUTHORS files for details */

declare(strict_types=1);

namespace JKingWeb\Arsse\TestCase\Database;

use JKingWeb\Arsse\Arsse;
use JKingWeb\Arsse\Database;
use JKingWeb\Arsse\Test\Result;
use PHPUnit\Framework\Attributes\CoversMethod;
use PHPUnit\Framework\Attributes\DataProvider;

trait SeriesFeed {
    protected static $drv;
    protected $matches;

    protected function setUpSeriesFeed(): void {
        // set up the test data
        $past = gmdate("Y-m-d H:i:s", strtotime("now - 1 minute"));
        $future = gmdate("Y-m-d H:i:s", strtotime("now + 1 minute"));
        $now = gmdate("Y-m-d H:i:s", strtotime("now"));
        $this->data = [
            'arsse_users' => [
                'columns' => ["id", "password", "num"],
                'rows'    => [
                    ["jane.doe@example.com", "", 1],
                    ["john.doe@example.com", "", 2],
                    ["jane.doe@example.org", "", 3],
                ],
            ],
            'arsse_icons' => [
                'columns' => ["id", "url", "type", "data"],
                'rows'    => [
                    [1,'http://localhost:8000/Icon/PNG','image/png',base64_decode("iVBORw0KGgoAAAANSUhEUgAAAAEAAAABCAYAAAAfFcSJAAAAAXNSR0IArs4c6QAAAARnQU1BAACxjwv8YQUAAAAJcEhZcwAADsMAAA7DAcdvqGQAAAAZdEVYdFNvZnR3YXJlAHBhaW50Lm5ldCA0LjAuMjHxIGmVAAAADUlEQVQYV2NgYGBgAAAABQABijPjAAAAAABJRU5ErkJggg==")],
                    [2,'http://localhost:8000/Icon/GIF','image/gif',base64_decode("R0lGODlhAQABAIABAAAAAP///yH5BAEKAAEALAAAAAABAAEAAAICTAEAOw==")],
                    // this actually contains the data of SVG2, which will lead to a row update when retieved
                    [3,'http://localhost:8000/Icon/SVG1','image/svg+xml','<svg xmlns="http://www.w3.org/2000/svg" width="900" height="600"><rect width="900" height="600" fill="#ED2939"/><rect width="600" height="600" fill="#fff"/><rect width="300" height="600" fill="#002395"/></svg>'],
                ],
            ],
            'arsse_subscriptions' => [
                'columns' => ["id", "owner", "keep_rule", "block_rule", "url", "feed_title", "err_count", "err_msg", "last_mod", "next_fetch", "size", "icon"],
                'rows'    => [
                    [1, 'john.doe@example.com',null,         '^Sport$',"http://localhost:8000/Feed/Matching/3",                     "Ook",  0,"",                            $past,$past,  0,null],
                    [2, 'john.doe@example.com',"",           null,     "http://localhost:8000/Feed/Matching/1",                     "Eek",  5,"There was an error last time",$past,$future,0,null],
                    [3, 'john.doe@example.com','\w+',        null,     "http://localhost:8000/Feed/Fetching/Error?code=404",        "Ack",  0,"",                            $past,$now,   0,null],
                    [4, 'john.doe@example.com','\w+',        "[",      "http://localhost:8000/Feed/NextFetch/NotModified?t=".time(),"Ooook",0,"",                            $past,$past,  0,null], // invalid rule leads to both rules being ignored
                    [5, 'john.doe@example.com',null,         'and/or', "http://localhost:8000/Feed/Parsing/Valid",                  "Ooook",0,"",                            $past,$future,0,null],
                    [6, 'jane.doe@example.com','^(?i)[a-z]+','3|6',    "http://localhost:8000/Feed/Matching/3",                     "Ook",  0,"",                            $past,$past,  0,null],
                    // these feeds all test icon caching
                    [16,'jane.doe@example.org',null,         null,     "http://localhost:8000/Feed/WithIcon/PNG",                   null,   0,"",                            $past,$future,0,1], // no change when updated
                    [17,'jane.doe@example.org',null,         null,     "http://localhost:8000/Feed/WithIcon/GIF",                   null,   0,"",                            $past,$future,0,1], // icon ID 2 will be assigned to feed when updated
                    [18,'jane.doe@example.org',null,         null,     "http://localhost:8000/Feed/WithIcon/SVG1",                  null,   0,"",                            $past,$future,0,3], // icon ID 3 will be modified when updated
                    [19,'jane.doe@example.org',null,         null,     "http://localhost:8000/Feed/WithIcon/SVG2",                  null,   0,"",                            $past,$future,0,null], // icon ID 4 will be created and assigned to feed when updated
                ],
            ],
            'arsse_articles' => [
                'columns' => ["id", "subscription", "url", "title", "author", "published", "edited", "guid", "url_title_hash", "url_content_hash", "title_content_hash", "modified", "read", "starred", "hidden", "marked"],
                'rows'    => [
                    [1, 1,'http://example.com/1','Article title 1','','2000-01-01 00:00:00','2000-01-01 00:00:00','e433653cef2e572eee4215fa299a4a5af9137b2cefd6283c85bd69a32915beda','f5cb8bfc1c7396dc9816af212a3e2ac5221585c2a00bf7ccb6aabd95dcfcd6a6','fb0bc8f8cb08913dc5a497db700e327f1d34e4987402687d494a5891f24714d4','18fdd4fa93d693128c43b004399e5c9cea6c261ddfa002518d3669f55d8c2207',$past,1,0,0,null],
                    [2, 1,'http://example.com/2','Article title 2','','2000-01-02 00:00:00','2000-01-02 00:00:00','5be8a5a46ecd52ed132191c8d27fb1af6b3d4edc00234c5d9f8f0e10562ed3b7','0e86d2de822a174fe3c44a466953e63ca1f1a58a19cbf475fce0855d4e3d5153','13075894189c47ffcfafd1dfe7fbb539f7c74a69d35a399b3abf8518952714f9','2abd0a8cba83b8214a66c8f0293ba63e467d720540e29ff8ddcdab069d4f1c9e',$past,0,0,0,null],
                    [3, 1,'http://example.com/3','Article title 3','','2000-01-03 00:00:00','2000-01-03 00:00:00','31a6594500a48b59fcc8a075ce82b946c9c3c782460d088bd7b8ef3ede97ad92','f74b06b240bd08abf4d3fdfc20dba6a6f6eb8b4f1a00e9a617efd63a87180a4b','b278380e984cefe63f0e412b88ffc9cb0befdfa06fdc00bace1da99a8daff406','ad622b31e739cd3a3f3c788991082cf4d2f7a8773773008e75f0572e58cd373b',$past,1,0,0,null],
                    [4, 1,'http://example.com/4','Article title 4','','2000-01-04 00:00:00','2000-01-04 00:00:00','804e517d623390e71497982c77cf6823180342ebcd2e7d5e32da1e55b09dd180','f3615c7f16336d3ea242d35cf3fc17dbc4ee3afb78376bf49da2dd7a5a25dec8','f11c2b4046f207579aeb9c69a8c20ca5461cef49756ccfa5ba5e2344266da3b3','ab2da63276acce431250b18d3d49b988b226a99c7faadf275c90b751aee05be9',$past,0,1,0,null],
                    [5, 1,'http://example.com/5','Article title 5','','2000-01-05 00:00:00','2000-01-05 00:00:00','db3e736c2c492f5def5c5da33ddcbea1824040e9ced2142069276b0a6e291a41','d40da96e39eea6c55948ccbe9b3d275b5f931298288dbe953990c5f496097022','834240f84501b5341d375414718204ec421561f3825d34c22bf9182203e42900','43b970ac6ec5f8a9647b2c7e4eed8b1d7f62e154a95eed748b0294c1256764ba',$past,0,0,0,null],
                    [6, 2,'http://example.com/1','Article title 1','','2000-01-01 00:00:00','2000-01-01 00:00:00','e433653cef2e572eee4215fa299a4a5af9137b2cefd6283c85bd69a32915beda','f5cb8bfc1c7396dc9816af212a3e2ac5221585c2a00bf7ccb6aabd95dcfcd6a6','fb0bc8f8cb08913dc5a497db700e327f1d34e4987402687d494a5891f24714d4','18fdd4fa93d693128c43b004399e5c9cea6c261ddfa002518d3669f55d8c2207',$past,0,0,0,null],
                    [7, 5,'',                    '',               '','2000-01-01 00:00:00','2000-01-01 00:00:00','205e986f4f8b3acfa281227beadb14f5e8c32c8dae4737f888c94c0df49c56f8','',                                                                '',                                                                '',                                                                $past,0,0,0,null],
                    [11,6,'http://example.com/1','Article title 1','','2000-01-01 00:00:00','2000-01-01 00:00:00','e433653cef2e572eee4215fa299a4a5af9137b2cefd6283c85bd69a32915beda','f5cb8bfc1c7396dc9816af212a3e2ac5221585c2a00bf7ccb6aabd95dcfcd6a6','fb0bc8f8cb08913dc5a497db700e327f1d34e4987402687d494a5891f24714d4','18fdd4fa93d693128c43b004399e5c9cea6c261ddfa002518d3669f55d8c2207',$past,1,0,0,$past],
                    [12,6,'http://example.com/2','Article title 2','','2000-01-02 00:00:00','2000-01-02 00:00:00','5be8a5a46ecd52ed132191c8d27fb1af6b3d4edc00234c5d9f8f0e10562ed3b7','0e86d2de822a174fe3c44a466953e63ca1f1a58a19cbf475fce0855d4e3d5153','13075894189c47ffcfafd1dfe7fbb539f7c74a69d35a399b3abf8518952714f9','2abd0a8cba83b8214a66c8f0293ba63e467d720540e29ff8ddcdab069d4f1c9e',$past,1,0,0,$past],
                    [13,6,'http://example.com/3','Article title 3','','2000-01-03 00:00:00','2000-01-03 00:00:00','31a6594500a48b59fcc8a075ce82b946c9c3c782460d088bd7b8ef3ede97ad92','f74b06b240bd08abf4d3fdfc20dba6a6f6eb8b4f1a00e9a617efd63a87180a4b','b278380e984cefe63f0e412b88ffc9cb0befdfa06fdc00bace1da99a8daff406','ad622b31e739cd3a3f3c788991082cf4d2f7a8773773008e75f0572e58cd373b',$past,1,1,0,$past],
                    [14,6,'http://example.com/4','Article title 4','','2000-01-04 00:00:00','2000-01-04 00:00:00','804e517d623390e71497982c77cf6823180342ebcd2e7d5e32da1e55b09dd180','f3615c7f16336d3ea242d35cf3fc17dbc4ee3afb78376bf49da2dd7a5a25dec8','f11c2b4046f207579aeb9c69a8c20ca5461cef49756ccfa5ba5e2344266da3b3','ab2da63276acce431250b18d3d49b988b226a99c7faadf275c90b751aee05be9',$past,1,0,1,$past],
                    [15,6,'http://example.com/5','Article title 5','','2000-01-05 00:00:00','2000-01-05 00:00:00','db3e736c2c492f5def5c5da33ddcbea1824040e9ced2142069276b0a6e291a41','d40da96e39eea6c55948ccbe9b3d275b5f931298288dbe953990c5f496097022','834240f84501b5341d375414718204ec421561f3825d34c22bf9182203e42900','43b970ac6ec5f8a9647b2c7e4eed8b1d7f62e154a95eed748b0294c1256764ba',$past,1,1,0,$past],
                ],
            ],
            'arsse_article_contents' => [
                'columns' => ["id", "content"],
                'rows'    => [
                    [1, '<p>Article content 1</p>'],
                    [2, '<p>Article content 2</p>'],
                    [3, '<p>Article content 3</p>'],
                    [4, '<p>Article content 4</p>'],
                    [5, '<p>Article content 5</p>'],
                    [6, '<p>Article content 1</p>'],
                    [7, ''],
                    [11,'<p>Article content 1</p>'],
                    [12,'<p>Article content 2</p>'],
                    [13,'<p>Article content 3</p>'],
                    [14,'<p>Article content 4</p>'],
                    [15,'<p>Article content 5</p>'],
                ],
            ],
            'arsse_editions' => [
                'columns' => ["id", "article", "modified"],
                'rows'    => [
                    [1,1,$past],
                    [2,2,$past],
                    [3,3,$past],
                    [4,4,$past],
                    [5,5,$past],
                ],
            ],
            'arsse_enclosures' => [
                'columns' => ["article", "url", "type"],
                'rows'    => [
                    [7,'http://example.com/png','image/png'],
                ],
            ],
            'arsse_categories' => [
                'columns' => ["article", "name"],
                'rows'    => [
                    [7,'Syrinx'],
                ],
            ],
        ];
        $this->matches = [
            [
                'id'                 => 4,
                'edited'             => '2000-01-04 00:00:00',
                'guid'               => '804e517d623390e71497982c77cf6823180342ebcd2e7d5e32da1e55b09dd180',
                'url_title_hash'     => 'f3615c7f16336d3ea242d35cf3fc17dbc4ee3afb78376bf49da2dd7a5a25dec8',
                'url_content_hash'   => 'f11c2b4046f207579aeb9c69a8c20ca5461cef49756ccfa5ba5e2344266da3b3',
                'title_content_hash' => 'ab2da63276acce431250b18d3d49b988b226a99c7faadf275c90b751aee05be9',
            ],
            [
                'id'                 => 5,
                'edited'             => '2000-01-05 00:00:00',
                'guid'               => 'db3e736c2c492f5def5c5da33ddcbea1824040e9ced2142069276b0a6e291a41',
                'url_title_hash'     => 'd40da96e39eea6c55948ccbe9b3d275b5f931298288dbe953990c5f496097022',
                'url_content_hash'   => '834240f84501b5341d375414718204ec421561f3825d34c22bf9182203e42900',
                'title_content_hash' => '43b970ac6ec5f8a9647b2c7e4eed8b1d7f62e154a95eed748b0294c1256764ba',
            ],
        ];
    }

    protected function tearDownSeriesFeed(): void {
        unset($this->data, $this->matches);
    }

    //#[CoversMethod(Database::class, "feedMatchLatest")]
    public function testListLatestItems(): void {
        $this->assertResult($this->matches, Arsse::$db->feedMatchLatest(1, 2));
    }

    //#[CoversMethod(Database::class, "feedMatchIds")]
    public function testMatchItemsById(): void {
        $this->assertResult($this->matches, Arsse::$db->feedMatchIds(1, ['804e517d623390e71497982c77cf6823180342ebcd2e7d5e32da1e55b09dd180','db3e736c2c492f5def5c5da33ddcbea1824040e9ced2142069276b0a6e291a41']));
        foreach ($this->matches as $m) {
            $exp = [$m];
            $this->assertResult($exp, Arsse::$db->feedMatchIds(1, [], [$m['url_title_hash']]));
            $this->assertResult($exp, Arsse::$db->feedMatchIds(1, [], [], [$m['url_content_hash']]));
            $this->assertResult($exp, Arsse::$db->feedMatchIds(1, [], [], [], [$m['title_content_hash']]));
        }
        $this->assertResult([['id' => 1]], Arsse::$db->feedMatchIds(1, ['e433653cef2e572eee4215fa299a4a5af9137b2cefd6283c85bd69a32915beda'])); // this ID appears in both feed 1 and feed 2; only one result should be returned
    }

<<<<<<< HEAD
    #[DataProvider("provideFilterRules")]
    //#[CoversMethod(Database::class, "feedRulesGet")]
    public function testGetRules(int $in, array $exp): void {
        $this->assertSame($exp, Arsse::$db->feedRulesGet($in));
    }

    public static function provideFilterRules(): iterable {
        return [
            [1, ['jane.doe@example.com' => ['keep' => "`^(?i)[a-z]+`u", 'block' => "`3|6`u"], 'john.doe@example.com' => ['keep' => "", 'block' => "`^Sport$`u"]]],
            [2, []],
            [3, ['john.doe@example.com' => ['keep' => '`\w+`u', 'block' => ""]]],
            [4, []],
            [5, ['john.doe@example.com' => ['keep' => "", 'block' => "`and/or`u"]]],
        ];
    }

    //#[CoversMethod(Database::class, "feedUpdate")]
=======
    //#[CoversMethod(Database::class, "subscriptionUpdate")]
>>>>>>> 16e6f755
    public function testUpdateAFeed(): void {
        // update a valid feed with both new and changed items
        Arsse::$db->subscriptionUpdate(null, 1);
        Arsse::$db->subscriptionUpdate(null, 6);
        $now = gmdate("Y-m-d H:i:s");
        $past = gmdate("Y-m-d H:i:s", strtotime("now - 1 minute"));
        $state = $this->primeExpectations($this->data, [
            'arsse_articles'         => ["id", "subscription","url","title","author","published","edited","guid","url_title_hash","url_content_hash","title_content_hash","modified"],
            'arsse_article_contents' => ["id", "content"],
            'arsse_editions'         => ["id","article","modified"],
            'arsse_subscriptions'    => ["id","size"],
        ]);
        $state['arsse_articles']['rows'][2] = [3,1,'http://example.com/3','Article title 3 (updated)','','2000-01-03 00:00:00','2000-01-03 00:00:00','31a6594500a48b59fcc8a075ce82b946c9c3c782460d088bd7b8ef3ede97ad92','6cc99be662ef3486fef35a890123f18d74c29a32d714802d743c5b4ef713315a','b278380e984cefe63f0e412b88ffc9cb0befdfa06fdc00bace1da99a8daff406','d5faccc13bf8267850a1e8e61f95950a0f34167df2c8c58011c0aaa6367026ac',$now];
        $state['arsse_articles']['rows'][3] = [4,1,'http://example.com/4','Article title 4','','2000-01-04 00:00:00','2000-01-04 00:00:01','804e517d623390e71497982c77cf6823180342ebcd2e7d5e32da1e55b09dd180','f3615c7f16336d3ea242d35cf3fc17dbc4ee3afb78376bf49da2dd7a5a25dec8','f11c2b4046f207579aeb9c69a8c20ca5461cef49756ccfa5ba5e2344266da3b3','ab2da63276acce431250b18d3d49b988b226a99c7faadf275c90b751aee05be9',$now];
        $state['arsse_articles']['rows'][] = [16,1,'http://example.com/6','Article title 6','','2000-01-06 00:00:00','2000-01-06 00:00:00','b3461ab8e8759eeb1d65a818c65051ec00c1dfbbb32a3c8f6999434e3e3b76ab','91d051a8e6749d014506848acd45e959af50bf876427c4f0e3a1ec0f04777b51','211d78b1a040d40d17e747a363cc283f58767b2e502630d8de9b8f1d5e941d18','5ed68ccb64243b8c1931241d2c9276274c3b1d87f223634aa7a1ab0141292ca7',$now];
        $state['arsse_articles']['rows'][9] = [13,6,'http://example.com/3','Article title 3 (updated)','','2000-01-03 00:00:00','2000-01-03 00:00:00','31a6594500a48b59fcc8a075ce82b946c9c3c782460d088bd7b8ef3ede97ad92','6cc99be662ef3486fef35a890123f18d74c29a32d714802d743c5b4ef713315a','b278380e984cefe63f0e412b88ffc9cb0befdfa06fdc00bace1da99a8daff406','d5faccc13bf8267850a1e8e61f95950a0f34167df2c8c58011c0aaa6367026ac',$now];
        $state['arsse_articles']['rows'][10] = [14,6,'http://example.com/4','Article title 4','','2000-01-04 00:00:00','2000-01-04 00:00:01','804e517d623390e71497982c77cf6823180342ebcd2e7d5e32da1e55b09dd180','f3615c7f16336d3ea242d35cf3fc17dbc4ee3afb78376bf49da2dd7a5a25dec8','f11c2b4046f207579aeb9c69a8c20ca5461cef49756ccfa5ba5e2344266da3b3','ab2da63276acce431250b18d3d49b988b226a99c7faadf275c90b751aee05be9',$now];
        $state['arsse_articles']['rows'][] = [17,6,'http://example.com/6','Article title 6','','2000-01-06 00:00:00','2000-01-06 00:00:00','b3461ab8e8759eeb1d65a818c65051ec00c1dfbbb32a3c8f6999434e3e3b76ab','91d051a8e6749d014506848acd45e959af50bf876427c4f0e3a1ec0f04777b51','211d78b1a040d40d17e747a363cc283f58767b2e502630d8de9b8f1d5e941d18','5ed68ccb64243b8c1931241d2c9276274c3b1d87f223634aa7a1ab0141292ca7',$now];
        $state['arsse_editions']['rows'] = array_merge($state['arsse_editions']['rows'], [
            [6, 16,$now],
            [7, 3, $now],
            [8, 4, $now],
            [9, 17,$now],
            [10,13,$now],
            [11,14,$now],

        ]);
        $state['arsse_article_contents']['rows'][2] = [3,'<p>Article content 3</p>'];
        $state['arsse_article_contents']['rows'][3] = [4,'<p>Article content 4</p>'];
        $state['arsse_article_contents']['rows'][] = [16,'<p>Article content 6</p>'];
        $state['arsse_article_contents']['rows'][9] = [13,'<p>Article content 3</p>'];
        $state['arsse_article_contents']['rows'][10] = [14,'<p>Article content 4</p>'];
        $state['arsse_article_contents']['rows'][] = [17,'<p>Article content 6</p>'];
        $state['arsse_subscriptions']['rows'][0] = [1,6];
        $state['arsse_subscriptions']['rows'][5] = [6,6];
        $this->compareExpectations(static::$drv, $state);
        $state = $this->primeExpectations($this->data, [
            'arsse_articles' => ["id", "read", "starred", "hidden", "marked"],
        ]);
        $state['arsse_articles']['rows'][2] = [3,0,0,0,null];
        $state['arsse_articles']['rows'][9] = [13,0,1,1,$past];
        $state['arsse_articles']['rows'][10] = [14,0,0,0,$past];
        $state['arsse_articles']['rows'][] = [16,0,0,0,null];
        $state['arsse_articles']['rows'][] = [17,0,0,1,null];
        $this->compareExpectations(static::$drv, $state);
    }

    public function testUpdateAFeedWithErrors(): void {
        // update a valid feed which previously had an error
        Arsse::$db->subscriptionUpdate(null, 2);
        // update an erroneous feed which previously had no errors
        Arsse::$db->subscriptionUpdate(null, 3);
        $state = $this->primeExpectations($this->data, [
            'arsse_subscriptions' => ["id","err_count","err_msg"],
        ]);
        $state['arsse_subscriptions']['rows'][1] = [2,0,""];
        $state['arsse_subscriptions']['rows'][2] = [3,1,'Feed URL "http://localhost:8000/Feed/Fetching/Error?code=404" is invalid'];
        $this->compareExpectations(static::$drv, $state);
        // update the bad feed again, twice
        Arsse::$db->subscriptionUpdate(null, 3);
        Arsse::$db->subscriptionUpdate(null, 3);
        $state['arsse_subscriptions']['rows'][2] = [3,3,'Feed URL "http://localhost:8000/Feed/Fetching/Error?code=404" is invalid'];
        $this->compareExpectations(static::$drv, $state);
    }

    //#[CoversMethod(Database::class, "feedUpdate")]
    public function testUpdateAMissingFeed(): void {
        $this->assertException("subjectMissing", "Db", "ExceptionInput");
        Arsse::$db->subscriptionUpdate(null, 2112);
    }

    //#[CoversMethod(Database::class, "feedUpdate")]
    public function testUpdateAnInvalidFeed(): void {
        $this->assertException("typeViolation", "Db", "ExceptionInput");
        Arsse::$db->subscriptionUpdate(null, -1);
    }

    //#[CoversMethod(Database::class, "feedUpdate")]
    public function testUpdateAFeedThrowingExceptions(): void {
        $this->assertException("invalidUrl", "Feed");
        Arsse::$db->subscriptionUpdate(null, 3, true);
    }

    //#[CoversMethod(Database::class, "feedUpdate")]
    public function testUpdateAFeedWithEnclosuresAndCategories(): void {
        Arsse::$db->subscriptionUpdate(null, 5);
        $state = $this->primeExpectations($this->data, [
            'arsse_enclosures' => ["url","type"],
            'arsse_categories' => ["name"],
        ]);
        $state['arsse_enclosures']['rows'] = [
            ['http://example.com/svg','image/svg'],
            ['http://example.com/text','text/plain'],
        ];
        $state['arsse_categories']['rows'] = [
            ["HLN"],
            ["Aniki!"],
            ["Beams"],
            ["Bodybuilders"],
            ["Men"],
        ];
        $this->compareExpectations(static::$drv, $state);
    }

    //#[CoversMethod(Database::class, "feedListStale")]
    public function testListStaleFeeds(): void {
        $this->assertEquals([1,3,4, 6], Arsse::$db->feedListStale());
        Arsse::$db->subscriptionUpdate(null, 3);
        Arsse::$db->subscriptionUpdate(null, 4);
        $this->assertEquals([1, 6], Arsse::$db->feedListStale());
    }

    //#[CoversMethod(Database::class, "feedUpdate")]
    public function testCheckIconDuringFeedUpdate(): void {
        Arsse::$db->subscriptionUpdate(null, 16);
        $state = $this->primeExpectations($this->data, [
            'arsse_icons'         => ["id","url","type","data"],
            'arsse_subscriptions' => ["id", "icon"],
        ]);
        $this->compareExpectations(static::$drv, $state);
    }

    //#[CoversMethod(Database::class, "feedUpdate")]
    public function testAssignIconDuringFeedUpdate(): void {
        Arsse::$db->subscriptionUpdate(null, 17);
        $state = $this->primeExpectations($this->data, [
            'arsse_icons'         => ["id","url","type","data"],
            'arsse_subscriptions' => ["id", "icon"],
        ]);
        $state['arsse_subscriptions']['rows'][7][1] = 2;
        $this->compareExpectations(static::$drv, $state);
    }

    //#[CoversMethod(Database::class, "feedUpdate")]
    public function testChangeIconDuringFeedUpdate(): void {
        Arsse::$db->subscriptionUpdate(null, 18);
        $state = $this->primeExpectations($this->data, [
            'arsse_icons'         => ["id","url","type","data"],
            'arsse_subscriptions' => ["id", "icon"],
        ]);
        $state['arsse_icons']['rows'][2][3] = '<svg xmlns="http://www.w3.org/2000/svg" width="900" height="600"><rect fill="#fff" height="600" width="900"/><circle fill="#bc002d" cx="450" cy="300" r="180"/></svg>';
        $this->compareExpectations(static::$drv, $state);
    }

    //#[CoversMethod(Database::class, "feedUpdate")]
    public function testAddIconDuringFeedUpdate(): void {
        Arsse::$db->subscriptionUpdate(null, 19);
        $state = $this->primeExpectations($this->data, [
            'arsse_icons'         => ["id","url","type","data"],
            'arsse_subscriptions' => ["id", "icon"],
        ]);
        $state['arsse_subscriptions']['rows'][9][1] = 4;
        $state['arsse_icons']['rows'][] = [4,'http://localhost:8000/Icon/SVG2','image/svg+xml','<svg xmlns="http://www.w3.org/2000/svg" width="900" height="600"><rect width="900" height="600" fill="#ED2939"/><rect width="600" height="600" fill="#fff"/><rect width="300" height="600" fill="#002395"/></svg>'];
        $this->compareExpectations(static::$drv, $state);
    }

    //#[CoversMethod(Database::class, "feedUpdate")]
    public function testUpdateUnmodifiedFeed(): void {
        $this->markTestIncomplete("FIXME: there is a bug here around calculation of nextFetch date");
        $state = $this->primeExpectations($this->data, [
            'arsse_icons'         => ["id", "url", "type", "data"],
            'arsse_feeds'         => ["id", "url", "title", "err_count", "err_msg", "modified", "next_fetch", "size", "icon"],
            'arsse_subscriptions' => ["id", "owner", "feed", "keep_rule", "block_rule"],
            'arsse_articles'      => ["id", "feed", "url", "title", "author", "published", "edited", "content", "guid", "url_title_hash", "url_content_hash", "title_content_hash", "modified"],
            'arsse_editions'      => ["id", "article", "modified"],
            'arsse_marks'         => ["article", "subscription", "read", "starred", "hidden", "modified"],
            'arsse_enclosures'    => ["article", "url", "type"],
            'arsse_categories'    => ["article", "name"],
        ]);
        Arsse::$db->feedUpdate(4);
        $this->compareExpectations(static::$drv, $state);
    }
}<|MERGE_RESOLUTION|>--- conflicted
+++ resolved
@@ -155,27 +155,7 @@
         $this->assertResult([['id' => 1]], Arsse::$db->feedMatchIds(1, ['e433653cef2e572eee4215fa299a4a5af9137b2cefd6283c85bd69a32915beda'])); // this ID appears in both feed 1 and feed 2; only one result should be returned
     }
 
-<<<<<<< HEAD
-    #[DataProvider("provideFilterRules")]
-    //#[CoversMethod(Database::class, "feedRulesGet")]
-    public function testGetRules(int $in, array $exp): void {
-        $this->assertSame($exp, Arsse::$db->feedRulesGet($in));
-    }
-
-    public static function provideFilterRules(): iterable {
-        return [
-            [1, ['jane.doe@example.com' => ['keep' => "`^(?i)[a-z]+`u", 'block' => "`3|6`u"], 'john.doe@example.com' => ['keep' => "", 'block' => "`^Sport$`u"]]],
-            [2, []],
-            [3, ['john.doe@example.com' => ['keep' => '`\w+`u', 'block' => ""]]],
-            [4, []],
-            [5, ['john.doe@example.com' => ['keep' => "", 'block' => "`and/or`u"]]],
-        ];
-    }
-
-    //#[CoversMethod(Database::class, "feedUpdate")]
-=======
     //#[CoversMethod(Database::class, "subscriptionUpdate")]
->>>>>>> 16e6f755
     public function testUpdateAFeed(): void {
         // update a valid feed with both new and changed items
         Arsse::$db->subscriptionUpdate(null, 1);
