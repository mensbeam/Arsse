<?php

/** @license MIT
 * Copyright 2017 J. King, Dustin Wilson et al.
 * See LICENSE and AUTHORS files for details */

declare(strict_types=1);

namespace JKingWeb\Arsse\TestCase\Database;

use JKingWeb\Arsse\Arsse;
use DateTimeImmutable as Date;
use JKingWeb\Arsse\Database;
use PHPUnit\Framework\Attributes\CoversMethod;

trait SeriesCleanup {
    protected static $drv;

    protected function setUpSeriesCleanup(): void {
        // set up the configuration
        Arsse::$conf->import([
            'userSessionTimeout'  => "PT1H",
            'userSessionLifetime' => "PT24H",
        ]);
        // set up the test data
        $tz = new \DateTimeZone("UTC");
        $nowish = (new Date("now - 1 minute", $tz))->format("Y-m-d H:i:s");
        $yesterday = (new Date("now - 1 day", $tz))->format("Y-m-d H:i:s");
        $daybefore = (new Date("now - 2 days", $tz))->format("Y-m-d H:i:s");
        $daysago = (new Date("now - 7 days", $tz))->format("Y-m-d H:i:s");
        $weeksago = (new Date("now - 21 days", $tz))->format("Y-m-d H:i:s");
        $soon = (new Date("now + 1 minute", $tz))->format("Y-m-d H:i:s");
        $faroff = (new Date("now + 1 hour", $tz))->format("Y-m-d H:i:s");
        $this->data = [
            'arsse_users' => [
                'columns' => ["id", "password", "num"],
                'rows'    => [
                    ["jane.doe@example.com", "",1],
                    ["john.doe@example.com", "",2],
                ],
            ],
            'arsse_sessions' => [
                'columns' => ["id", "created", "expires", "user"],
                'rows'    => [
                    ["a", $nowish,  $faroff, "jane.doe@example.com"], // not expired and recently created, thus kept
                    ["b", $nowish,  $soon,   "jane.doe@example.com"], // not expired and recently created, thus kept
                    ["c", $daysago, $soon,   "jane.doe@example.com"], // created more than a day ago, thus deleted
                    ["d", $nowish,  $nowish, "jane.doe@example.com"], // recently created but expired, thus deleted
                    ["e", $daysago, $nowish, "jane.doe@example.com"], // created more than a day ago and expired, thus deleted
                ],
            ],
            'arsse_tokens' => [
                'columns' => ["id", "class", "user", "expires"],
                'rows'    => [
                    ["80fa94c1a11f11e78667001e673b2560", "fever.login", "jane.doe@example.com", $faroff],
                    ["27c6de8da13311e78667001e673b2560", "fever.login", "jane.doe@example.com", $weeksago], // expired
                    ["ab3b3eb8a13311e78667001e673b2560", "class.class", "jane.doe@example.com", null],
                    ["da772f8fa13c11e78667001e673b2560", "class.class", "john.doe@example.com", $soon],
                ],
            ],
            'arsse_icons' => [
                'columns' => ["id", "url", "orphaned"],
                'rows'    => [
                    [1,'http://localhost:8000/Icon/PNG',$daybefore],
                    [2,'http://localhost:8000/Icon/GIF',$daybefore],
                    [3,'http://localhost:8000/Icon/SVG1',null],
                ],
            ],
            'arsse_subscriptions' => [
                'columns' => ["id", "owner", "url", "size", "icon", "deleted", "modified"],
                'rows'    => [
                    // first two subscriptions are used for article cleanup tests: the latest two articles should be kept
                    [1,'jane.doe@example.com',"http://example.com/1",2,null,0,$daybefore],
                    [2,'john.doe@example.com',"http://example.com/1",2,   1,0,$daybefore],
                    // the other subscriptions are used for subscription cleanup
                    [3,'jane.doe@example.com',"http://example.com/2",0,   2,1,$yesterday],
                    [4,'jane.doe@example.com',"http://example.com/4",0,null,1,$nowish],

                ],
            ],
            'arsse_articles' => [
                'columns' => ["id", "subscription", "url_title_hash", "url_content_hash", "title_content_hash", "modified", "read", "starred", "hidden", "marked"],
                'rows'    => [
                    [   1,1,"","","",$weeksago,0,0,0,null],       // is the latest article, thus is kept
                    [   2,1,"","","",$weeksago,0,0,0,null],       // is the second latest article, thus is kept
                    [   3,1,"","","",$weeksago,0,1,0,$weeksago],  // is starred by the user, thus is kept
                    [   4,1,"","","",$weeksago,1,0,0,$yesterday], // does not meet the unread threshold due to a recent mark, thus is kept
                    [   5,1,"","","",$daysago, 0,0,0,null],       // does not meet the unread threshold due to age, thus is kept
                    [   6,1,"","","",$weeksago,1,0,0,$nowish],    // does not meet the read threshold due to a recent mark, thus is kept
                    [   7,1,"","","",$weeksago,0,0,0,null],       // meets the unread threshold without marks, thus is deleted
                    [   8,1,"","","",$weeksago,1,0,0,$weeksago],  // meets the unread threshold even with marks, thus is deleted
                    [   9,1,"","","",$weeksago,1,0,0,$daysago],   // meets the read threshold, thus is deleted
                    [1001,2,"","","",$weeksago,0,0,0,null],       // is the latest article, thus is kept
                    [1002,2,"","","",$weeksago,0,0,0,null],       // is the second latest article, thus is kept
                    [1003,2,"","","",$weeksago,0,0,0,null],       // meets the unread threshold without marks, thus is deleted
                    [1004,2,"","","",$weeksago,0,0,0,null],       // meets the unread threshold without marks, thus is deleted
                    [1005,2,"","","",$daysago, 0,0,0,null],       // does not meet the unread threshold due to age, thus is kept
                    [1006,2,"","","",$weeksago,1,0,0,$weeksago],  // meets the unread threshold even with marks, thus is deleted
                    [1007,2,"","","",$weeksago,0,1,1,$weeksago],  // hidden overrides starred, thus is deleted
                    [1008,2,"","","",$weeksago,0,0,0,null],       // meets the unread threshold without marks, thus is deleted
                    [1009,2,"","","",$weeksago,0,0,1,$daysago],   // meets the read threshold because hidden is equivalent to read, thus is deleted
                ],
            ],
            'arsse_editions' => [
                'columns' => ["id", "article"],
                'rows'    => [
                    [1,1],
                    [2,2],
                    [3,3],
                    [4,4],
                    [5,5],
                    [6,6],
                    [7,7],
                    [8,8],
                    [9,9],
                    [201,1],
                    [102,2],
                    [1001,1001],
                    [1002,1002],
                    [1003,1003],
                    [1004,1004],
                    [1005,1005],
                    [1006,1006],
                    [1007,1007],
                    [1008,1008],
                    [1009,1009],
                    [1201,1001],
                    [1102,1002],
                ],
            ],
        ];
    }

    protected function tearDownSeriesCleanup(): void {
        unset($this->data);
    }

<<<<<<< HEAD
    //#[CoversMethod(Database::class, "feedCleanup")]
    public function testCleanUpOrphanedFeeds(): void {
        Arsse::$db->feedCleanup();
        $now = gmdate("Y-m-d H:i:s");
=======
    //#[CoversMethod(Database::class, "subscriptionCleanup")]
    public function testCleanUpDeletedSubscriptions(): void {
        Arsse::$db->subscriptionCleanup();
>>>>>>> 16e6f755
        $state = $this->primeExpectations($this->data, [
            'arsse_subscriptions' => ["id"],
        ]);
        unset($state['arsse_subscriptions']['rows'][2]);
        $this->compareExpectations(static::$drv, $state);
    }

<<<<<<< HEAD
    //#[CoversMethod(Database::class, "feedCleanup")]
    public function testCleanUpOrphanedFeedsWithUnlimitedRetention(): void {
=======
    //#[CoversMethod(Database::class, "subscriptionCleanup")]
    public function testCleanUpDeletedSubscriptionsWithUnlimitedRetention(): void {
>>>>>>> 16e6f755
        Arsse::$conf->import([
            'purgeFeeds' => null,
        ]);
        Arsse::$db->subscriptionCleanup();
        $state = $this->primeExpectations($this->data, [
            'arsse_subscriptions' => ["id"],
        ]);
        $this->compareExpectations(static::$drv, $state);
    }

    //#[CoversMethod(Database::class, "iconCleanup")]
    public function testCleanUpOrphanedIcons(): void {
        Arsse::$db->iconCleanup();
        $now = gmdate("Y-m-d H:i:s");
        $state = $this->primeExpectations($this->data, [
            'arsse_icons' => ["id","orphaned"],
        ]);
        $state['arsse_icons']['rows'][0][1] = null;
        unset($state['arsse_icons']['rows'][1]);
        $state['arsse_icons']['rows'][2][1] = $now;
        $this->compareExpectations(static::$drv, $state);
    }

    //#[CoversMethod(Database::class, "iconCleanup")]
    public function testCleanUpOrphanedIconsWithUnlimitedRetention(): void {
        Arsse::$conf->import([
            'purgeFeeds' => null,
        ]);
        Arsse::$db->iconCleanup();
        $now = gmdate("Y-m-d H:i:s");
        $state = $this->primeExpectations($this->data, [
            'arsse_icons' => ["id","orphaned"],
        ]);
        $state['arsse_icons']['rows'][0][1] = null;
        $state['arsse_icons']['rows'][2][1] = $now;
        $this->compareExpectations(static::$drv, $state);
    }

    //#[CoversMethod(Database::class, "articleCleanup")]
    public function testCleanUpOldArticlesWithStandardRetention(): void {
        Arsse::$db->articleCleanup();
        $state = $this->primeExpectations($this->data, [
            'arsse_articles' => ["id"],
        ]);
        $deleted = [7, 8, 9, 1003, 1004, 1006, 1007, 1008, 1009];
        $stop = sizeof($state['arsse_articles']['rows']);
        for ($a = 0; $a < $stop; $a++) {
            if (in_array($state['arsse_articles']['rows'][$a][0], $deleted)) {
                unset($state['arsse_articles']['rows'][$a]);
            }
        }
        $this->compareExpectations(static::$drv, $state);
    }

    //#[CoversMethod(Database::class, "articleCleanup")]
    public function testCleanUpOldArticlesWithUnlimitedReadRetention(): void {
        Arsse::$conf->import([
            'purgeArticlesRead' => null,
        ]);
        Arsse::$db->articleCleanup();
        $state = $this->primeExpectations($this->data, [
            'arsse_articles' => ["id"],
        ]);
        $deleted = [7, 8, 1003, 1004, 1006, 1007, 1008];
        $stop = sizeof($state['arsse_articles']['rows']);
        for ($a = 0; $a < $stop; $a++) {
            if (in_array($state['arsse_articles']['rows'][$a][0], $deleted)) {
                unset($state['arsse_articles']['rows'][$a]);
            }
        }
        $this->compareExpectations(static::$drv, $state);
    }

    //#[CoversMethod(Database::class, "articleCleanup")]
    public function testCleanUpOldArticlesWithUnlimitedUnreadRetention(): void {
        Arsse::$conf->import([
            'purgeArticlesUnread' => null,
        ]);
        Arsse::$db->articleCleanup();
        $state = $this->primeExpectations($this->data, [
            'arsse_articles' => ["id"],
        ]);
        $deleted = [8, 9, 1006, 1007, 1009];
        $stop = sizeof($state['arsse_articles']['rows']);
        for ($a = 0; $a < $stop; $a++) {
            if (in_array($state['arsse_articles']['rows'][$a][0], $deleted)) {
                unset($state['arsse_articles']['rows'][$a]);
            }
        }
        $this->compareExpectations(static::$drv, $state);
    }

    //#[CoversMethod(Database::class, "articleCleanup")]
    public function testCleanUpOldArticlesWithUnlimitedRetention(): void {
        Arsse::$conf->import([
            'purgeArticlesRead'   => null,
            'purgeArticlesUnread' => null,
        ]);
        Arsse::$db->articleCleanup();
        $state = $this->primeExpectations($this->data, [
            'arsse_articles' => ["id"],
        ]);
        $this->compareExpectations(static::$drv, $state);
    }

    //#[CoversMethod(Database::class, "sessionCleanup")]
    public function testCleanUpExpiredSessions(): void {
        Arsse::$db->sessionCleanup();
        $state = $this->primeExpectations($this->data, [
            'arsse_sessions' => ["id"],
        ]);
        foreach ([3,4,5] as $id) {
            unset($state['arsse_sessions']['rows'][$id - 1]);
        }
        $this->compareExpectations(static::$drv, $state);
    }

    //#[CoversMethod(Database::class, "tokenCleanup")]
    public function testCleanUpExpiredTokens(): void {
        Arsse::$db->tokenCleanup();
        $state = $this->primeExpectations($this->data, [
            'arsse_tokens' => ["id", "class"],
        ]);
        foreach ([2] as $id) {
            unset($state['arsse_tokens']['rows'][$id - 1]);
        }
        $this->compareExpectations(static::$drv, $state);
    }
}<|MERGE_RESOLUTION|>--- conflicted
+++ resolved
@@ -135,16 +135,9 @@
         unset($this->data);
     }
 
-<<<<<<< HEAD
-    //#[CoversMethod(Database::class, "feedCleanup")]
-    public function testCleanUpOrphanedFeeds(): void {
-        Arsse::$db->feedCleanup();
-        $now = gmdate("Y-m-d H:i:s");
-=======
     //#[CoversMethod(Database::class, "subscriptionCleanup")]
     public function testCleanUpDeletedSubscriptions(): void {
         Arsse::$db->subscriptionCleanup();
->>>>>>> 16e6f755
         $state = $this->primeExpectations($this->data, [
             'arsse_subscriptions' => ["id"],
         ]);
@@ -152,13 +145,8 @@
         $this->compareExpectations(static::$drv, $state);
     }
 
-<<<<<<< HEAD
-    //#[CoversMethod(Database::class, "feedCleanup")]
-    public function testCleanUpOrphanedFeedsWithUnlimitedRetention(): void {
-=======
     //#[CoversMethod(Database::class, "subscriptionCleanup")]
     public function testCleanUpDeletedSubscriptionsWithUnlimitedRetention(): void {
->>>>>>> 16e6f755
         Arsse::$conf->import([
             'purgeFeeds' => null,
         ]);
