<?php

/** @license MIT
 * Copyright 2017 J. King, Dustin Wilson et al.
 * See LICENSE and AUTHORS files for details */

declare(strict_types=1);

namespace JKingWeb\Arsse\TestCase\CLI;

use GuzzleHttp\Exception\ClientException;
use JKingWeb\Arsse\Arsse;
use JKingWeb\Arsse\Conf;
use JKingWeb\Arsse\User;
use JKingWeb\Arsse\Database;
use JKingWeb\Arsse\Service;
use JKingWeb\Arsse\CLI;
use JKingWeb\Arsse\REST\Fever\User as FeverUser;
use JKingWeb\Arsse\REST\Miniflux\Token as MinifluxToken;
use JKingWeb\Arsse\ImportExport\OPML;
use JKingWeb\Arsse\Service\Daemon;
use PHPUnit\Framework\Attributes\CoversClass;
use PHPUnit\Framework\Attributes\DataProvider;

#[CoversClass(\JKingWeb\Arsse\CLI::class)]
class TestCLI extends \JKingWeb\Arsse\Test\AbstractTest {
    protected $cli;

    public function setUp(): void {
        parent::setup();
        Arsse::$db = \Phake::mock(Database::class);
        $this->cli = \Phake::partialMock(CLI::class);
        \Phake::when($this->cli)->logError->thenReturn(null);
        \Phake::when($this->cli)->loadConf->thenReturn(true);
    }

    public function assertConsole(string $command, int $exitStatus, string $output = "", bool $pattern = false): void {
        $argv = \Clue\Arguments\split($command);
        $output = strlen($output) ? $output.\PHP_EOL : "";
        if ($pattern) {
            $this->expectOutputRegex($output);
        } else {
            $this->expectOutputString($output);
        }
        $this->assertSame($exitStatus, $this->cli->dispatch($argv));
    }

    public function testPrintVersion(): void {
        $this->assertConsole("arsse.php --version", 0, Arsse::VERSION);
        \Phake::verify($this->cli, \Phake::never())->loadConf();
    }


    #[DataProvider('provideHelpText')]
    public function testPrintHelp(string $cmd, string $name): void {
        $this->assertConsole($cmd, 0, str_replace("arsse.php", $name, CLI::USAGE));
        \Phake::verify($this->cli, \Phake::never())->loadConf();
    }

    public static function provideHelpText(): iterable {
        return [
            ["arsse.php --help", "arsse.php"],
            ["arsse     --help", "arsse"],
            ["thearsse  --help", "thearsse"],
            ["arsse.php -h", "arsse.php"],
            ["arsse     -h", "arsse"],
            ["thearsse  -h", "thearsse"],
        ];
    }

    public function testStartTheDaemon(): void {
        $srv = \Phake::mock(Service::class);
        \Phake::when($srv)->watch->thenReturn(new \DateTimeImmutable());
        \Phake::when(Arsse::$obj)->get(Service::class)->thenReturn($srv);
        $this->assertConsole("arsse.php daemon", 0);
        \Phake::verify($this->cli)->loadConf();
        \Phake::verify($srv)->watch(true);
    }

    public function testStartTheForkingDaemon(): void {
        $f = tempnam(sys_get_temp_dir(), "arsse");
        $srv = \Phake::mock(Service::class);
        $daemon = \Phake::mock(Daemon::class);
        \Phake::when($srv)->watch->thenReturn(new \DateTimeImmutable());
        \Phake::when($daemon)->checkPIDFilePath->thenReturn($f);
        \Phake::when($daemon)->fork->thenReturn(null);
        \Phake::when(Arsse::$obj)->get(Service::class)->thenReturn($srv);
        \Phake::when(Arsse::$obj)->get(Daemon::class)->thenReturn($daemon);
        $this->assertConsole("arsse.php daemon --fork=arsse.pid", 0);
        $this->assertFileDoesNotExist($f);
        \Phake::inOrder(
            \Phake::verify($daemon)->checkPIDFilePath("arsse.pid"),
            \Phake::verify($daemon)->fork($f),
            \Phake::verify($this->cli)->loadConf(),
            \Phake::verify($srv)->watch(true)
        );
    }

    public function testFailToStartTheForkingDaemon(): void {
        $srv = \Phake::mock(Service::class);
        $daemon = \Phake::mock(Daemon::class);
        \Phake::when($srv)->watch->thenReturn(new \DateTimeImmutable());
        \Phake::when($daemon)->checkPIDFilePath->thenThrow(new Service\Exception("pidDuplicate", ['pid' => 2112]));
        \Phake::when($daemon)->fork->thenReturn(null);
        \Phake::when(Arsse::$obj)->get(Service::class)->thenReturn($srv);
        \Phake::when(Arsse::$obj)->get(Daemon::class)->thenReturn($daemon);
        $this->assertConsole("arsse.php daemon --fork=arsse.pid", 10809);
        \Phake::verify($daemon)->checkPIDFilePath("arsse.pid");
        \Phake::verify($daemon, \Phake::never())->fork($this->anything());
        \Phake::verify($this->cli, \Phake::never())->loadConf();
        \Phake::verify($srv, \Phake::never())->watch($this->anything());
    }

    public function testRefreshAllFeeds(): void {
        $srv = \Phake::mock(Service::class);
        \Phake::when($srv)->watch->thenReturn(new \DateTimeImmutable());
        \Phake::when(Arsse::$obj)->get(Service::class)->thenReturn($srv);
        $this->assertConsole("arsse.php feed refresh-all", 0);
        \Phake::verify($this->cli)->loadConf();
        \Phake::verify($srv)->watch(false);
    }


    #[DataProvider('provideFeedUpdates')]
    public function testRefreshAFeed(string $cmd, int $exitStatus, string $output): void {
<<<<<<< HEAD
        \Phake::when(Arsse::$db)->feedUpdate(1, true)->thenReturn(true);
        \Phake::when(Arsse::$db)->feedUpdate(2, true)->thenThrow(new \JKingWeb\Arsse\Feed\Exception("", ['url' => "http://example.com/"], $this->mockGuzzleException(ClientException::class, "", 404)));
        $this->assertConsole($cmd, $exitStatus, $output);
        \Phake::verify($this->cli)->loadConf();
        \Phake::verify(Arsse::$db)->feedUpdate(\Phake::anyParameters());
=======
        \Phake::when(Arsse::$db)->subscriptionUpdate(null, 1, true)->thenReturn(true);
        \Phake::when(Arsse::$db)->subscriptionUpdate(null, 2, true)->thenThrow(new \JKingWeb\Arsse\Feed\Exception("", ['url' => "http://example.com/"], $this->mockGuzzleException(ClientException::class, "", 404)));
        $this->assertConsole($cmd, $exitStatus, $output);
        \Phake::verify($this->cli)->loadConf();
        \Phake::verify(Arsse::$db)->subscriptionUpdate(\Phake::anyParameters());
>>>>>>> 16e6f755
    }

    public static function provideFeedUpdates(): iterable {
        return [
            ["arsse.php feed refresh 1", 0,     ""],
            ["arsse.php feed refresh 2", 10502, ""],
        ];
    }


    #[DataProvider('provideDefaultConfigurationSaves')]
    public function testSaveTheDefaultConfiguration(string $cmd, int $exitStatus, string $file): void {
        $conf = \Phake::mock(Conf::class);
        \Phake::when($conf)->exportFile("php://output", true)->thenReturn(true);
        \Phake::when($conf)->exportFile("good.conf", true)->thenReturn(true);
        \Phake::when($conf)->exportFile("bad.conf", true)->thenThrow(new \JKingWeb\Arsse\Conf\Exception("fileUnwritable"));
        \Phake::when(Arsse::$obj)->get(Conf::class)->thenReturn($conf);
        $this->assertConsole($cmd, $exitStatus);
        \Phake::verify($this->cli, \Phake::never())->loadConf();
        \Phake::verify($conf)->exportFile($file, true);
    }

    public static function provideDefaultConfigurationSaves(): iterable {
        return [
            ["arsse.php conf save-defaults",           0,     "php://output"],
            ["arsse.php conf save-defaults -",         0,     "php://output"],
            ["arsse.php conf save-defaults good.conf", 0,     "good.conf"],
            ["arsse.php conf save-defaults bad.conf",  10304, "bad.conf"],
        ];
    }


    #[DataProvider('provideUserList')]
    public function testListUsers(string $cmd, array $list, int $exitStatus, string $output): void {
        Arsse::$user = \Phake::mock(User::class);
        \Phake::when(Arsse::$user)->list()->thenReturn($list);
        $this->assertConsole($cmd, $exitStatus, $output);
    }

    public static function provideUserList(): iterable {
        $list = ["john.doe@example.com", "jane.doe@example.com"];
        $str = implode(PHP_EOL, $list);
        return [
            ["arsse.php user list", $list, 0, $str],
            ["arsse.php user",      $list, 0, $str],
            ["arsse.php user list", [],    0, ""],
            ["arsse.php user",      [],    0, ""],
        ];
    }


    #[DataProvider('provideUserAdditions')]
    public function testAddAUser(string $cmd, int $exitStatus, string $output): void {
        Arsse::$user = \Phake::mock(User::class);
        \Phake::when(Arsse::$user)->add("john.doe@example.com", $this->anything())->thenThrow(new \JKingWeb\Arsse\User\ExceptionConflict("alreadyExists"));
        \Phake::when(Arsse::$user)->add("jane.doe@example.com", $this->anything())->thenReturnCallback(function($u, $p) {
            return $p;
        });
        \Phake::when(Arsse::$user)->add("jane.doe@example.com", null)->thenReturn("random password");
        $this->assertConsole($cmd, $exitStatus, $output);
    }

    public static function provideUserAdditions(): iterable {
        return [
            ["arsse.php user add john.doe@example.com",          10403, ""],
            ["arsse.php user add jane.doe@example.com",          0,     "random password"],
            ["arsse.php user add jane.doe@example.com superman", 0,     ""],
        ];
    }

    public function testAddAUserAsAdministrator(): void {
        Arsse::$user = \Phake::mock(User::class);
        \Phake::when(Arsse::$user)->add->thenReturn("random password");
        \Phake::when(Arsse::$user)->propertiesSet->thenReturn([]);
        $this->assertConsole("arsse.php user add jane.doe@example.com --admin", 0, "random password");
        \Phake::verify(Arsse::$user)->add("jane.doe@example.com", null);
        \Phake::verify(Arsse::$user)->propertiesSet("jane.doe@example.com", ['admin' => true]);
    }


    #[DataProvider('provideUserAuthentication')]
    public function testAuthenticateAUser(string $cmd, int $exitStatus, string $output): void {
        Arsse::$user = \Phake::mock(User::class);
        \Phake::when(Arsse::$user)->auth->thenReturn(false);
        \Phake::when(Arsse::$user)->auth("john.doe@example.com", "secret")->thenReturn(true);
        \Phake::when(Arsse::$user)->auth("jane.doe@example.com", "superman")->thenReturn(true);
        $fever = \Phake::mock(FeverUser::class);
        \Phake::when($fever)->authenticate->thenReturn(false);
        \Phake::when($fever)->authenticate("john.doe@example.com", "ashalla")->thenReturn(true);
        \Phake::when($fever)->authenticate("jane.doe@example.com", "thx1138")->thenReturn(true);
        \Phake::when(Arsse::$obj)->get(FeverUser::class)->thenReturn($fever);
        $this->assertConsole($cmd, $exitStatus, $output);
    }

    public static function provideUserAuthentication(): iterable {
        $l = new \JKingWeb\Arsse\Lang();
        $success = $l("CLI.Auth.Success");
        $failure = $l("CLI.Auth.Failure");
        return [
            ["arsse.php user auth john.doe@example.com secret",          0, $success],
            ["arsse.php user auth john.doe@example.com superman",        1, $failure],
            ["arsse.php user auth jane.doe@example.com secret",          1, $failure],
            ["arsse.php user auth jane.doe@example.com superman",        0, $success],
            ["arsse.php user auth john.doe@example.com ashalla --fever", 0, $success],
            ["arsse.php user auth john.doe@example.com thx1138 --fever", 1, $failure],
            ["arsse.php user auth --fever jane.doe@example.com ashalla", 1, $failure],
            ["arsse.php user auth --fever jane.doe@example.com thx1138", 0, $success],
        ];
    }


    #[DataProvider('provideUserRemovals')]
    public function testRemoveAUser(string $cmd, int $exitStatus, string $output): void {
        Arsse::$user = \Phake::mock(User::class);
        \Phake::when(Arsse::$user)->remove->thenThrow(new \JKingWeb\Arsse\User\ExceptionConflict("doesNotExist"));
        \Phake::when(Arsse::$user)->remove("john.doe@example.com")->thenReturn(true);
        $this->assertConsole($cmd, $exitStatus, $output);
    }

    public static function provideUserRemovals(): iterable {
        return [
            ["arsse.php user remove john.doe@example.com", 0,     ""],
            ["arsse.php user remove jane.doe@example.com", 10402, ""],
        ];
    }


    #[DataProvider('provideUserPasswordChanges')]
    public function testChangeAUserPassword(string $cmd, int $exitStatus, string $output): void {
        $passwordChange = function($user, $pass = null) {
            switch ($user) {
                case "jane.doe@example.com":
                    throw new \JKingWeb\Arsse\User\ExceptionConflict("doesNotExist");
                case "john.doe@example.com":
                    return is_null($pass) ? "random password" : $pass;
            }
        };
        Arsse::$user = \Phake::mock(User::class);
        \Phake::when(Arsse::$user)->passwordSet->thenReturnCallback($passwordChange);
        $fever = \Phake::mock(FeverUser::class);
        \Phake::when($fever)->register->thenReturnCallback($passwordChange);
        \Phake::when(Arsse::$obj)->get(FeverUser::class)->thenReturn($fever);
        $this->assertConsole($cmd, $exitStatus, $output);
    }

    public static function provideUserPasswordChanges(): iterable {
        return [
            ["arsse.php user set-pass john.doe@example.com",                  0,     "random password"],
            ["arsse.php user set-pass john.doe@example.com superman",         0,     ""],
            ["arsse.php user set-pass jane.doe@example.com",                  10402, ""],
            ["arsse.php user set-pass john.doe@example.com --fever",          0,     "random password"],
            ["arsse.php user set-pass --fever john.doe@example.com superman", 0,     ""],
            ["arsse.php user set-pass jane.doe@example.com --fever",          10402, ""],
        ];
    }


    #[DataProvider('provideUserPasswordClearings')]
    public function testClearAUserPassword(string $cmd, int $exitStatus, string $output): void {
        $passwordClear = function($user) {
            switch ($user) {
                case "jane.doe@example.com":
                    throw new \JKingWeb\Arsse\User\ExceptionConflict("doesNotExist");
                case "john.doe@example.com":
                    return true;
            }
        };
        Arsse::$user = \Phake::mock(User::class);
        \Phake::when(Arsse::$user)->passwordUnset->thenReturnCallback($passwordClear);
        $fever = \Phake::mock(FeverUser::class);
        \Phake::when($fever)->unregister->thenReturnCallback($passwordClear);
        \Phake::when(Arsse::$obj)->get(FeverUser::class)->thenReturn($fever);
        $this->assertConsole($cmd, $exitStatus, $output);
    }

    public static function provideUserPasswordClearings(): iterable {
        return [
            ["arsse.php user unset-pass john.doe@example.com",                  0,     ""],
            ["arsse.php user unset-pass jane.doe@example.com",                  10402, ""],
            ["arsse.php user unset-pass john.doe@example.com --fever",          0,     ""],
            ["arsse.php user unset-pass jane.doe@example.com --fever",          10402, ""],
        ];
    }


    #[DataProvider('provideOpmlExports')]
    public function testExportToOpml(string $cmd, int $exitStatus, string $file, string $user, bool $flat): void {
        $opml = \Phake::mock(OPML::class);
        \Phake::when($opml)->exportFile("php://output", $user, $flat)->thenReturn(true);
        \Phake::when($opml)->exportFile("good.opml", $user, $flat)->thenReturn(true);
        \Phake::when($opml)->exportFile("bad.opml", $user, $flat)->thenThrow(new \JKingWeb\Arsse\ImportExport\Exception("fileUnwritable"));
        \Phake::when(Arsse::$obj)->get(OPML::class)->thenReturn($opml);
        $this->assertConsole($cmd, $exitStatus);
        \Phake::verify($this->cli)->loadConf();
        \Phake::verify($opml)->exportFile($file, $user, $flat);
    }

    public static function provideOpmlExports(): iterable {
        return [
            ["arsse.php export john.doe@example.com",                  0,     "php://output", "john.doe@example.com", false],
            ["arsse.php export john.doe@example.com -",                0,     "php://output", "john.doe@example.com", false],
            ["arsse.php export john.doe@example.com good.opml",        0,     "good.opml",    "john.doe@example.com", false],
            ["arsse.php export john.doe@example.com bad.opml",         10604, "bad.opml",     "john.doe@example.com", false],
            ["arsse.php export john.doe@example.com --flat",           0,     "php://output", "john.doe@example.com", true],
            ["arsse.php export john.doe@example.com - --flat",         0,     "php://output", "john.doe@example.com", true],
            ["arsse.php export --flat john.doe@example.com good.opml", 0,     "good.opml",    "john.doe@example.com", true],
            ["arsse.php export john.doe@example.com bad.opml --flat",  10604, "bad.opml",     "john.doe@example.com", true],
            ["arsse.php export jane.doe@example.com",                  0,     "php://output", "jane.doe@example.com", false],
            ["arsse.php export jane.doe@example.com -",                0,     "php://output", "jane.doe@example.com", false],
            ["arsse.php export jane.doe@example.com good.opml",        0,     "good.opml",    "jane.doe@example.com", false],
            ["arsse.php export jane.doe@example.com bad.opml",         10604, "bad.opml",     "jane.doe@example.com", false],
            ["arsse.php export jane.doe@example.com --flat",           0,     "php://output", "jane.doe@example.com", true],
            ["arsse.php export jane.doe@example.com - --flat",         0,     "php://output", "jane.doe@example.com", true],
            ["arsse.php export --flat jane.doe@example.com good.opml", 0,     "good.opml",    "jane.doe@example.com", true],
            ["arsse.php export jane.doe@example.com bad.opml --flat",  10604, "bad.opml",     "jane.doe@example.com", true],
            ["arsse.php export john.doe@example.com -f",               0,     "php://output", "john.doe@example.com", true],
            ["arsse.php export john.doe@example.com - -f",             0,     "php://output", "john.doe@example.com", true],
            ["arsse.php export -f john.doe@example.com good.opml",     0,     "good.opml",    "john.doe@example.com", true],
            ["arsse.php export john.doe@example.com bad.opml -f",      10604, "bad.opml",     "john.doe@example.com", true],
            ["arsse.php export jane.doe@example.com -f",               0,     "php://output", "jane.doe@example.com", true],
            ["arsse.php export jane.doe@example.com - -f",             0,     "php://output", "jane.doe@example.com", true],
            ["arsse.php export -f jane.doe@example.com good.opml",     0,     "good.opml",    "jane.doe@example.com", true],
            ["arsse.php export jane.doe@example.com bad.opml -f",      10604, "bad.opml",     "jane.doe@example.com", true],
        ];
    }


    #[DataProvider('provideOpmlImports')]
    public function testImportFromOpml(string $cmd, int $exitStatus, string $file, string $user, bool $flat, bool $replace): void {
        $opml = \Phake::mock(OPML::class);
        \Phake::when($opml)->importFile("php://input", $user, $flat, $replace)->thenReturn(true);
        \Phake::when($opml)->importFile("good.opml", $user, $flat, $replace)->thenReturn(true);
        \Phake::when($opml)->importFile("bad.opml", $user, $flat, $replace)->thenThrow(new \JKingWeb\Arsse\ImportExport\Exception("fileUnreadable"));
        \Phake::when(Arsse::$obj)->get(OPML::class)->thenReturn($opml);
        $this->assertConsole($cmd, $exitStatus);
        \Phake::verify($this->cli)->loadConf();
        \Phake::verify($opml)->importFile($file, $user, $flat, $replace);
    }

    public static function provideOpmlImports(): iterable {
        return [
            ["arsse.php import john.doe@example.com",                            0,     "php://input", "john.doe@example.com", false, false],
            ["arsse.php import john.doe@example.com -",                          0,     "php://input", "john.doe@example.com", false, false],
            ["arsse.php import john.doe@example.com good.opml",                  0,     "good.opml",   "john.doe@example.com", false, false],
            ["arsse.php import john.doe@example.com bad.opml",                   10603, "bad.opml",    "john.doe@example.com", false, false],
            ["arsse.php import john.doe@example.com --flat",                     0,     "php://input", "john.doe@example.com", true,  false],
            ["arsse.php import john.doe@example.com - --flat",                   0,     "php://input", "john.doe@example.com", true,  false],
            ["arsse.php import --flat john.doe@example.com good.opml",           0,     "good.opml",   "john.doe@example.com", true,  false],
            ["arsse.php import john.doe@example.com bad.opml --flat",            10603, "bad.opml",    "john.doe@example.com", true,  false],
            ["arsse.php import jane.doe@example.com",                            0,     "php://input", "jane.doe@example.com", false, false],
            ["arsse.php import jane.doe@example.com -",                          0,     "php://input", "jane.doe@example.com", false, false],
            ["arsse.php import jane.doe@example.com good.opml",                  0,     "good.opml",   "jane.doe@example.com", false, false],
            ["arsse.php import jane.doe@example.com bad.opml",                   10603, "bad.opml",    "jane.doe@example.com", false, false],
            ["arsse.php import jane.doe@example.com --flat",                     0,     "php://input", "jane.doe@example.com", true,  false],
            ["arsse.php import jane.doe@example.com - --flat",                   0,     "php://input", "jane.doe@example.com", true,  false],
            ["arsse.php import --flat jane.doe@example.com good.opml",           0,     "good.opml",   "jane.doe@example.com", true,  false],
            ["arsse.php import jane.doe@example.com bad.opml --flat",            10603, "bad.opml",    "jane.doe@example.com", true,  false],
            ["arsse.php import john.doe@example.com --replace",                  0,     "php://input", "john.doe@example.com", false, true],
            ["arsse.php import john.doe@example.com - -r",                       0,     "php://input", "john.doe@example.com", false, true],
            ["arsse.php import --replace john.doe@example.com good.opml",        0,     "good.opml",   "john.doe@example.com", false, true],
            ["arsse.php import -r john.doe@example.com bad.opml",                10603, "bad.opml",    "john.doe@example.com", false, true],
            ["arsse.php import --replace john.doe@example.com --flat",           0,     "php://input", "john.doe@example.com", true,  true],
            ["arsse.php import -r john.doe@example.com - --flat",                0,     "php://input", "john.doe@example.com", true,  true],
            ["arsse.php import --flat john.doe@example.com good.opml -r",        0,     "good.opml",   "john.doe@example.com", true,  true],
            ["arsse.php import --replace john.doe@example.com bad.opml --flat",  10603, "bad.opml",    "john.doe@example.com", true,  true],
            ["arsse.php import jane.doe@example.com -r ",                        0,     "php://input", "jane.doe@example.com", false, true],
            ["arsse.php import jane.doe@example.com - --replace",                0,     "php://input", "jane.doe@example.com", false, true],
            ["arsse.php import -r jane.doe@example.com good.opml",               0,     "good.opml",   "jane.doe@example.com", false, true],
            ["arsse.php import --replace jane.doe@example.com bad.opml",         10603, "bad.opml",    "jane.doe@example.com", false, true],
            ["arsse.php import jane.doe@example.com --flat -r",                  0,     "php://input", "jane.doe@example.com", true,  true],
            ["arsse.php import jane.doe@example.com - --flat --replace",         0,     "php://input", "jane.doe@example.com", true,  true],
            ["arsse.php import --flat jane.doe@example.com good.opml -r",        0,     "good.opml",   "jane.doe@example.com", true,  true],
            ["arsse.php import jane.doe@example.com bad.opml --replace --flat",  10603, "bad.opml",    "jane.doe@example.com", true,  true],
        ];
    }

    public function testShowMetadataOfAUser(): void {
        $data = [
            'num'              => 42,
            'admin'            => false,
            'lang'             => "en-ca",
            'tz'               => "America/Toronto",
            'root_folder_name' => null,
        ];
        $exp = implode(\PHP_EOL, [
            "num               42",
            "admin             false",
            "lang              'en-ca'",
            "tz                'America/Toronto'",
            "root_folder_name  NULL",
        ]);
        Arsse::$user = \Phake::mock(User::class);
        \Phake::when(Arsse::$user)->propertiesGet->thenReturn($data);
        $this->assertConsole("arsse.php user show john.doe@example.com", 0, $exp);
        \Phake::verify(Arsse::$user)->propertiesGet("john.doe@example.com");
    }


    #[DataProvider('provideMetadataChanges')]
    public function testSetMetadataOfAUser(string $cmd, string $user, array $in, array $out, int $exp): void {
        Arsse::$user = \Phake::mock(User::class);
        \Phake::when(Arsse::$user)->propertiesSet->thenReturn($out);
        $this->assertConsole($cmd, $exp, "");
        \Phake::verify(Arsse::$user)->propertiesSet($user, $in);
    }

    public static function provideMetadataChanges(): iterable {
        return [
            ["arsse.php user set john admin true", "john", ['admin' => "true"], ['admin' => "true"], 0],
            ["arsse.php user set john bogus 1",    "john", ['bogus' => "1"],    [],                  1],
            ["arsse.php user unset john admin",    "john", ['admin' => null],   ['admin' => null],   0],
            ["arsse.php user unset john bogus",    "john", ['bogus' => null],   [],                  1],
        ];
    }

    public function testListTokens(): void {
        $data = [
            ['label' => 'Ook', 'id' => "TOKEN 1"],
            ['label' => 'Eek', 'id' => "TOKEN 2"],
            ['label' => null,  'id' => "TOKEN 3"],
            ['label' => 'Ack', 'id' => "TOKEN 4"],
        ];
        $exp = implode(\PHP_EOL, [
            "TOKEN 3  ",
            "TOKEN 4  Ack",
            "TOKEN 2  Eek",
            "TOKEN 1  Ook",
        ]);
        $t = \Phake::mock(MinifluxToken::class);
        \Phake::when($t)->tokenList->thenReturn($data);
        \Phake::when(Arsse::$obj)->get(MinifluxToken::class)->thenReturn($t);
        $this->assertConsole("arsse.php token list john", 0, $exp);
        \Phake::verify($t)->tokenList("john");
    }

    public function testCreateToken(): void {
        $t = \Phake::mock(MinifluxToken::class);
        \Phake::when($t)->tokenGenerate->thenReturn("RANDOM TOKEN");
        \Phake::when(Arsse::$obj)->get(MinifluxToken::class)->thenReturn($t);
        $this->assertConsole("arse.php token create jane", 0, "RANDOM TOKEN");
        \Phake::verify($t)->tokenGenerate("jane", null);
    }

    public function testCreateTokenWithLabel(): void {
        $t = \Phake::mock(MinifluxToken::class);
        \Phake::when($t)->tokenGenerate->thenReturn("RANDOM TOKEN");
        \Phake::when(Arsse::$obj)->get(MinifluxToken::class)->thenReturn($t);
        $this->assertConsole("arse.php token create jane Ook", 0, "RANDOM TOKEN");
        \Phake::verify($t)->tokenGenerate("jane", "Ook");
    }

    public function testRevokeAToken(): void {
        \Phake::when(Arsse::$db)->tokenRevoke->thenReturn(true);
        $this->assertConsole("arse.php token revoke jane TOKEN_ID", 0);
        \Phake::verify(Arsse::$db)->tokenRevoke("jane", "miniflux.login", "TOKEN_ID");
    }

    public function testRevokeAllTokens(): void {
        \Phake::when(Arsse::$db)->tokenRevoke->thenReturn(true);
        $this->assertConsole("arse.php token revoke jane", 0);
        \Phake::verify(Arsse::$db)->tokenRevoke("jane", "miniflux.login", null);
    }
}<|MERGE_RESOLUTION|>--- conflicted
+++ resolved
@@ -123,19 +123,11 @@
 
     #[DataProvider('provideFeedUpdates')]
     public function testRefreshAFeed(string $cmd, int $exitStatus, string $output): void {
-<<<<<<< HEAD
-        \Phake::when(Arsse::$db)->feedUpdate(1, true)->thenReturn(true);
-        \Phake::when(Arsse::$db)->feedUpdate(2, true)->thenThrow(new \JKingWeb\Arsse\Feed\Exception("", ['url' => "http://example.com/"], $this->mockGuzzleException(ClientException::class, "", 404)));
-        $this->assertConsole($cmd, $exitStatus, $output);
-        \Phake::verify($this->cli)->loadConf();
-        \Phake::verify(Arsse::$db)->feedUpdate(\Phake::anyParameters());
-=======
         \Phake::when(Arsse::$db)->subscriptionUpdate(null, 1, true)->thenReturn(true);
         \Phake::when(Arsse::$db)->subscriptionUpdate(null, 2, true)->thenThrow(new \JKingWeb\Arsse\Feed\Exception("", ['url' => "http://example.com/"], $this->mockGuzzleException(ClientException::class, "", 404)));
         $this->assertConsole($cmd, $exitStatus, $output);
         \Phake::verify($this->cli)->loadConf();
         \Phake::verify(Arsse::$db)->subscriptionUpdate(\Phake::anyParameters());
->>>>>>> 16e6f755
     }
 
     public static function provideFeedUpdates(): iterable {
