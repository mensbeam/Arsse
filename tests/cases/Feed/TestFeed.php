--- conflicted
+++ resolved
@@ -104,10 +104,6 @@
         \Phake::when(Arsse::$db)->feedMatchLatest(1, $this->anything())->thenReturn(new Result($this->latest));
         \Phake::when(Arsse::$db)->feedMatchIds->thenReturn(new Result([]));
         \Phake::when(Arsse::$db)->feedMatchIds(1, \Phake::ignoreRemaining())->thenReturn(new Result($this->others));
-<<<<<<< HEAD
-        \Phake::when(Arsse::$db)->feedRulesGet->thenReturn([]);
-=======
->>>>>>> 16e6f755
     }
 
     public function testParseAFeed(): void {
@@ -420,28 +416,4 @@
         $this->assertSame("image/gif", $f->iconType);
         $this->assertSame($d, $f->iconData);
     }
-<<<<<<< HEAD
-
-    public function testApplyFilterRules(): void {
-        $exp = [
-            'jack' => ['new' => [false, true, true,  false, true],  'changed' => [7 => true,  47 => true, 2112 => false, 1 => true,  42 => false]],
-            'sam'  => ['new' => [false, true, false, false, false], 'changed' => [7 => false, 47 => true, 2112 => false, 1 => false, 42 => false]],
-        ];
-        \Phake::when(Arsse::$db)->feedMatchIds->thenReturn(new Result([
-            // these are the sixth through tenth entries in the feed; the title hashes have been omitted for brevity
-            ['id' => 7,    'guid' => '0f2a218c311e3d8105f1b075142a5d26dabf056ffc61abe77e96c8f071bbf4a7', 'edited' => null, 'url_title_hash' => "", 'url_content_hash' => '', 'title_content_hash' => ''],
-            ['id' => 47,   'guid' => '1c19e3b9018bc246b7414ae919ddebc88d0c575129e8c4a57b84b826c00f6db5', 'edited' => null, 'url_title_hash' => "", 'url_content_hash' => '', 'title_content_hash' => ''],
-            ['id' => 2112, 'guid' => '964db0b9292ad0c7a6c225f2e0966f3bda53486fae65db0310c97409974e65b8', 'edited' => null, 'url_title_hash' => "", 'url_content_hash' => '', 'title_content_hash' => ''],
-            ['id' => 1,    'guid' => '436070cda5713a0d9a8fdc8652c7ab142f0550697acfd5206a16c18aee355039', 'edited' => null, 'url_title_hash' => "", 'url_content_hash' => '', 'title_content_hash' => ''],
-            ['id' => 42,   'guid' => '1a731433a1904220ef26e731ada7262e1d5bcecae53e7b5df9e1f5713af6e5d3', 'edited' => null, 'url_title_hash' => "", 'url_content_hash' => '', 'title_content_hash' => ''],
-        ]));
-        \Phake::when(Arsse::$db)->feedRulesGet->thenReturn([
-            'jack' => ['keep' => "",         'block' => '`A|W|J|S`u'],
-            'sam'  => ['keep' => "`B|T|X`u", 'block' => '`C`u'],
-        ]);
-        $f = new Feed(5, $this->base."Filtering/1");
-        $this->assertSame($exp, $f->filteredItems);
-    }
-=======
->>>>>>> 16e6f755
 }