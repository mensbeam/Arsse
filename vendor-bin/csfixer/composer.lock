{
    "_readme": [
        "This file locks the dependencies of your project to a known state",
        "Read more about it at https://getcomposer.org/doc/01-basic-usage.md#installing-dependencies",
        "This file is @generated automatically"
    ],
<<<<<<< HEAD
    "content-hash": "20a356978f9b95677dc85e9b1484504e",
=======
    "content-hash": "f2ffeb86ea78fcea1fd913107fcbfb65",
>>>>>>> 3c83fc91
    "packages": [],
    "packages-dev": [
        {
            "name": "composer/pcre",
            "version": "3.1.0",
            "source": {
                "type": "git",
                "url": "https://github.com/composer/pcre.git",
                "reference": "4bff79ddd77851fe3cdd11616ed3f92841ba5bd2"
            },
            "dist": {
                "type": "zip",
                "url": "https://api.github.com/repos/composer/pcre/zipball/4bff79ddd77851fe3cdd11616ed3f92841ba5bd2",
                "reference": "4bff79ddd77851fe3cdd11616ed3f92841ba5bd2",
                "shasum": ""
            },
            "require": {
                "php": "^7.4 || ^8.0"
            },
            "require-dev": {
                "phpstan/phpstan": "^1.3",
                "phpstan/phpstan-strict-rules": "^1.1",
                "symfony/phpunit-bridge": "^5"
            },
            "type": "library",
            "extra": {
                "branch-alias": {
                    "dev-main": "3.x-dev"
                }
            },
            "autoload": {
                "psr-4": {
                    "Composer\\Pcre\\": "src"
                }
            },
            "notification-url": "https://packagist.org/downloads/",
            "license": [
                "MIT"
            ],
            "authors": [
                {
                    "name": "Jordi Boggiano",
                    "email": "j.boggiano@seld.be",
                    "homepage": "http://seld.be"
                }
            ],
            "description": "PCRE wrapping library that offers type-safe preg_* replacements.",
            "keywords": [
                "PCRE",
                "preg",
                "regex",
                "regular expression"
            ],
            "support": {
                "issues": "https://github.com/composer/pcre/issues",
                "source": "https://github.com/composer/pcre/tree/3.1.0"
            },
            "funding": [
                {
                    "url": "https://packagist.com",
                    "type": "custom"
                },
                {
                    "url": "https://github.com/composer",
                    "type": "github"
                },
                {
                    "url": "https://tidelift.com/funding/github/packagist/composer/composer",
                    "type": "tidelift"
                }
            ],
            "time": "2022-11-17T09:50:14+00:00"
        },
        {
            "name": "composer/semver",
            "version": "3.3.2",
            "source": {
                "type": "git",
                "url": "https://github.com/composer/semver.git",
                "reference": "3953f23262f2bff1919fc82183ad9acb13ff62c9"
            },
            "dist": {
                "type": "zip",
                "url": "https://api.github.com/repos/composer/semver/zipball/3953f23262f2bff1919fc82183ad9acb13ff62c9",
                "reference": "3953f23262f2bff1919fc82183ad9acb13ff62c9",
                "shasum": ""
            },
            "require": {
                "php": "^5.3.2 || ^7.0 || ^8.0"
            },
            "require-dev": {
                "phpstan/phpstan": "^1.4",
                "symfony/phpunit-bridge": "^4.2 || ^5"
            },
            "type": "library",
            "extra": {
                "branch-alias": {
                    "dev-main": "3.x-dev"
                }
            },
            "autoload": {
                "psr-4": {
                    "Composer\\Semver\\": "src"
                }
            },
            "notification-url": "https://packagist.org/downloads/",
            "license": [
                "MIT"
            ],
            "authors": [
                {
                    "name": "Nils Adermann",
                    "email": "naderman@naderman.de",
                    "homepage": "http://www.naderman.de"
                },
                {
                    "name": "Jordi Boggiano",
                    "email": "j.boggiano@seld.be",
                    "homepage": "http://seld.be"
                },
                {
                    "name": "Rob Bast",
                    "email": "rob.bast@gmail.com",
                    "homepage": "http://robbast.nl"
                }
            ],
            "description": "Semver library that offers utilities, version constraint parsing and validation.",
            "keywords": [
                "semantic",
                "semver",
                "validation",
                "versioning"
            ],
            "support": {
                "irc": "irc://irc.freenode.org/composer",
                "issues": "https://github.com/composer/semver/issues",
                "source": "https://github.com/composer/semver/tree/3.3.2"
            },
            "funding": [
                {
                    "url": "https://packagist.com",
                    "type": "custom"
                },
                {
                    "url": "https://github.com/composer",
                    "type": "github"
                },
                {
                    "url": "https://tidelift.com/funding/github/packagist/composer/composer",
                    "type": "tidelift"
                }
            ],
            "time": "2022-04-01T19:23:25+00:00"
        },
        {
            "name": "composer/xdebug-handler",
            "version": "3.0.3",
            "source": {
                "type": "git",
                "url": "https://github.com/composer/xdebug-handler.git",
                "reference": "ced299686f41dce890debac69273b47ffe98a40c"
            },
            "dist": {
                "type": "zip",
                "url": "https://api.github.com/repos/composer/xdebug-handler/zipball/ced299686f41dce890debac69273b47ffe98a40c",
                "reference": "ced299686f41dce890debac69273b47ffe98a40c",
                "shasum": ""
            },
            "require": {
                "composer/pcre": "^1 || ^2 || ^3",
                "php": "^7.2.5 || ^8.0",
                "psr/log": "^1 || ^2 || ^3"
            },
            "require-dev": {
                "phpstan/phpstan": "^1.0",
                "phpstan/phpstan-strict-rules": "^1.1",
                "symfony/phpunit-bridge": "^6.0"
            },
            "type": "library",
            "autoload": {
                "psr-4": {
                    "Composer\\XdebugHandler\\": "src"
                }
            },
            "notification-url": "https://packagist.org/downloads/",
            "license": [
                "MIT"
            ],
            "authors": [
                {
                    "name": "John Stevenson",
                    "email": "john-stevenson@blueyonder.co.uk"
                }
            ],
            "description": "Restarts a process without Xdebug.",
            "keywords": [
                "Xdebug",
                "performance"
            ],
            "support": {
                "irc": "irc://irc.freenode.org/composer",
                "issues": "https://github.com/composer/xdebug-handler/issues",
                "source": "https://github.com/composer/xdebug-handler/tree/3.0.3"
            },
            "funding": [
                {
                    "url": "https://packagist.com",
                    "type": "custom"
                },
                {
                    "url": "https://github.com/composer",
                    "type": "github"
                },
                {
                    "url": "https://tidelift.com/funding/github/packagist/composer/composer",
                    "type": "tidelift"
                }
            ],
            "time": "2022-02-25T21:32:43+00:00"
        },
        {
            "name": "doctrine/annotations",
            "version": "2.0.1",
            "source": {
                "type": "git",
                "url": "https://github.com/doctrine/annotations.git",
                "reference": "e157ef3f3124bbf6fe7ce0ffd109e8a8ef284e7f"
            },
            "dist": {
                "type": "zip",
                "url": "https://api.github.com/repos/doctrine/annotations/zipball/e157ef3f3124bbf6fe7ce0ffd109e8a8ef284e7f",
                "reference": "e157ef3f3124bbf6fe7ce0ffd109e8a8ef284e7f",
                "shasum": ""
            },
            "require": {
                "doctrine/lexer": "^2 || ^3",
                "ext-tokenizer": "*",
                "php": "^7.2 || ^8.0",
                "psr/cache": "^1 || ^2 || ^3"
            },
            "require-dev": {
                "doctrine/cache": "^2.0",
                "doctrine/coding-standard": "^10",
                "phpstan/phpstan": "^1.8.0",
                "phpunit/phpunit": "^7.5 || ^8.5 || ^9.5",
                "symfony/cache": "^5.4 || ^6",
                "vimeo/psalm": "^4.10"
            },
            "suggest": {
                "php": "PHP 8.0 or higher comes with attributes, a native replacement for annotations"
            },
            "type": "library",
            "autoload": {
                "psr-4": {
                    "Doctrine\\Common\\Annotations\\": "lib/Doctrine/Common/Annotations"
                }
            },
            "notification-url": "https://packagist.org/downloads/",
            "license": [
                "MIT"
            ],
            "authors": [
                {
                    "name": "Guilherme Blanco",
                    "email": "guilhermeblanco@gmail.com"
                },
                {
                    "name": "Roman Borschel",
                    "email": "roman@code-factory.org"
                },
                {
                    "name": "Benjamin Eberlei",
                    "email": "kontakt@beberlei.de"
                },
                {
                    "name": "Jonathan Wage",
                    "email": "jonwage@gmail.com"
                },
                {
                    "name": "Johannes Schmitt",
                    "email": "schmittjoh@gmail.com"
                }
            ],
            "description": "Docblock Annotations Parser",
            "homepage": "https://www.doctrine-project.org/projects/annotations.html",
            "keywords": [
                "annotations",
                "docblock",
                "parser"
            ],
            "support": {
                "issues": "https://github.com/doctrine/annotations/issues",
                "source": "https://github.com/doctrine/annotations/tree/2.0.1"
            },
            "time": "2023-02-02T22:02:53+00:00"
        },
        {
            "name": "doctrine/lexer",
            "version": "3.0.0",
            "source": {
                "type": "git",
                "url": "https://github.com/doctrine/lexer.git",
                "reference": "84a527db05647743d50373e0ec53a152f2cde568"
            },
            "dist": {
                "type": "zip",
                "url": "https://api.github.com/repos/doctrine/lexer/zipball/84a527db05647743d50373e0ec53a152f2cde568",
                "reference": "84a527db05647743d50373e0ec53a152f2cde568",
                "shasum": ""
            },
            "require": {
                "php": "^8.1"
            },
            "require-dev": {
                "doctrine/coding-standard": "^10",
                "phpstan/phpstan": "^1.9",
                "phpunit/phpunit": "^9.5",
                "psalm/plugin-phpunit": "^0.18.3",
                "vimeo/psalm": "^5.0"
            },
            "type": "library",
            "autoload": {
                "psr-4": {
                    "Doctrine\\Common\\Lexer\\": "src"
                }
            },
            "notification-url": "https://packagist.org/downloads/",
            "license": [
                "MIT"
            ],
            "authors": [
                {
                    "name": "Guilherme Blanco",
                    "email": "guilhermeblanco@gmail.com"
                },
                {
                    "name": "Roman Borschel",
                    "email": "roman@code-factory.org"
                },
                {
                    "name": "Johannes Schmitt",
                    "email": "schmittjoh@gmail.com"
                }
            ],
            "description": "PHP Doctrine Lexer parser library that can be used in Top-Down, Recursive Descent Parsers.",
            "homepage": "https://www.doctrine-project.org/projects/lexer.html",
            "keywords": [
                "annotations",
                "docblock",
                "lexer",
                "parser",
                "php"
            ],
            "support": {
                "issues": "https://github.com/doctrine/lexer/issues",
                "source": "https://github.com/doctrine/lexer/tree/3.0.0"
            },
            "funding": [
                {
                    "url": "https://www.doctrine-project.org/sponsorship.html",
                    "type": "custom"
                },
                {
                    "url": "https://www.patreon.com/phpdoctrine",
                    "type": "patreon"
                },
                {
                    "url": "https://tidelift.com/funding/github/packagist/doctrine%2Flexer",
                    "type": "tidelift"
                }
            ],
            "time": "2022-12-15T16:57:16+00:00"
        },
        {
            "name": "friendsofphp/php-cs-fixer",
<<<<<<< HEAD
            "version": "v3.15.1",
            "source": {
                "type": "git",
                "url": "https://github.com/PHP-CS-Fixer/PHP-CS-Fixer.git",
                "reference": "d48755372a113bddb99f749e34805d83f3acfe04"
            },
            "dist": {
                "type": "zip",
                "url": "https://api.github.com/repos/PHP-CS-Fixer/PHP-CS-Fixer/zipball/d48755372a113bddb99f749e34805d83f3acfe04",
                "reference": "d48755372a113bddb99f749e34805d83f3acfe04",
                "shasum": ""
            },
            "require": {
                "composer/semver": "^3.3",
                "composer/xdebug-handler": "^3.0.3",
                "doctrine/annotations": "^2",
                "doctrine/lexer": "^2 || ^3",
                "ext-json": "*",
                "ext-tokenizer": "*",
                "php": "^7.4 || ^8.0",
                "sebastian/diff": "^4.0 || ^5.0",
                "symfony/console": "^5.4 || ^6.0",
                "symfony/event-dispatcher": "^5.4 || ^6.0",
                "symfony/filesystem": "^5.4 || ^6.0",
                "symfony/finder": "^5.4 || ^6.0",
                "symfony/options-resolver": "^5.4 || ^6.0",
                "symfony/polyfill-mbstring": "^1.27",
                "symfony/polyfill-php80": "^1.27",
                "symfony/polyfill-php81": "^1.27",
                "symfony/process": "^5.4 || ^6.0",
                "symfony/stopwatch": "^5.4 || ^6.0"
            },
            "require-dev": {
                "justinrainbow/json-schema": "^5.2",
                "keradus/cli-executor": "^2.0",
                "mikey179/vfsstream": "^1.6.11",
                "php-coveralls/php-coveralls": "^2.5.3",
                "php-cs-fixer/accessible-object": "^1.1",
                "php-cs-fixer/phpunit-constraint-isidenticalstring": "^1.2",
                "php-cs-fixer/phpunit-constraint-xmlmatchesxsd": "^1.2.1",
                "phpspec/prophecy": "^1.16",
                "phpspec/prophecy-phpunit": "^2.0",
                "phpunit/phpunit": "^9.5",
                "phpunitgoodpractices/polyfill": "^1.6",
                "phpunitgoodpractices/traits": "^1.9.2",
                "symfony/phpunit-bridge": "^6.2.3",
                "symfony/yaml": "^5.4 || ^6.0"
            },
            "suggest": {
                "ext-dom": "For handling output formats in XML",
                "ext-mbstring": "For handling non-UTF8 characters."
=======
            "version": "v3.0.0-beta.2",
            "source": {
                "type": "git",
                "url": "https://github.com/FriendsOfPHP/PHP-CS-Fixer.git",
                "reference": "9225f5d06f5c3ee24b89348cd3dff69c9b3c1ede"
            },
            "dist": {
                "type": "zip",
                "url": "https://api.github.com/repos/FriendsOfPHP/PHP-CS-Fixer/zipball/9225f5d06f5c3ee24b89348cd3dff69c9b3c1ede",
                "reference": "9225f5d06f5c3ee24b89348cd3dff69c9b3c1ede",
                "shasum": ""
            },
            "require": {
                "composer/semver": "^3.2",
                "composer/xdebug-handler": "^1.4",
                "doctrine/annotations": "^1.12",
                "ext-json": "*",
                "ext-tokenizer": "*",
                "php": "^7.1.3 || ^8.0",
                "php-cs-fixer/diff": "^2.0",
                "symfony/console": "^4.4.20 || ^5.1.3",
                "symfony/event-dispatcher": "^4.4.20 || ^5.0",
                "symfony/filesystem": "^4.4.20 || ^5.0",
                "symfony/finder": "^4.4.20 || ^5.0",
                "symfony/options-resolver": "^4.4.20 || ^5.0",
                "symfony/polyfill-php72": "^1.22",
                "symfony/process": "^4.4.20 || ^5.0",
                "symfony/stopwatch": "^4.4.20 || ^5.0"
            },
            "require-dev": {
                "justinrainbow/json-schema": "^5.2",
                "keradus/cli-executor": "^1.4",
                "mikey179/vfsstream": "^1.6.8",
                "php-coveralls/php-coveralls": "^2.4.3",
                "php-cs-fixer/accessible-object": "^1.1",
                "php-cs-fixer/phpunit-constraint-isidenticalstring": "^1.2",
                "php-cs-fixer/phpunit-constraint-xmlmatchesxsd": "^1.2.1",
                "phpspec/prophecy": "^1.10.3",
                "phpspec/prophecy-phpunit": "^1.1 || ^2.0",
                "phpunit/phpunit": "^7.5.20 || ^8.5.14 || ^9.5",
                "phpunitgoodpractices/polyfill": "^1.5",
                "phpunitgoodpractices/traits": "^1.9.1",
                "symfony/phpunit-bridge": "^5.2.4",
                "symfony/yaml": "^4.4.20 || ^5.0"
            },
            "suggest": {
                "ext-dom": "For handling output formats in XML",
                "ext-mbstring": "For handling non-UTF8 characters.",
                "symfony/polyfill-mbstring": "When enabling `ext-mbstring` is not possible."
>>>>>>> 3c83fc91
            },
            "bin": [
                "php-cs-fixer"
            ],
            "type": "application",
            "autoload": {
                "psr-4": {
                    "PhpCsFixer\\": "src/"
                }
            },
            "notification-url": "https://packagist.org/downloads/",
            "license": [
                "MIT"
            ],
            "authors": [
                {
                    "name": "Fabien Potencier",
                    "email": "fabien@symfony.com"
                },
                {
                    "name": "Dariusz Rumiński",
                    "email": "dariusz.ruminski@gmail.com"
                }
            ],
            "description": "A tool to automatically fix PHP code style",
            "keywords": [
                "Static code analysis",
                "fixer",
                "standards",
                "static analysis"
            ],
            "support": {
<<<<<<< HEAD
                "issues": "https://github.com/PHP-CS-Fixer/PHP-CS-Fixer/issues",
                "source": "https://github.com/PHP-CS-Fixer/PHP-CS-Fixer/tree/v3.15.1"
=======
                "issues": "https://github.com/FriendsOfPHP/PHP-CS-Fixer/issues",
                "source": "https://github.com/FriendsOfPHP/PHP-CS-Fixer/tree/v3.0.0-beta.2"
>>>>>>> 3c83fc91
            },
            "funding": [
                {
                    "url": "https://github.com/keradus",
                    "type": "github"
                }
            ],
<<<<<<< HEAD
            "time": "2023-03-13T23:26:30+00:00"
        },
        {
            "name": "psr/cache",
            "version": "3.0.0",
            "source": {
                "type": "git",
                "url": "https://github.com/php-fig/cache.git",
                "reference": "aa5030cfa5405eccfdcb1083ce040c2cb8d253bf"
            },
            "dist": {
                "type": "zip",
                "url": "https://api.github.com/repos/php-fig/cache/zipball/aa5030cfa5405eccfdcb1083ce040c2cb8d253bf",
                "reference": "aa5030cfa5405eccfdcb1083ce040c2cb8d253bf",
=======
            "time": "2021-04-06T18:43:43+00:00"
        },
        {
            "name": "php-cs-fixer/diff",
            "version": "v2.0.2",
            "source": {
                "type": "git",
                "url": "https://github.com/PHP-CS-Fixer/diff.git",
                "reference": "29dc0d507e838c4580d018bd8b5cb412474f7ec3"
            },
            "dist": {
                "type": "zip",
                "url": "https://api.github.com/repos/PHP-CS-Fixer/diff/zipball/29dc0d507e838c4580d018bd8b5cb412474f7ec3",
                "reference": "29dc0d507e838c4580d018bd8b5cb412474f7ec3",
>>>>>>> 3c83fc91
                "shasum": ""
            },
            "require": {
                "php": ">=8.0.0"
            },
            "type": "library",
            "extra": {
                "branch-alias": {
                    "dev-master": "1.0.x-dev"
                }
            },
            "autoload": {
                "psr-4": {
                    "Psr\\Cache\\": "src/"
                }
            },
            "notification-url": "https://packagist.org/downloads/",
            "license": [
                "MIT"
            ],
            "authors": [
                {
<<<<<<< HEAD
                    "name": "PHP-FIG",
                    "homepage": "https://www.php-fig.org/"
                }
            ],
            "description": "Common interface for caching libraries",
=======
                    "name": "Sebastian Bergmann",
                    "email": "sebastian@phpunit.de"
                },
                {
                    "name": "Kore Nordmann",
                    "email": "mail@kore-nordmann.de"
                }
            ],
            "description": "sebastian/diff v3 backport support for PHP 5.6+",
            "homepage": "https://github.com/PHP-CS-Fixer",
>>>>>>> 3c83fc91
            "keywords": [
                "cache",
                "psr",
                "psr-6"
            ],
            "support": {
<<<<<<< HEAD
                "source": "https://github.com/php-fig/cache/tree/3.0.0"
            },
            "time": "2021-02-03T23:26:27+00:00"
=======
                "issues": "https://github.com/PHP-CS-Fixer/diff/issues",
                "source": "https://github.com/PHP-CS-Fixer/diff/tree/v2.0.2"
            },
            "time": "2020-10-14T08:32:19+00:00"
>>>>>>> 3c83fc91
        },
        {
            "name": "psr/container",
            "version": "2.0.2",
            "source": {
                "type": "git",
                "url": "https://github.com/php-fig/container.git",
                "reference": "c71ecc56dfe541dbd90c5360474fbc405f8d5963"
            },
            "dist": {
                "type": "zip",
                "url": "https://api.github.com/repos/php-fig/container/zipball/c71ecc56dfe541dbd90c5360474fbc405f8d5963",
                "reference": "c71ecc56dfe541dbd90c5360474fbc405f8d5963",
                "shasum": ""
            },
            "require": {
                "php": ">=7.4.0"
            },
            "type": "library",
            "extra": {
                "branch-alias": {
                    "dev-master": "2.0.x-dev"
                }
            },
            "autoload": {
                "psr-4": {
                    "Psr\\Container\\": "src/"
                }
            },
            "notification-url": "https://packagist.org/downloads/",
            "license": [
                "MIT"
            ],
            "authors": [
                {
                    "name": "PHP-FIG",
                    "homepage": "https://www.php-fig.org/"
                }
            ],
            "description": "Common Container Interface (PHP FIG PSR-11)",
            "homepage": "https://github.com/php-fig/container",
            "keywords": [
                "PSR-11",
                "container",
                "container-interface",
                "container-interop",
                "psr"
            ],
            "support": {
                "issues": "https://github.com/php-fig/container/issues",
                "source": "https://github.com/php-fig/container/tree/2.0.2"
            },
            "time": "2021-11-05T16:47:00+00:00"
        },
        {
            "name": "psr/event-dispatcher",
            "version": "1.0.0",
            "source": {
                "type": "git",
                "url": "https://github.com/php-fig/event-dispatcher.git",
                "reference": "dbefd12671e8a14ec7f180cab83036ed26714bb0"
            },
            "dist": {
                "type": "zip",
                "url": "https://api.github.com/repos/php-fig/event-dispatcher/zipball/dbefd12671e8a14ec7f180cab83036ed26714bb0",
                "reference": "dbefd12671e8a14ec7f180cab83036ed26714bb0",
                "shasum": ""
            },
            "require": {
                "php": ">=7.2.0"
            },
            "type": "library",
            "extra": {
                "branch-alias": {
                    "dev-master": "1.0.x-dev"
                }
            },
            "autoload": {
                "psr-4": {
                    "Psr\\EventDispatcher\\": "src/"
                }
            },
            "notification-url": "https://packagist.org/downloads/",
            "license": [
                "MIT"
            ],
            "authors": [
                {
                    "name": "PHP-FIG",
                    "homepage": "http://www.php-fig.org/"
                }
            ],
            "description": "Standard interfaces for event handling.",
            "keywords": [
                "events",
                "psr",
                "psr-14"
            ],
            "support": {
                "issues": "https://github.com/php-fig/event-dispatcher/issues",
                "source": "https://github.com/php-fig/event-dispatcher/tree/1.0.0"
            },
            "time": "2019-01-08T18:20:26+00:00"
        },
        {
            "name": "psr/log",
            "version": "3.0.0",
            "source": {
                "type": "git",
                "url": "https://github.com/php-fig/log.git",
                "reference": "fe5ea303b0887d5caefd3d431c3e61ad47037001"
            },
            "dist": {
                "type": "zip",
                "url": "https://api.github.com/repos/php-fig/log/zipball/fe5ea303b0887d5caefd3d431c3e61ad47037001",
                "reference": "fe5ea303b0887d5caefd3d431c3e61ad47037001",
                "shasum": ""
            },
            "require": {
                "php": ">=8.0.0"
            },
            "type": "library",
            "extra": {
                "branch-alias": {
                    "dev-master": "3.x-dev"
                }
            },
            "autoload": {
                "psr-4": {
                    "Psr\\Log\\": "src"
                }
            },
            "notification-url": "https://packagist.org/downloads/",
            "license": [
                "MIT"
            ],
            "authors": [
                {
                    "name": "PHP-FIG",
                    "homepage": "https://www.php-fig.org/"
                }
            ],
            "description": "Common interface for logging libraries",
            "homepage": "https://github.com/php-fig/log",
            "keywords": [
                "log",
                "psr",
                "psr-3"
            ],
            "support": {
                "source": "https://github.com/php-fig/log/tree/3.0.0"
            },
            "time": "2021-07-14T16:46:02+00:00"
        },
        {
            "name": "sebastian/diff",
            "version": "5.0.0",
            "source": {
                "type": "git",
                "url": "https://github.com/sebastianbergmann/diff.git",
                "reference": "70dd1b20bc198da394ad542e988381b44e64e39f"
            },
            "dist": {
                "type": "zip",
                "url": "https://api.github.com/repos/sebastianbergmann/diff/zipball/70dd1b20bc198da394ad542e988381b44e64e39f",
                "reference": "70dd1b20bc198da394ad542e988381b44e64e39f",
                "shasum": ""
            },
            "require": {
                "php": ">=8.1"
            },
            "require-dev": {
                "phpunit/phpunit": "^10.0",
                "symfony/process": "^4.2 || ^5"
            },
            "type": "library",
            "extra": {
                "branch-alias": {
                    "dev-main": "5.0-dev"
                }
            },
            "autoload": {
                "classmap": [
                    "src/"
                ]
            },
            "notification-url": "https://packagist.org/downloads/",
            "license": [
                "BSD-3-Clause"
            ],
            "authors": [
                {
                    "name": "Sebastian Bergmann",
                    "email": "sebastian@phpunit.de"
                },
                {
                    "name": "Kore Nordmann",
                    "email": "mail@kore-nordmann.de"
                }
            ],
            "description": "Diff implementation",
            "homepage": "https://github.com/sebastianbergmann/diff",
            "keywords": [
                "diff",
                "udiff",
                "unidiff",
                "unified diff"
            ],
            "support": {
                "issues": "https://github.com/sebastianbergmann/diff/issues",
                "source": "https://github.com/sebastianbergmann/diff/tree/5.0.0"
            },
            "funding": [
                {
                    "url": "https://github.com/sebastianbergmann",
                    "type": "github"
                }
            ],
            "time": "2023-02-03T07:00:31+00:00"
        },
        {
            "name": "symfony/console",
            "version": "v6.2.7",
            "source": {
                "type": "git",
                "url": "https://github.com/symfony/console.git",
                "reference": "cbad09eb8925b6ad4fb721c7a179344dc4a19d45"
            },
            "dist": {
                "type": "zip",
                "url": "https://api.github.com/repos/symfony/console/zipball/cbad09eb8925b6ad4fb721c7a179344dc4a19d45",
                "reference": "cbad09eb8925b6ad4fb721c7a179344dc4a19d45",
                "shasum": ""
            },
            "require": {
                "php": ">=8.1",
                "symfony/deprecation-contracts": "^2.1|^3",
                "symfony/polyfill-mbstring": "~1.0",
                "symfony/service-contracts": "^1.1|^2|^3",
                "symfony/string": "^5.4|^6.0"
            },
            "conflict": {
                "symfony/dependency-injection": "<5.4",
                "symfony/dotenv": "<5.4",
                "symfony/event-dispatcher": "<5.4",
                "symfony/lock": "<5.4",
                "symfony/process": "<5.4"
            },
            "provide": {
                "psr/log-implementation": "1.0|2.0|3.0"
            },
            "require-dev": {
                "psr/log": "^1|^2|^3",
                "symfony/config": "^5.4|^6.0",
                "symfony/dependency-injection": "^5.4|^6.0",
                "symfony/event-dispatcher": "^5.4|^6.0",
                "symfony/lock": "^5.4|^6.0",
                "symfony/process": "^5.4|^6.0",
                "symfony/var-dumper": "^5.4|^6.0"
            },
            "suggest": {
                "psr/log": "For using the console logger",
                "symfony/event-dispatcher": "",
                "symfony/lock": "",
                "symfony/process": ""
            },
            "type": "library",
            "autoload": {
                "psr-4": {
                    "Symfony\\Component\\Console\\": ""
                },
                "exclude-from-classmap": [
                    "/Tests/"
                ]
            },
            "notification-url": "https://packagist.org/downloads/",
            "license": [
                "MIT"
            ],
            "authors": [
                {
                    "name": "Fabien Potencier",
                    "email": "fabien@symfony.com"
                },
                {
                    "name": "Symfony Community",
                    "homepage": "https://symfony.com/contributors"
                }
            ],
            "description": "Eases the creation of beautiful and testable command line interfaces",
            "homepage": "https://symfony.com",
            "keywords": [
                "cli",
                "command line",
                "console",
                "terminal"
            ],
            "support": {
                "source": "https://github.com/symfony/console/tree/v6.2.7"
            },
            "funding": [
                {
                    "url": "https://symfony.com/sponsor",
                    "type": "custom"
                },
                {
                    "url": "https://github.com/fabpot",
                    "type": "github"
                },
                {
                    "url": "https://tidelift.com/funding/github/packagist/symfony/symfony",
                    "type": "tidelift"
                }
            ],
            "time": "2023-02-25T17:00:03+00:00"
        },
        {
            "name": "symfony/deprecation-contracts",
            "version": "v3.2.1",
            "source": {
                "type": "git",
                "url": "https://github.com/symfony/deprecation-contracts.git",
                "reference": "e2d1534420bd723d0ef5aec58a22c5fe60ce6f5e"
            },
            "dist": {
                "type": "zip",
                "url": "https://api.github.com/repos/symfony/deprecation-contracts/zipball/e2d1534420bd723d0ef5aec58a22c5fe60ce6f5e",
                "reference": "e2d1534420bd723d0ef5aec58a22c5fe60ce6f5e",
                "shasum": ""
            },
            "require": {
                "php": ">=8.1"
            },
            "type": "library",
            "extra": {
                "branch-alias": {
                    "dev-main": "3.3-dev"
                },
                "thanks": {
                    "name": "symfony/contracts",
                    "url": "https://github.com/symfony/contracts"
                }
            },
            "autoload": {
                "files": [
                    "function.php"
                ]
            },
            "notification-url": "https://packagist.org/downloads/",
            "license": [
                "MIT"
            ],
            "authors": [
                {
                    "name": "Nicolas Grekas",
                    "email": "p@tchwork.com"
                },
                {
                    "name": "Symfony Community",
                    "homepage": "https://symfony.com/contributors"
                }
            ],
            "description": "A generic function and convention to trigger deprecation notices",
            "homepage": "https://symfony.com",
            "support": {
                "source": "https://github.com/symfony/deprecation-contracts/tree/v3.2.1"
            },
            "funding": [
                {
                    "url": "https://symfony.com/sponsor",
                    "type": "custom"
                },
                {
                    "url": "https://github.com/fabpot",
                    "type": "github"
                },
                {
                    "url": "https://tidelift.com/funding/github/packagist/symfony/symfony",
                    "type": "tidelift"
                }
            ],
            "time": "2023-03-01T10:25:55+00:00"
        },
        {
            "name": "symfony/event-dispatcher",
            "version": "v6.2.7",
            "source": {
                "type": "git",
                "url": "https://github.com/symfony/event-dispatcher.git",
                "reference": "404b307de426c1c488e5afad64403e5f145e82a5"
            },
            "dist": {
                "type": "zip",
                "url": "https://api.github.com/repos/symfony/event-dispatcher/zipball/404b307de426c1c488e5afad64403e5f145e82a5",
                "reference": "404b307de426c1c488e5afad64403e5f145e82a5",
                "shasum": ""
            },
            "require": {
                "php": ">=8.1",
                "symfony/event-dispatcher-contracts": "^2|^3"
            },
            "conflict": {
                "symfony/dependency-injection": "<5.4"
            },
            "provide": {
                "psr/event-dispatcher-implementation": "1.0",
                "symfony/event-dispatcher-implementation": "2.0|3.0"
            },
            "require-dev": {
                "psr/log": "^1|^2|^3",
                "symfony/config": "^5.4|^6.0",
                "symfony/dependency-injection": "^5.4|^6.0",
                "symfony/error-handler": "^5.4|^6.0",
                "symfony/expression-language": "^5.4|^6.0",
                "symfony/http-foundation": "^5.4|^6.0",
                "symfony/service-contracts": "^1.1|^2|^3",
                "symfony/stopwatch": "^5.4|^6.0"
            },
            "suggest": {
                "symfony/dependency-injection": "",
                "symfony/http-kernel": ""
            },
            "type": "library",
            "autoload": {
                "psr-4": {
                    "Symfony\\Component\\EventDispatcher\\": ""
                },
                "exclude-from-classmap": [
                    "/Tests/"
                ]
            },
            "notification-url": "https://packagist.org/downloads/",
            "license": [
                "MIT"
            ],
            "authors": [
                {
                    "name": "Fabien Potencier",
                    "email": "fabien@symfony.com"
                },
                {
                    "name": "Symfony Community",
                    "homepage": "https://symfony.com/contributors"
                }
            ],
            "description": "Provides tools that allow your application components to communicate with each other by dispatching events and listening to them",
            "homepage": "https://symfony.com",
            "support": {
                "source": "https://github.com/symfony/event-dispatcher/tree/v6.2.7"
            },
            "funding": [
                {
                    "url": "https://symfony.com/sponsor",
                    "type": "custom"
                },
                {
                    "url": "https://github.com/fabpot",
                    "type": "github"
                },
                {
                    "url": "https://tidelift.com/funding/github/packagist/symfony/symfony",
                    "type": "tidelift"
                }
            ],
            "time": "2023-02-14T08:44:56+00:00"
        },
        {
            "name": "symfony/event-dispatcher-contracts",
            "version": "v3.2.1",
            "source": {
                "type": "git",
                "url": "https://github.com/symfony/event-dispatcher-contracts.git",
                "reference": "0ad3b6f1e4e2da5690fefe075cd53a238646d8dd"
            },
            "dist": {
                "type": "zip",
                "url": "https://api.github.com/repos/symfony/event-dispatcher-contracts/zipball/0ad3b6f1e4e2da5690fefe075cd53a238646d8dd",
                "reference": "0ad3b6f1e4e2da5690fefe075cd53a238646d8dd",
                "shasum": ""
            },
            "require": {
                "php": ">=8.1",
                "psr/event-dispatcher": "^1"
            },
            "suggest": {
                "symfony/event-dispatcher-implementation": ""
            },
            "type": "library",
            "extra": {
                "branch-alias": {
                    "dev-main": "3.3-dev"
                },
                "thanks": {
                    "name": "symfony/contracts",
                    "url": "https://github.com/symfony/contracts"
                }
            },
            "autoload": {
                "psr-4": {
                    "Symfony\\Contracts\\EventDispatcher\\": ""
                }
            },
            "notification-url": "https://packagist.org/downloads/",
            "license": [
                "MIT"
            ],
            "authors": [
                {
                    "name": "Nicolas Grekas",
                    "email": "p@tchwork.com"
                },
                {
                    "name": "Symfony Community",
                    "homepage": "https://symfony.com/contributors"
                }
            ],
            "description": "Generic abstractions related to dispatching event",
            "homepage": "https://symfony.com",
            "keywords": [
                "abstractions",
                "contracts",
                "decoupling",
                "interfaces",
                "interoperability",
                "standards"
            ],
            "support": {
                "source": "https://github.com/symfony/event-dispatcher-contracts/tree/v3.2.1"
            },
            "funding": [
                {
                    "url": "https://symfony.com/sponsor",
                    "type": "custom"
                },
                {
                    "url": "https://github.com/fabpot",
                    "type": "github"
                },
                {
                    "url": "https://tidelift.com/funding/github/packagist/symfony/symfony",
                    "type": "tidelift"
                }
            ],
            "time": "2023-03-01T10:32:47+00:00"
        },
        {
            "name": "symfony/filesystem",
            "version": "v6.2.7",
            "source": {
                "type": "git",
                "url": "https://github.com/symfony/filesystem.git",
                "reference": "82b6c62b959f642d000456f08c6d219d749215b3"
            },
            "dist": {
                "type": "zip",
                "url": "https://api.github.com/repos/symfony/filesystem/zipball/82b6c62b959f642d000456f08c6d219d749215b3",
                "reference": "82b6c62b959f642d000456f08c6d219d749215b3",
                "shasum": ""
            },
            "require": {
                "php": ">=8.1",
                "symfony/polyfill-ctype": "~1.8",
                "symfony/polyfill-mbstring": "~1.8"
            },
            "type": "library",
            "autoload": {
                "psr-4": {
                    "Symfony\\Component\\Filesystem\\": ""
                },
                "exclude-from-classmap": [
                    "/Tests/"
                ]
            },
            "notification-url": "https://packagist.org/downloads/",
            "license": [
                "MIT"
            ],
            "authors": [
                {
                    "name": "Fabien Potencier",
                    "email": "fabien@symfony.com"
                },
                {
                    "name": "Symfony Community",
                    "homepage": "https://symfony.com/contributors"
                }
            ],
            "description": "Provides basic utilities for the filesystem",
            "homepage": "https://symfony.com",
            "support": {
                "source": "https://github.com/symfony/filesystem/tree/v6.2.7"
            },
            "funding": [
                {
                    "url": "https://symfony.com/sponsor",
                    "type": "custom"
                },
                {
                    "url": "https://github.com/fabpot",
                    "type": "github"
                },
                {
                    "url": "https://tidelift.com/funding/github/packagist/symfony/symfony",
                    "type": "tidelift"
                }
            ],
            "time": "2023-02-14T08:44:56+00:00"
        },
        {
            "name": "symfony/finder",
            "version": "v6.2.7",
            "source": {
                "type": "git",
                "url": "https://github.com/symfony/finder.git",
                "reference": "20808dc6631aecafbe67c186af5dcb370be3a0eb"
            },
            "dist": {
                "type": "zip",
                "url": "https://api.github.com/repos/symfony/finder/zipball/20808dc6631aecafbe67c186af5dcb370be3a0eb",
                "reference": "20808dc6631aecafbe67c186af5dcb370be3a0eb",
                "shasum": ""
            },
            "require": {
                "php": ">=8.1"
            },
            "require-dev": {
                "symfony/filesystem": "^6.0"
            },
            "type": "library",
            "autoload": {
                "psr-4": {
                    "Symfony\\Component\\Finder\\": ""
                },
                "exclude-from-classmap": [
                    "/Tests/"
                ]
            },
            "notification-url": "https://packagist.org/downloads/",
            "license": [
                "MIT"
            ],
            "authors": [
                {
                    "name": "Fabien Potencier",
                    "email": "fabien@symfony.com"
                },
                {
                    "name": "Symfony Community",
                    "homepage": "https://symfony.com/contributors"
                }
            ],
            "description": "Finds files and directories via an intuitive fluent interface",
            "homepage": "https://symfony.com",
            "support": {
                "source": "https://github.com/symfony/finder/tree/v6.2.7"
            },
            "funding": [
                {
                    "url": "https://symfony.com/sponsor",
                    "type": "custom"
                },
                {
                    "url": "https://github.com/fabpot",
                    "type": "github"
                },
                {
                    "url": "https://tidelift.com/funding/github/packagist/symfony/symfony",
                    "type": "tidelift"
                }
            ],
            "time": "2023-02-16T09:57:23+00:00"
        },
        {
            "name": "symfony/options-resolver",
            "version": "v6.2.7",
            "source": {
                "type": "git",
                "url": "https://github.com/symfony/options-resolver.git",
                "reference": "aa0e85b53bbb2b4951960efd61d295907eacd629"
            },
            "dist": {
                "type": "zip",
                "url": "https://api.github.com/repos/symfony/options-resolver/zipball/aa0e85b53bbb2b4951960efd61d295907eacd629",
                "reference": "aa0e85b53bbb2b4951960efd61d295907eacd629",
                "shasum": ""
            },
            "require": {
                "php": ">=8.1",
                "symfony/deprecation-contracts": "^2.1|^3"
            },
            "type": "library",
            "autoload": {
                "psr-4": {
                    "Symfony\\Component\\OptionsResolver\\": ""
                },
                "exclude-from-classmap": [
                    "/Tests/"
                ]
            },
            "notification-url": "https://packagist.org/downloads/",
            "license": [
                "MIT"
            ],
            "authors": [
                {
                    "name": "Fabien Potencier",
                    "email": "fabien@symfony.com"
                },
                {
                    "name": "Symfony Community",
                    "homepage": "https://symfony.com/contributors"
                }
            ],
            "description": "Provides an improved replacement for the array_replace PHP function",
            "homepage": "https://symfony.com",
            "keywords": [
                "config",
                "configuration",
                "options"
            ],
            "support": {
                "source": "https://github.com/symfony/options-resolver/tree/v6.2.7"
            },
            "funding": [
                {
                    "url": "https://symfony.com/sponsor",
                    "type": "custom"
                },
                {
                    "url": "https://github.com/fabpot",
                    "type": "github"
                },
                {
                    "url": "https://tidelift.com/funding/github/packagist/symfony/symfony",
                    "type": "tidelift"
                }
            ],
            "time": "2023-02-14T08:44:56+00:00"
        },
        {
            "name": "symfony/polyfill-ctype",
            "version": "v1.27.0",
            "source": {
                "type": "git",
                "url": "https://github.com/symfony/polyfill-ctype.git",
                "reference": "5bbc823adecdae860bb64756d639ecfec17b050a"
            },
            "dist": {
                "type": "zip",
                "url": "https://api.github.com/repos/symfony/polyfill-ctype/zipball/5bbc823adecdae860bb64756d639ecfec17b050a",
                "reference": "5bbc823adecdae860bb64756d639ecfec17b050a",
                "shasum": ""
            },
            "require": {
                "php": ">=7.1"
            },
            "provide": {
                "ext-ctype": "*"
            },
            "suggest": {
                "ext-ctype": "For best performance"
            },
            "type": "library",
            "extra": {
                "branch-alias": {
                    "dev-main": "1.27-dev"
                },
                "thanks": {
                    "name": "symfony/polyfill",
                    "url": "https://github.com/symfony/polyfill"
                }
            },
            "autoload": {
                "files": [
                    "bootstrap.php"
                ],
                "psr-4": {
                    "Symfony\\Polyfill\\Ctype\\": ""
                }
            },
            "notification-url": "https://packagist.org/downloads/",
            "license": [
                "MIT"
            ],
            "authors": [
                {
                    "name": "Gert de Pagter",
                    "email": "BackEndTea@gmail.com"
                },
                {
                    "name": "Symfony Community",
                    "homepage": "https://symfony.com/contributors"
                }
            ],
            "description": "Symfony polyfill for ctype functions",
            "homepage": "https://symfony.com",
            "keywords": [
                "compatibility",
                "ctype",
                "polyfill",
                "portable"
            ],
            "support": {
                "source": "https://github.com/symfony/polyfill-ctype/tree/v1.27.0"
            },
            "funding": [
                {
                    "url": "https://symfony.com/sponsor",
                    "type": "custom"
                },
                {
                    "url": "https://github.com/fabpot",
                    "type": "github"
                },
                {
                    "url": "https://tidelift.com/funding/github/packagist/symfony/symfony",
                    "type": "tidelift"
                }
            ],
            "time": "2022-11-03T14:55:06+00:00"
        },
        {
            "name": "symfony/polyfill-intl-grapheme",
            "version": "v1.27.0",
            "source": {
                "type": "git",
                "url": "https://github.com/symfony/polyfill-intl-grapheme.git",
                "reference": "511a08c03c1960e08a883f4cffcacd219b758354"
            },
            "dist": {
                "type": "zip",
                "url": "https://api.github.com/repos/symfony/polyfill-intl-grapheme/zipball/511a08c03c1960e08a883f4cffcacd219b758354",
                "reference": "511a08c03c1960e08a883f4cffcacd219b758354",
                "shasum": ""
            },
            "require": {
                "php": ">=7.1"
            },
            "suggest": {
                "ext-intl": "For best performance"
            },
            "type": "library",
            "extra": {
                "branch-alias": {
                    "dev-main": "1.27-dev"
                },
                "thanks": {
                    "name": "symfony/polyfill",
                    "url": "https://github.com/symfony/polyfill"
                }
            },
            "autoload": {
                "files": [
                    "bootstrap.php"
                ],
                "psr-4": {
                    "Symfony\\Polyfill\\Intl\\Grapheme\\": ""
                }
            },
            "notification-url": "https://packagist.org/downloads/",
            "license": [
                "MIT"
            ],
            "authors": [
                {
                    "name": "Nicolas Grekas",
                    "email": "p@tchwork.com"
                },
                {
                    "name": "Symfony Community",
                    "homepage": "https://symfony.com/contributors"
                }
            ],
            "description": "Symfony polyfill for intl's grapheme_* functions",
            "homepage": "https://symfony.com",
            "keywords": [
                "compatibility",
                "grapheme",
                "intl",
                "polyfill",
                "portable",
                "shim"
            ],
            "support": {
                "source": "https://github.com/symfony/polyfill-intl-grapheme/tree/v1.27.0"
            },
            "funding": [
                {
                    "url": "https://symfony.com/sponsor",
                    "type": "custom"
                },
                {
                    "url": "https://github.com/fabpot",
                    "type": "github"
                },
                {
                    "url": "https://tidelift.com/funding/github/packagist/symfony/symfony",
                    "type": "tidelift"
                }
            ],
            "time": "2022-11-03T14:55:06+00:00"
        },
        {
            "name": "symfony/polyfill-intl-normalizer",
            "version": "v1.27.0",
            "source": {
                "type": "git",
                "url": "https://github.com/symfony/polyfill-intl-normalizer.git",
                "reference": "19bd1e4fcd5b91116f14d8533c57831ed00571b6"
            },
            "dist": {
                "type": "zip",
                "url": "https://api.github.com/repos/symfony/polyfill-intl-normalizer/zipball/19bd1e4fcd5b91116f14d8533c57831ed00571b6",
                "reference": "19bd1e4fcd5b91116f14d8533c57831ed00571b6",
                "shasum": ""
            },
            "require": {
                "php": ">=7.1"
            },
            "suggest": {
                "ext-intl": "For best performance"
            },
            "type": "library",
            "extra": {
                "branch-alias": {
                    "dev-main": "1.27-dev"
                },
                "thanks": {
                    "name": "symfony/polyfill",
                    "url": "https://github.com/symfony/polyfill"
                }
            },
            "autoload": {
                "files": [
                    "bootstrap.php"
                ],
                "psr-4": {
                    "Symfony\\Polyfill\\Intl\\Normalizer\\": ""
                },
                "classmap": [
                    "Resources/stubs"
                ]
            },
            "notification-url": "https://packagist.org/downloads/",
            "license": [
                "MIT"
            ],
            "authors": [
                {
                    "name": "Nicolas Grekas",
                    "email": "p@tchwork.com"
                },
                {
                    "name": "Symfony Community",
                    "homepage": "https://symfony.com/contributors"
                }
            ],
            "description": "Symfony polyfill for intl's Normalizer class and related functions",
            "homepage": "https://symfony.com",
            "keywords": [
                "compatibility",
                "intl",
                "normalizer",
                "polyfill",
                "portable",
                "shim"
            ],
            "support": {
                "source": "https://github.com/symfony/polyfill-intl-normalizer/tree/v1.27.0"
            },
            "funding": [
                {
                    "url": "https://symfony.com/sponsor",
                    "type": "custom"
                },
                {
                    "url": "https://github.com/fabpot",
                    "type": "github"
                },
                {
                    "url": "https://tidelift.com/funding/github/packagist/symfony/symfony",
                    "type": "tidelift"
                }
            ],
            "time": "2022-11-03T14:55:06+00:00"
        },
        {
            "name": "symfony/polyfill-mbstring",
            "version": "v1.27.0",
            "source": {
                "type": "git",
                "url": "https://github.com/symfony/polyfill-mbstring.git",
                "reference": "8ad114f6b39e2c98a8b0e3bd907732c207c2b534"
            },
            "dist": {
                "type": "zip",
                "url": "https://api.github.com/repos/symfony/polyfill-mbstring/zipball/8ad114f6b39e2c98a8b0e3bd907732c207c2b534",
                "reference": "8ad114f6b39e2c98a8b0e3bd907732c207c2b534",
                "shasum": ""
            },
            "require": {
                "php": ">=7.1"
            },
            "provide": {
                "ext-mbstring": "*"
            },
            "suggest": {
                "ext-mbstring": "For best performance"
            },
            "type": "library",
            "extra": {
                "branch-alias": {
                    "dev-main": "1.27-dev"
                },
                "thanks": {
                    "name": "symfony/polyfill",
                    "url": "https://github.com/symfony/polyfill"
                }
            },
            "autoload": {
                "files": [
                    "bootstrap.php"
                ],
                "psr-4": {
                    "Symfony\\Polyfill\\Mbstring\\": ""
                }
            },
            "notification-url": "https://packagist.org/downloads/",
            "license": [
                "MIT"
            ],
            "authors": [
                {
                    "name": "Nicolas Grekas",
                    "email": "p@tchwork.com"
                },
                {
                    "name": "Symfony Community",
                    "homepage": "https://symfony.com/contributors"
                }
            ],
            "description": "Symfony polyfill for the Mbstring extension",
            "homepage": "https://symfony.com",
            "keywords": [
                "compatibility",
                "mbstring",
                "polyfill",
                "portable",
                "shim"
            ],
            "support": {
                "source": "https://github.com/symfony/polyfill-mbstring/tree/v1.27.0"
            },
            "funding": [
                {
                    "url": "https://symfony.com/sponsor",
                    "type": "custom"
                },
                {
                    "url": "https://github.com/fabpot",
                    "type": "github"
                },
                {
                    "url": "https://tidelift.com/funding/github/packagist/symfony/symfony",
                    "type": "tidelift"
                }
            ],
            "time": "2022-11-03T14:55:06+00:00"
        },
        {
<<<<<<< HEAD
            "name": "symfony/polyfill-php80",
            "version": "v1.27.0",
=======
            "name": "symfony/polyfill-php72",
            "version": "v1.22.1",
>>>>>>> 3c83fc91
            "source": {
                "type": "git",
                "url": "https://github.com/symfony/polyfill-php80.git",
                "reference": "7a6ff3f1959bb01aefccb463a0f2cd3d3d2fd936"
            },
            "dist": {
                "type": "zip",
                "url": "https://api.github.com/repos/symfony/polyfill-php80/zipball/7a6ff3f1959bb01aefccb463a0f2cd3d3d2fd936",
                "reference": "7a6ff3f1959bb01aefccb463a0f2cd3d3d2fd936",
                "shasum": ""
            },
            "require": {
                "php": ">=7.1"
            },
            "type": "library",
            "extra": {
                "branch-alias": {
                    "dev-main": "1.27-dev"
                },
                "thanks": {
                    "name": "symfony/polyfill",
                    "url": "https://github.com/symfony/polyfill"
                }
            },
            "autoload": {
                "files": [
                    "bootstrap.php"
                ],
                "psr-4": {
                    "Symfony\\Polyfill\\Php80\\": ""
                },
                "classmap": [
                    "Resources/stubs"
                ]
            },
            "notification-url": "https://packagist.org/downloads/",
            "license": [
                "MIT"
            ],
            "authors": [
                {
                    "name": "Ion Bazan",
                    "email": "ion.bazan@gmail.com"
                },
                {
                    "name": "Nicolas Grekas",
                    "email": "p@tchwork.com"
                },
                {
                    "name": "Symfony Community",
                    "homepage": "https://symfony.com/contributors"
                }
            ],
            "description": "Symfony polyfill backporting some PHP 8.0+ features to lower PHP versions",
            "homepage": "https://symfony.com",
            "keywords": [
                "compatibility",
                "polyfill",
                "portable",
                "shim"
            ],
            "support": {
                "source": "https://github.com/symfony/polyfill-php80/tree/v1.27.0"
            },
            "funding": [
                {
                    "url": "https://symfony.com/sponsor",
                    "type": "custom"
                },
                {
                    "url": "https://github.com/fabpot",
                    "type": "github"
                },
                {
                    "url": "https://tidelift.com/funding/github/packagist/symfony/symfony",
                    "type": "tidelift"
                }
            ],
            "time": "2022-11-03T14:55:06+00:00"
        },
        {
            "name": "symfony/polyfill-php81",
            "version": "v1.27.0",
            "source": {
                "type": "git",
                "url": "https://github.com/symfony/polyfill-php81.git",
                "reference": "707403074c8ea6e2edaf8794b0157a0bfa52157a"
            },
            "dist": {
                "type": "zip",
                "url": "https://api.github.com/repos/symfony/polyfill-php81/zipball/707403074c8ea6e2edaf8794b0157a0bfa52157a",
                "reference": "707403074c8ea6e2edaf8794b0157a0bfa52157a",
                "shasum": ""
            },
            "require": {
                "php": ">=7.1"
            },
            "type": "library",
            "extra": {
                "branch-alias": {
                    "dev-main": "1.27-dev"
                },
                "thanks": {
                    "name": "symfony/polyfill",
                    "url": "https://github.com/symfony/polyfill"
                }
            },
            "autoload": {
                "files": [
                    "bootstrap.php"
                ],
                "psr-4": {
                    "Symfony\\Polyfill\\Php81\\": ""
                },
                "classmap": [
                    "Resources/stubs"
                ]
            },
            "notification-url": "https://packagist.org/downloads/",
            "license": [
                "MIT"
            ],
            "authors": [
                {
                    "name": "Nicolas Grekas",
                    "email": "p@tchwork.com"
                },
                {
                    "name": "Symfony Community",
                    "homepage": "https://symfony.com/contributors"
                }
            ],
            "description": "Symfony polyfill backporting some PHP 8.1+ features to lower PHP versions",
            "homepage": "https://symfony.com",
            "keywords": [
                "compatibility",
                "polyfill",
                "portable",
                "shim"
            ],
            "support": {
                "source": "https://github.com/symfony/polyfill-php81/tree/v1.27.0"
            },
            "funding": [
                {
                    "url": "https://symfony.com/sponsor",
                    "type": "custom"
                },
                {
                    "url": "https://github.com/fabpot",
                    "type": "github"
                },
                {
                    "url": "https://tidelift.com/funding/github/packagist/symfony/symfony",
                    "type": "tidelift"
                }
            ],
            "time": "2022-11-03T14:55:06+00:00"
        },
        {
            "name": "symfony/process",
            "version": "v6.2.7",
            "source": {
                "type": "git",
                "url": "https://github.com/symfony/process.git",
                "reference": "680e8a2ea6b3f87aecc07a6a65a203ae573d1902"
            },
            "dist": {
                "type": "zip",
                "url": "https://api.github.com/repos/symfony/process/zipball/680e8a2ea6b3f87aecc07a6a65a203ae573d1902",
                "reference": "680e8a2ea6b3f87aecc07a6a65a203ae573d1902",
                "shasum": ""
            },
            "require": {
                "php": ">=8.1"
            },
            "type": "library",
            "autoload": {
                "psr-4": {
                    "Symfony\\Component\\Process\\": ""
                },
                "exclude-from-classmap": [
                    "/Tests/"
                ]
            },
            "notification-url": "https://packagist.org/downloads/",
            "license": [
                "MIT"
            ],
            "authors": [
                {
                    "name": "Fabien Potencier",
                    "email": "fabien@symfony.com"
                },
                {
                    "name": "Symfony Community",
                    "homepage": "https://symfony.com/contributors"
                }
            ],
            "description": "Executes commands in sub-processes",
            "homepage": "https://symfony.com",
            "support": {
                "source": "https://github.com/symfony/process/tree/v6.2.7"
            },
            "funding": [
                {
                    "url": "https://symfony.com/sponsor",
                    "type": "custom"
                },
                {
                    "url": "https://github.com/fabpot",
                    "type": "github"
                },
                {
                    "url": "https://tidelift.com/funding/github/packagist/symfony/symfony",
                    "type": "tidelift"
                }
            ],
            "time": "2023-02-24T10:42:00+00:00"
        },
        {
            "name": "symfony/service-contracts",
            "version": "v3.2.1",
            "source": {
                "type": "git",
                "url": "https://github.com/symfony/service-contracts.git",
                "reference": "a8c9cedf55f314f3a186041d19537303766df09a"
            },
            "dist": {
                "type": "zip",
                "url": "https://api.github.com/repos/symfony/service-contracts/zipball/a8c9cedf55f314f3a186041d19537303766df09a",
                "reference": "a8c9cedf55f314f3a186041d19537303766df09a",
                "shasum": ""
            },
            "require": {
                "php": ">=8.1",
                "psr/container": "^2.0"
            },
            "conflict": {
                "ext-psr": "<1.1|>=2"
            },
            "suggest": {
                "symfony/service-implementation": ""
            },
            "type": "library",
            "extra": {
                "branch-alias": {
                    "dev-main": "3.3-dev"
                },
                "thanks": {
                    "name": "symfony/contracts",
                    "url": "https://github.com/symfony/contracts"
                }
            },
            "autoload": {
                "psr-4": {
                    "Symfony\\Contracts\\Service\\": ""
                },
                "exclude-from-classmap": [
                    "/Test/"
                ]
            },
            "notification-url": "https://packagist.org/downloads/",
            "license": [
                "MIT"
            ],
            "authors": [
                {
                    "name": "Nicolas Grekas",
                    "email": "p@tchwork.com"
                },
                {
                    "name": "Symfony Community",
                    "homepage": "https://symfony.com/contributors"
                }
            ],
            "description": "Generic abstractions related to writing services",
            "homepage": "https://symfony.com",
            "keywords": [
                "abstractions",
                "contracts",
                "decoupling",
                "interfaces",
                "interoperability",
                "standards"
            ],
            "support": {
                "source": "https://github.com/symfony/service-contracts/tree/v3.2.1"
            },
            "funding": [
                {
                    "url": "https://symfony.com/sponsor",
                    "type": "custom"
                },
                {
                    "url": "https://github.com/fabpot",
                    "type": "github"
                },
                {
                    "url": "https://tidelift.com/funding/github/packagist/symfony/symfony",
                    "type": "tidelift"
                }
            ],
            "time": "2023-03-01T10:32:47+00:00"
        },
        {
            "name": "symfony/stopwatch",
            "version": "v6.2.7",
            "source": {
                "type": "git",
                "url": "https://github.com/symfony/stopwatch.git",
                "reference": "f3adc98c1061875dd2edcd45e5b04e63d0e29f8f"
            },
            "dist": {
                "type": "zip",
                "url": "https://api.github.com/repos/symfony/stopwatch/zipball/f3adc98c1061875dd2edcd45e5b04e63d0e29f8f",
                "reference": "f3adc98c1061875dd2edcd45e5b04e63d0e29f8f",
                "shasum": ""
            },
            "require": {
                "php": ">=8.1",
                "symfony/service-contracts": "^1|^2|^3"
            },
            "type": "library",
            "autoload": {
                "psr-4": {
                    "Symfony\\Component\\Stopwatch\\": ""
                },
                "exclude-from-classmap": [
                    "/Tests/"
                ]
            },
            "notification-url": "https://packagist.org/downloads/",
            "license": [
                "MIT"
            ],
            "authors": [
                {
                    "name": "Fabien Potencier",
                    "email": "fabien@symfony.com"
                },
                {
                    "name": "Symfony Community",
                    "homepage": "https://symfony.com/contributors"
                }
            ],
            "description": "Provides a way to profile code",
            "homepage": "https://symfony.com",
            "support": {
                "source": "https://github.com/symfony/stopwatch/tree/v6.2.7"
            },
            "funding": [
                {
                    "url": "https://symfony.com/sponsor",
                    "type": "custom"
                },
                {
                    "url": "https://github.com/fabpot",
                    "type": "github"
                },
                {
                    "url": "https://tidelift.com/funding/github/packagist/symfony/symfony",
                    "type": "tidelift"
                }
            ],
            "time": "2023-02-14T08:44:56+00:00"
        },
        {
            "name": "symfony/string",
            "version": "v6.2.7",
            "source": {
                "type": "git",
                "url": "https://github.com/symfony/string.git",
                "reference": "67b8c1eec78296b85dc1c7d9743830160218993d"
            },
            "dist": {
                "type": "zip",
                "url": "https://api.github.com/repos/symfony/string/zipball/67b8c1eec78296b85dc1c7d9743830160218993d",
                "reference": "67b8c1eec78296b85dc1c7d9743830160218993d",
                "shasum": ""
            },
            "require": {
                "php": ">=8.1",
                "symfony/polyfill-ctype": "~1.8",
                "symfony/polyfill-intl-grapheme": "~1.0",
                "symfony/polyfill-intl-normalizer": "~1.0",
                "symfony/polyfill-mbstring": "~1.0"
            },
            "conflict": {
                "symfony/translation-contracts": "<2.0"
            },
            "require-dev": {
                "symfony/error-handler": "^5.4|^6.0",
                "symfony/http-client": "^5.4|^6.0",
                "symfony/intl": "^6.2",
                "symfony/translation-contracts": "^2.0|^3.0",
                "symfony/var-exporter": "^5.4|^6.0"
            },
            "type": "library",
            "autoload": {
                "files": [
                    "Resources/functions.php"
                ],
                "psr-4": {
                    "Symfony\\Component\\String\\": ""
                },
                "exclude-from-classmap": [
                    "/Tests/"
                ]
            },
            "notification-url": "https://packagist.org/downloads/",
            "license": [
                "MIT"
            ],
            "authors": [
                {
                    "name": "Nicolas Grekas",
                    "email": "p@tchwork.com"
                },
                {
                    "name": "Symfony Community",
                    "homepage": "https://symfony.com/contributors"
                }
            ],
            "description": "Provides an object-oriented API to strings and deals with bytes, UTF-8 code points and grapheme clusters in a unified way",
            "homepage": "https://symfony.com",
            "keywords": [
                "grapheme",
                "i18n",
                "string",
                "unicode",
                "utf-8",
                "utf8"
            ],
            "support": {
                "source": "https://github.com/symfony/string/tree/v6.2.7"
            },
            "funding": [
                {
                    "url": "https://symfony.com/sponsor",
                    "type": "custom"
                },
                {
                    "url": "https://github.com/fabpot",
                    "type": "github"
                },
                {
                    "url": "https://tidelift.com/funding/github/packagist/symfony/symfony",
                    "type": "tidelift"
                }
            ],
            "time": "2023-02-24T10:42:00+00:00"
        }
    ],
    "aliases": [],
    "minimum-stability": "stable",
    "stability-flags": {
        "friendsofphp/php-cs-fixer": 20
    },
    "prefer-stable": false,
    "prefer-lowest": false,
    "platform": [],
    "platform-dev": [],
    "plugin-api-version": "2.3.0"
}<|MERGE_RESOLUTION|>--- conflicted
+++ resolved
@@ -4,11 +4,7 @@
         "Read more about it at https://getcomposer.org/doc/01-basic-usage.md#installing-dependencies",
         "This file is @generated automatically"
     ],
-<<<<<<< HEAD
     "content-hash": "20a356978f9b95677dc85e9b1484504e",
-=======
-    "content-hash": "f2ffeb86ea78fcea1fd913107fcbfb65",
->>>>>>> 3c83fc91
     "packages": [],
     "packages-dev": [
         {
@@ -384,7 +380,6 @@
         },
         {
             "name": "friendsofphp/php-cs-fixer",
-<<<<<<< HEAD
             "version": "v3.15.1",
             "source": {
                 "type": "git",
@@ -436,57 +431,6 @@
             "suggest": {
                 "ext-dom": "For handling output formats in XML",
                 "ext-mbstring": "For handling non-UTF8 characters."
-=======
-            "version": "v3.0.0-beta.2",
-            "source": {
-                "type": "git",
-                "url": "https://github.com/FriendsOfPHP/PHP-CS-Fixer.git",
-                "reference": "9225f5d06f5c3ee24b89348cd3dff69c9b3c1ede"
-            },
-            "dist": {
-                "type": "zip",
-                "url": "https://api.github.com/repos/FriendsOfPHP/PHP-CS-Fixer/zipball/9225f5d06f5c3ee24b89348cd3dff69c9b3c1ede",
-                "reference": "9225f5d06f5c3ee24b89348cd3dff69c9b3c1ede",
-                "shasum": ""
-            },
-            "require": {
-                "composer/semver": "^3.2",
-                "composer/xdebug-handler": "^1.4",
-                "doctrine/annotations": "^1.12",
-                "ext-json": "*",
-                "ext-tokenizer": "*",
-                "php": "^7.1.3 || ^8.0",
-                "php-cs-fixer/diff": "^2.0",
-                "symfony/console": "^4.4.20 || ^5.1.3",
-                "symfony/event-dispatcher": "^4.4.20 || ^5.0",
-                "symfony/filesystem": "^4.4.20 || ^5.0",
-                "symfony/finder": "^4.4.20 || ^5.0",
-                "symfony/options-resolver": "^4.4.20 || ^5.0",
-                "symfony/polyfill-php72": "^1.22",
-                "symfony/process": "^4.4.20 || ^5.0",
-                "symfony/stopwatch": "^4.4.20 || ^5.0"
-            },
-            "require-dev": {
-                "justinrainbow/json-schema": "^5.2",
-                "keradus/cli-executor": "^1.4",
-                "mikey179/vfsstream": "^1.6.8",
-                "php-coveralls/php-coveralls": "^2.4.3",
-                "php-cs-fixer/accessible-object": "^1.1",
-                "php-cs-fixer/phpunit-constraint-isidenticalstring": "^1.2",
-                "php-cs-fixer/phpunit-constraint-xmlmatchesxsd": "^1.2.1",
-                "phpspec/prophecy": "^1.10.3",
-                "phpspec/prophecy-phpunit": "^1.1 || ^2.0",
-                "phpunit/phpunit": "^7.5.20 || ^8.5.14 || ^9.5",
-                "phpunitgoodpractices/polyfill": "^1.5",
-                "phpunitgoodpractices/traits": "^1.9.1",
-                "symfony/phpunit-bridge": "^5.2.4",
-                "symfony/yaml": "^4.4.20 || ^5.0"
-            },
-            "suggest": {
-                "ext-dom": "For handling output formats in XML",
-                "ext-mbstring": "For handling non-UTF8 characters.",
-                "symfony/polyfill-mbstring": "When enabling `ext-mbstring` is not possible."
->>>>>>> 3c83fc91
             },
             "bin": [
                 "php-cs-fixer"
@@ -519,13 +463,8 @@
                 "static analysis"
             ],
             "support": {
-<<<<<<< HEAD
                 "issues": "https://github.com/PHP-CS-Fixer/PHP-CS-Fixer/issues",
                 "source": "https://github.com/PHP-CS-Fixer/PHP-CS-Fixer/tree/v3.15.1"
-=======
-                "issues": "https://github.com/FriendsOfPHP/PHP-CS-Fixer/issues",
-                "source": "https://github.com/FriendsOfPHP/PHP-CS-Fixer/tree/v3.0.0-beta.2"
->>>>>>> 3c83fc91
             },
             "funding": [
                 {
@@ -533,7 +472,6 @@
                     "type": "github"
                 }
             ],
-<<<<<<< HEAD
             "time": "2023-03-13T23:26:30+00:00"
         },
         {
@@ -548,22 +486,6 @@
                 "type": "zip",
                 "url": "https://api.github.com/repos/php-fig/cache/zipball/aa5030cfa5405eccfdcb1083ce040c2cb8d253bf",
                 "reference": "aa5030cfa5405eccfdcb1083ce040c2cb8d253bf",
-=======
-            "time": "2021-04-06T18:43:43+00:00"
-        },
-        {
-            "name": "php-cs-fixer/diff",
-            "version": "v2.0.2",
-            "source": {
-                "type": "git",
-                "url": "https://github.com/PHP-CS-Fixer/diff.git",
-                "reference": "29dc0d507e838c4580d018bd8b5cb412474f7ec3"
-            },
-            "dist": {
-                "type": "zip",
-                "url": "https://api.github.com/repos/PHP-CS-Fixer/diff/zipball/29dc0d507e838c4580d018bd8b5cb412474f7ec3",
-                "reference": "29dc0d507e838c4580d018bd8b5cb412474f7ec3",
->>>>>>> 3c83fc91
                 "shasum": ""
             },
             "require": {
@@ -586,40 +508,20 @@
             ],
             "authors": [
                 {
-<<<<<<< HEAD
                     "name": "PHP-FIG",
                     "homepage": "https://www.php-fig.org/"
                 }
             ],
             "description": "Common interface for caching libraries",
-=======
-                    "name": "Sebastian Bergmann",
-                    "email": "sebastian@phpunit.de"
-                },
-                {
-                    "name": "Kore Nordmann",
-                    "email": "mail@kore-nordmann.de"
-                }
-            ],
-            "description": "sebastian/diff v3 backport support for PHP 5.6+",
-            "homepage": "https://github.com/PHP-CS-Fixer",
->>>>>>> 3c83fc91
             "keywords": [
                 "cache",
                 "psr",
                 "psr-6"
             ],
             "support": {
-<<<<<<< HEAD
                 "source": "https://github.com/php-fig/cache/tree/3.0.0"
             },
             "time": "2021-02-03T23:26:27+00:00"
-=======
-                "issues": "https://github.com/PHP-CS-Fixer/diff/issues",
-                "source": "https://github.com/PHP-CS-Fixer/diff/tree/v2.0.2"
-            },
-            "time": "2020-10-14T08:32:19+00:00"
->>>>>>> 3c83fc91
         },
         {
             "name": "psr/container",
@@ -1690,13 +1592,8 @@
             "time": "2022-11-03T14:55:06+00:00"
         },
         {
-<<<<<<< HEAD
             "name": "symfony/polyfill-php80",
             "version": "v1.27.0",
-=======
-            "name": "symfony/polyfill-php72",
-            "version": "v1.22.1",
->>>>>>> 3c83fc91
             "source": {
                 "type": "git",
                 "url": "https://github.com/symfony/polyfill-php80.git",
