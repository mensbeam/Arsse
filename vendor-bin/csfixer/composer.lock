--- conflicted
+++ resolved
@@ -407,18 +407,6 @@
         },
         {
             "name": "friendsofphp/php-cs-fixer",
-<<<<<<< HEAD
-            "version": "v3.70.2",
-            "source": {
-                "type": "git",
-                "url": "https://github.com/PHP-CS-Fixer/PHP-CS-Fixer.git",
-                "reference": "1ca468270efbb75ce0c7566a79cca8ea2888584d"
-            },
-            "dist": {
-                "type": "zip",
-                "url": "https://api.github.com/repos/PHP-CS-Fixer/PHP-CS-Fixer/zipball/1ca468270efbb75ce0c7566a79cca8ea2888584d",
-                "reference": "1ca468270efbb75ce0c7566a79cca8ea2888584d",
-=======
             "version": "v3.74.0",
             "source": {
                 "type": "git",
@@ -429,7 +417,6 @@
                 "type": "zip",
                 "url": "https://api.github.com/repos/PHP-CS-Fixer/PHP-CS-Fixer/zipball/6b7cb12a6cf592fd9a2b46a2d5d4c3b44003973d",
                 "reference": "6b7cb12a6cf592fd9a2b46a2d5d4c3b44003973d",
->>>>>>> 16e6f755
                 "shasum": ""
             },
             "require": {
@@ -460,30 +447,18 @@
                 "symfony/stopwatch": "^5.4 || ^6.4 || ^7.0"
             },
             "require-dev": {
-<<<<<<< HEAD
-                "facile-it/paraunit": "^1.3.1 || ^2.5",
-                "infection/infection": "^0.29.10",
-                "justinrainbow/json-schema": "^5.3 || ^6.0",
-=======
                 "facile-it/paraunit": "^1.3.1 || ^2.6",
                 "infection/infection": "^0.29.14",
                 "justinrainbow/json-schema": "^5.3 || ^6.2",
->>>>>>> 16e6f755
                 "keradus/cli-executor": "^2.1",
                 "mikey179/vfsstream": "^1.6.12",
                 "php-coveralls/php-coveralls": "^2.7",
                 "php-cs-fixer/accessible-object": "^1.1",
                 "php-cs-fixer/phpunit-constraint-isidenticalstring": "^1.6",
                 "php-cs-fixer/phpunit-constraint-xmlmatchesxsd": "^1.6",
-<<<<<<< HEAD
-                "phpunit/phpunit": "^9.6.22 || ^10.5.45 || ^11.5.7",
-                "symfony/var-dumper": "^5.4.48 || ^6.4.18 || ^7.2.0",
-                "symfony/yaml": "^5.4.45 || ^6.4.18 || ^7.2.0"
-=======
                 "phpunit/phpunit": "^9.6.22 || ^10.5.45 || ^11.5.12",
                 "symfony/var-dumper": "^5.4.48 || ^6.4.18 || ^7.2.3",
                 "symfony/yaml": "^5.4.45 || ^6.4.18 || ^7.2.3"
->>>>>>> 16e6f755
             },
             "suggest": {
                 "ext-dom": "For handling output formats in XML",
@@ -524,11 +499,7 @@
             ],
             "support": {
                 "issues": "https://github.com/PHP-CS-Fixer/PHP-CS-Fixer/issues",
-<<<<<<< HEAD
-                "source": "https://github.com/PHP-CS-Fixer/PHP-CS-Fixer/tree/v3.70.2"
-=======
                 "source": "https://github.com/PHP-CS-Fixer/PHP-CS-Fixer/tree/v3.74.0"
->>>>>>> 16e6f755
             },
             "funding": [
                 {
@@ -536,11 +507,7 @@
                     "type": "github"
                 }
             ],
-<<<<<<< HEAD
-            "time": "2025-03-03T21:07:23+00:00"
-=======
             "time": "2025-03-27T22:31:30+00:00"
->>>>>>> 16e6f755
         },
         {
             "name": "psr/container",
@@ -1290,18 +1257,6 @@
         },
         {
             "name": "symfony/console",
-<<<<<<< HEAD
-            "version": "v7.2.1",
-            "source": {
-                "type": "git",
-                "url": "https://github.com/symfony/console.git",
-                "reference": "fefcc18c0f5d0efe3ab3152f15857298868dc2c3"
-            },
-            "dist": {
-                "type": "zip",
-                "url": "https://api.github.com/repos/symfony/console/zipball/fefcc18c0f5d0efe3ab3152f15857298868dc2c3",
-                "reference": "fefcc18c0f5d0efe3ab3152f15857298868dc2c3",
-=======
             "version": "v7.2.5",
             "source": {
                 "type": "git",
@@ -1312,7 +1267,6 @@
                 "type": "zip",
                 "url": "https://api.github.com/repos/symfony/console/zipball/e51498ea18570c062e7df29d05a7003585b19b88",
                 "reference": "e51498ea18570c062e7df29d05a7003585b19b88",
->>>>>>> 16e6f755
                 "shasum": ""
             },
             "require": {
@@ -1376,11 +1330,7 @@
                 "terminal"
             ],
             "support": {
-<<<<<<< HEAD
-                "source": "https://github.com/symfony/console/tree/v7.2.1"
-=======
                 "source": "https://github.com/symfony/console/tree/v7.2.5"
->>>>>>> 16e6f755
             },
             "funding": [
                 {
@@ -1396,11 +1346,7 @@
                     "type": "tidelift"
                 }
             ],
-<<<<<<< HEAD
-            "time": "2024-12-11T03:49:26+00:00"
-=======
             "time": "2025-03-12T08:11:12+00:00"
->>>>>>> 16e6f755
         },
         {
             "name": "symfony/deprecation-contracts",
@@ -2298,18 +2244,6 @@
         },
         {
             "name": "symfony/process",
-<<<<<<< HEAD
-            "version": "v7.2.4",
-            "source": {
-                "type": "git",
-                "url": "https://github.com/symfony/process.git",
-                "reference": "d8f411ff3c7ddc4ae9166fb388d1190a2df5b5cf"
-            },
-            "dist": {
-                "type": "zip",
-                "url": "https://api.github.com/repos/symfony/process/zipball/d8f411ff3c7ddc4ae9166fb388d1190a2df5b5cf",
-                "reference": "d8f411ff3c7ddc4ae9166fb388d1190a2df5b5cf",
-=======
             "version": "v7.2.5",
             "source": {
                 "type": "git",
@@ -2320,7 +2254,6 @@
                 "type": "zip",
                 "url": "https://api.github.com/repos/symfony/process/zipball/87b7c93e57df9d8e39a093d32587702380ff045d",
                 "reference": "87b7c93e57df9d8e39a093d32587702380ff045d",
->>>>>>> 16e6f755
                 "shasum": ""
             },
             "require": {
@@ -2352,11 +2285,7 @@
             "description": "Executes commands in sub-processes",
             "homepage": "https://symfony.com",
             "support": {
-<<<<<<< HEAD
-                "source": "https://github.com/symfony/process/tree/v7.2.4"
-=======
                 "source": "https://github.com/symfony/process/tree/v7.2.5"
->>>>>>> 16e6f755
             },
             "funding": [
                 {
@@ -2372,11 +2301,7 @@
                     "type": "tidelift"
                 }
             ],
-<<<<<<< HEAD
-            "time": "2025-02-05T08:33:46+00:00"
-=======
             "time": "2025-03-13T12:21:46+00:00"
->>>>>>> 16e6f755
         },
         {
             "name": "symfony/service-contracts",
