--- conflicted
+++ resolved
@@ -9,16 +9,16 @@
     "packages-dev": [
         {
             "name": "composer/pcre",
-            "version": "3.0.0",
+            "version": "3.1.0",
             "source": {
                 "type": "git",
                 "url": "https://github.com/composer/pcre.git",
-                "reference": "e300eb6c535192decd27a85bc72a9290f0d6b3bd"
-            },
-            "dist": {
-                "type": "zip",
-                "url": "https://api.github.com/repos/composer/pcre/zipball/e300eb6c535192decd27a85bc72a9290f0d6b3bd",
-                "reference": "e300eb6c535192decd27a85bc72a9290f0d6b3bd",
+                "reference": "4bff79ddd77851fe3cdd11616ed3f92841ba5bd2"
+            },
+            "dist": {
+                "type": "zip",
+                "url": "https://api.github.com/repos/composer/pcre/zipball/4bff79ddd77851fe3cdd11616ed3f92841ba5bd2",
+                "reference": "4bff79ddd77851fe3cdd11616ed3f92841ba5bd2",
                 "shasum": ""
             },
             "require": {
@@ -60,7 +60,7 @@
             ],
             "support": {
                 "issues": "https://github.com/composer/pcre/issues",
-                "source": "https://github.com/composer/pcre/tree/3.0.0"
+                "source": "https://github.com/composer/pcre/tree/3.1.0"
             },
             "funding": [
                 {
@@ -76,7 +76,7 @@
                     "type": "tidelift"
                 }
             ],
-            "time": "2022-02-25T20:21:48+00:00"
+            "time": "2022-11-17T09:50:14+00:00"
         },
         {
             "name": "composer/semver",
@@ -424,16 +424,16 @@
         },
         {
             "name": "friendsofphp/php-cs-fixer",
-            "version": "v3.11.0",
-            "source": {
-                "type": "git",
-                "url": "https://github.com/FriendsOfPHP/PHP-CS-Fixer.git",
-                "reference": "7dcdea3f2f5f473464e835be9be55283ff8cfdc3"
-            },
-            "dist": {
-                "type": "zip",
-                "url": "https://api.github.com/repos/FriendsOfPHP/PHP-CS-Fixer/zipball/7dcdea3f2f5f473464e835be9be55283ff8cfdc3",
-                "reference": "7dcdea3f2f5f473464e835be9be55283ff8cfdc3",
+            "version": "v3.13.2",
+            "source": {
+                "type": "git",
+                "url": "https://github.com/PHP-CS-Fixer/PHP-CS-Fixer.git",
+                "reference": "3952f08a81bd3b1b15e11c3de0b6bf037faa8496"
+            },
+            "dist": {
+                "type": "zip",
+                "url": "https://api.github.com/repos/PHP-CS-Fixer/PHP-CS-Fixer/zipball/3952f08a81bd3b1b15e11c3de0b6bf037faa8496",
+                "reference": "3952f08a81bd3b1b15e11c3de0b6bf037faa8496",
                 "shasum": ""
             },
             "require": {
@@ -457,7 +457,7 @@
             },
             "require-dev": {
                 "justinrainbow/json-schema": "^5.2",
-                "keradus/cli-executor": "^1.5",
+                "keradus/cli-executor": "^2.0",
                 "mikey179/vfsstream": "^1.6.10",
                 "php-coveralls/php-coveralls": "^2.5.2",
                 "php-cs-fixer/accessible-object": "^1.1",
@@ -466,8 +466,8 @@
                 "phpspec/prophecy": "^1.15",
                 "phpspec/prophecy-phpunit": "^2.0",
                 "phpunit/phpunit": "^9.5",
-                "phpunitgoodpractices/polyfill": "^1.5",
-                "phpunitgoodpractices/traits": "^1.9.1",
+                "phpunitgoodpractices/polyfill": "^1.6",
+                "phpunitgoodpractices/traits": "^1.9.2",
                 "symfony/phpunit-bridge": "^6.0",
                 "symfony/yaml": "^5.4 || ^6.0"
             },
@@ -500,8 +500,8 @@
             ],
             "description": "A tool to automatically fix PHP code style",
             "support": {
-                "issues": "https://github.com/FriendsOfPHP/PHP-CS-Fixer/issues",
-                "source": "https://github.com/FriendsOfPHP/PHP-CS-Fixer/tree/v3.11.0"
+                "issues": "https://github.com/PHP-CS-Fixer/PHP-CS-Fixer/issues",
+                "source": "https://github.com/PHP-CS-Fixer/PHP-CS-Fixer/tree/v3.13.2"
             },
             "funding": [
                 {
@@ -509,67 +509,7 @@
                     "type": "github"
                 }
             ],
-<<<<<<< HEAD
-            "time": "2022-09-01T18:24:51+00:00"
-=======
-            "time": "2021-11-15T17:17:55+00:00"
-        },
-        {
-            "name": "php-cs-fixer/diff",
-            "version": "v1.3.1",
-            "source": {
-                "type": "git",
-                "url": "https://github.com/PHP-CS-Fixer/diff.git",
-                "reference": "dbd31aeb251639ac0b9e7e29405c1441907f5759"
-            },
-            "dist": {
-                "type": "zip",
-                "url": "https://api.github.com/repos/PHP-CS-Fixer/diff/zipball/dbd31aeb251639ac0b9e7e29405c1441907f5759",
-                "reference": "dbd31aeb251639ac0b9e7e29405c1441907f5759",
-                "shasum": ""
-            },
-            "require": {
-                "php": "^5.6 || ^7.0 || ^8.0"
-            },
-            "require-dev": {
-                "phpunit/phpunit": "^5.7.23 || ^6.4.3 || ^7.0",
-                "symfony/process": "^3.3"
-            },
-            "type": "library",
-            "autoload": {
-                "classmap": [
-                    "src/"
-                ]
-            },
-            "notification-url": "https://packagist.org/downloads/",
-            "license": [
-                "BSD-3-Clause"
-            ],
-            "authors": [
-                {
-                    "name": "Sebastian Bergmann",
-                    "email": "sebastian@phpunit.de"
-                },
-                {
-                    "name": "Kore Nordmann",
-                    "email": "mail@kore-nordmann.de"
-                },
-                {
-                    "name": "SpacePossum"
-                }
-            ],
-            "description": "sebastian/diff v2 backport support for PHP5.6",
-            "homepage": "https://github.com/PHP-CS-Fixer",
-            "keywords": [
-                "diff"
-            ],
-            "support": {
-                "issues": "https://github.com/PHP-CS-Fixer/diff/issues",
-                "source": "https://github.com/PHP-CS-Fixer/diff/tree/v1.3.1"
-            },
-            "abandoned": true,
-            "time": "2020-10-14T08:39:05+00:00"
->>>>>>> 92b1a840
+            "time": "2023-01-02T23:53:50+00:00"
         },
         {
             "name": "psr/cache",
@@ -841,29 +781,16 @@
         },
         {
             "name": "symfony/console",
-<<<<<<< HEAD
-            "version": "v6.1.4",
+            "version": "v6.2.5",
             "source": {
                 "type": "git",
                 "url": "https://github.com/symfony/console.git",
-                "reference": "7fccea8728aa2d431a6725b02b3ce759049fc84d"
-            },
-            "dist": {
-                "type": "zip",
-                "url": "https://api.github.com/repos/symfony/console/zipball/7fccea8728aa2d431a6725b02b3ce759049fc84d",
-                "reference": "7fccea8728aa2d431a6725b02b3ce759049fc84d",
-=======
-            "version": "v5.4.19",
-            "source": {
-                "type": "git",
-                "url": "https://github.com/symfony/console.git",
-                "reference": "dccb8d251a9017d5994c988b034d3e18aaabf740"
-            },
-            "dist": {
-                "type": "zip",
-                "url": "https://api.github.com/repos/symfony/console/zipball/dccb8d251a9017d5994c988b034d3e18aaabf740",
-                "reference": "dccb8d251a9017d5994c988b034d3e18aaabf740",
->>>>>>> 92b1a840
+                "reference": "3e294254f2191762c1d137aed4b94e966965e985"
+            },
+            "dist": {
+                "type": "zip",
+                "url": "https://api.github.com/repos/symfony/console/zipball/3e294254f2191762c1d137aed4b94e966965e985",
+                "reference": "3e294254f2191762c1d137aed4b94e966965e985",
                 "shasum": ""
             },
             "require": {
@@ -930,11 +857,7 @@
                 "terminal"
             ],
             "support": {
-<<<<<<< HEAD
-                "source": "https://github.com/symfony/console/tree/v6.1.4"
-=======
-                "source": "https://github.com/symfony/console/tree/v5.4.19"
->>>>>>> 92b1a840
+                "source": "https://github.com/symfony/console/tree/v6.2.5"
             },
             "funding": [
                 {
@@ -950,11 +873,7 @@
                     "type": "tidelift"
                 }
             ],
-<<<<<<< HEAD
-            "time": "2022-08-26T10:32:31+00:00"
-=======
-            "time": "2023-01-01T08:32:19+00:00"
->>>>>>> 92b1a840
+            "time": "2023-01-01T08:38:09+00:00"
         },
         {
             "name": "symfony/deprecation-contracts",
@@ -1025,29 +944,16 @@
         },
         {
             "name": "symfony/event-dispatcher",
-<<<<<<< HEAD
-            "version": "v6.1.0",
+            "version": "v6.2.5",
             "source": {
                 "type": "git",
                 "url": "https://github.com/symfony/event-dispatcher.git",
-                "reference": "a0449a7ad7daa0f7c0acd508259f80544ab5a347"
-            },
-            "dist": {
-                "type": "zip",
-                "url": "https://api.github.com/repos/symfony/event-dispatcher/zipball/a0449a7ad7daa0f7c0acd508259f80544ab5a347",
-                "reference": "a0449a7ad7daa0f7c0acd508259f80544ab5a347",
-=======
-            "version": "v5.4.19",
-            "source": {
-                "type": "git",
-                "url": "https://github.com/symfony/event-dispatcher.git",
-                "reference": "abf49cc084c087d94b4cb939c3f3672971784e0c"
-            },
-            "dist": {
-                "type": "zip",
-                "url": "https://api.github.com/repos/symfony/event-dispatcher/zipball/abf49cc084c087d94b4cb939c3f3672971784e0c",
-                "reference": "abf49cc084c087d94b4cb939c3f3672971784e0c",
->>>>>>> 92b1a840
+                "reference": "f02d108b5e9fd4a6245aa73a9d2df2ec060c3e68"
+            },
+            "dist": {
+                "type": "zip",
+                "url": "https://api.github.com/repos/symfony/event-dispatcher/zipball/f02d108b5e9fd4a6245aa73a9d2df2ec060c3e68",
+                "reference": "f02d108b5e9fd4a6245aa73a9d2df2ec060c3e68",
                 "shasum": ""
             },
             "require": {
@@ -1101,11 +1007,7 @@
             "description": "Provides tools that allow your application components to communicate with each other by dispatching events and listening to them",
             "homepage": "https://symfony.com",
             "support": {
-<<<<<<< HEAD
-                "source": "https://github.com/symfony/event-dispatcher/tree/v6.1.0"
-=======
-                "source": "https://github.com/symfony/event-dispatcher/tree/v5.4.19"
->>>>>>> 92b1a840
+                "source": "https://github.com/symfony/event-dispatcher/tree/v6.2.5"
             },
             "funding": [
                 {
@@ -1121,11 +1023,7 @@
                     "type": "tidelift"
                 }
             ],
-<<<<<<< HEAD
-            "time": "2022-05-05T16:51:07+00:00"
-=======
-            "time": "2023-01-01T08:32:19+00:00"
->>>>>>> 92b1a840
+            "time": "2023-01-01T08:38:09+00:00"
         },
         {
             "name": "symfony/event-dispatcher-contracts",
@@ -1208,29 +1106,16 @@
         },
         {
             "name": "symfony/filesystem",
-<<<<<<< HEAD
-            "version": "v6.1.4",
+            "version": "v6.2.5",
             "source": {
                 "type": "git",
                 "url": "https://github.com/symfony/filesystem.git",
-                "reference": "3f39c04d2630c34019907b02f85672dac99f8659"
-            },
-            "dist": {
-                "type": "zip",
-                "url": "https://api.github.com/repos/symfony/filesystem/zipball/3f39c04d2630c34019907b02f85672dac99f8659",
-                "reference": "3f39c04d2630c34019907b02f85672dac99f8659",
-=======
-            "version": "v5.4.19",
-            "source": {
-                "type": "git",
-                "url": "https://github.com/symfony/filesystem.git",
-                "reference": "648bfaca6a494f3e22378123bcee2894045dc9d8"
-            },
-            "dist": {
-                "type": "zip",
-                "url": "https://api.github.com/repos/symfony/filesystem/zipball/648bfaca6a494f3e22378123bcee2894045dc9d8",
-                "reference": "648bfaca6a494f3e22378123bcee2894045dc9d8",
->>>>>>> 92b1a840
+                "reference": "e59e8a4006afd7f5654786a83b4fcb8da98f4593"
+            },
+            "dist": {
+                "type": "zip",
+                "url": "https://api.github.com/repos/symfony/filesystem/zipball/e59e8a4006afd7f5654786a83b4fcb8da98f4593",
+                "reference": "e59e8a4006afd7f5654786a83b4fcb8da98f4593",
                 "shasum": ""
             },
             "require": {
@@ -1264,11 +1149,7 @@
             "description": "Provides basic utilities for the filesystem",
             "homepage": "https://symfony.com",
             "support": {
-<<<<<<< HEAD
-                "source": "https://github.com/symfony/filesystem/tree/v6.1.4"
-=======
-                "source": "https://github.com/symfony/filesystem/tree/v5.4.19"
->>>>>>> 92b1a840
+                "source": "https://github.com/symfony/filesystem/tree/v6.2.5"
             },
             "funding": [
                 {
@@ -1284,37 +1165,20 @@
                     "type": "tidelift"
                 }
             ],
-<<<<<<< HEAD
-            "time": "2022-08-02T16:17:38+00:00"
+            "time": "2023-01-20T17:45:48+00:00"
         },
         {
             "name": "symfony/finder",
-            "version": "v6.1.3",
+            "version": "v6.2.5",
             "source": {
                 "type": "git",
                 "url": "https://github.com/symfony/finder.git",
-                "reference": "39696bff2c2970b3779a5cac7bf9f0b88fc2b709"
-            },
-            "dist": {
-                "type": "zip",
-                "url": "https://api.github.com/repos/symfony/finder/zipball/39696bff2c2970b3779a5cac7bf9f0b88fc2b709",
-                "reference": "39696bff2c2970b3779a5cac7bf9f0b88fc2b709",
-=======
-            "time": "2023-01-14T19:14:44+00:00"
-        },
-        {
-            "name": "symfony/finder",
-            "version": "v5.4.19",
-            "source": {
-                "type": "git",
-                "url": "https://github.com/symfony/finder.git",
-                "reference": "6071aebf810ad13fe8200c224f36103abb37cf1f"
-            },
-            "dist": {
-                "type": "zip",
-                "url": "https://api.github.com/repos/symfony/finder/zipball/6071aebf810ad13fe8200c224f36103abb37cf1f",
-                "reference": "6071aebf810ad13fe8200c224f36103abb37cf1f",
->>>>>>> 92b1a840
+                "reference": "c90dc446976a612e3312a97a6ec0069ab0c2099c"
+            },
+            "dist": {
+                "type": "zip",
+                "url": "https://api.github.com/repos/symfony/finder/zipball/c90dc446976a612e3312a97a6ec0069ab0c2099c",
+                "reference": "c90dc446976a612e3312a97a6ec0069ab0c2099c",
                 "shasum": ""
             },
             "require": {
@@ -1349,11 +1213,7 @@
             "description": "Finds files and directories via an intuitive fluent interface",
             "homepage": "https://symfony.com",
             "support": {
-<<<<<<< HEAD
-                "source": "https://github.com/symfony/finder/tree/v6.1.3"
-=======
-                "source": "https://github.com/symfony/finder/tree/v5.4.19"
->>>>>>> 92b1a840
+                "source": "https://github.com/symfony/finder/tree/v6.2.5"
             },
             "funding": [
                 {
@@ -1369,37 +1229,20 @@
                     "type": "tidelift"
                 }
             ],
-<<<<<<< HEAD
-            "time": "2022-07-29T07:42:06+00:00"
+            "time": "2023-01-20T17:45:48+00:00"
         },
         {
             "name": "symfony/options-resolver",
-            "version": "v6.1.0",
+            "version": "v6.2.5",
             "source": {
                 "type": "git",
                 "url": "https://github.com/symfony/options-resolver.git",
-                "reference": "a3016f5442e28386ded73c43a32a5b68586dd1c4"
-            },
-            "dist": {
-                "type": "zip",
-                "url": "https://api.github.com/repos/symfony/options-resolver/zipball/a3016f5442e28386ded73c43a32a5b68586dd1c4",
-                "reference": "a3016f5442e28386ded73c43a32a5b68586dd1c4",
-=======
-            "time": "2023-01-14T19:14:44+00:00"
-        },
-        {
-            "name": "symfony/options-resolver",
-            "version": "v5.4.19",
-            "source": {
-                "type": "git",
-                "url": "https://github.com/symfony/options-resolver.git",
-                "reference": "b03c99236445492f20c61666e8f7e5d388b078e5"
-            },
-            "dist": {
-                "type": "zip",
-                "url": "https://api.github.com/repos/symfony/options-resolver/zipball/b03c99236445492f20c61666e8f7e5d388b078e5",
-                "reference": "b03c99236445492f20c61666e8f7e5d388b078e5",
->>>>>>> 92b1a840
+                "reference": "e8324d44f5af99ec2ccec849934a242f64458f86"
+            },
+            "dist": {
+                "type": "zip",
+                "url": "https://api.github.com/repos/symfony/options-resolver/zipball/e8324d44f5af99ec2ccec849934a242f64458f86",
+                "reference": "e8324d44f5af99ec2ccec849934a242f64458f86",
                 "shasum": ""
             },
             "require": {
@@ -1437,11 +1280,7 @@
                 "options"
             ],
             "support": {
-<<<<<<< HEAD
-                "source": "https://github.com/symfony/options-resolver/tree/v6.1.0"
-=======
-                "source": "https://github.com/symfony/options-resolver/tree/v5.4.19"
->>>>>>> 92b1a840
+                "source": "https://github.com/symfony/options-resolver/tree/v6.2.5"
             },
             "funding": [
                 {
@@ -1457,11 +1296,7 @@
                     "type": "tidelift"
                 }
             ],
-<<<<<<< HEAD
-            "time": "2022-02-25T11:15:52+00:00"
-=======
-            "time": "2023-01-01T08:32:19+00:00"
->>>>>>> 92b1a840
+            "time": "2023-01-01T08:38:09+00:00"
         },
         {
             "name": "symfony/polyfill-ctype",
@@ -1794,175 +1629,17 @@
             "time": "2022-11-03T14:55:06+00:00"
         },
         {
-<<<<<<< HEAD
             "name": "symfony/polyfill-php80",
-            "version": "v1.26.0",
+            "version": "v1.27.0",
             "source": {
                 "type": "git",
                 "url": "https://github.com/symfony/polyfill-php80.git",
-                "reference": "cfa0ae98841b9e461207c13ab093d76b0fa7bace"
-            },
-            "dist": {
-                "type": "zip",
-                "url": "https://api.github.com/repos/symfony/polyfill-php80/zipball/cfa0ae98841b9e461207c13ab093d76b0fa7bace",
-                "reference": "cfa0ae98841b9e461207c13ab093d76b0fa7bace",
-=======
-            "name": "symfony/polyfill-php70",
-            "version": "v1.20.0",
-            "source": {
-                "type": "git",
-                "url": "https://github.com/symfony/polyfill-php70.git",
-                "reference": "5f03a781d984aae42cebd18e7912fa80f02ee644"
-            },
-            "dist": {
-                "type": "zip",
-                "url": "https://api.github.com/repos/symfony/polyfill-php70/zipball/5f03a781d984aae42cebd18e7912fa80f02ee644",
-                "reference": "5f03a781d984aae42cebd18e7912fa80f02ee644",
-                "shasum": ""
-            },
-            "require": {
-                "php": ">=7.1"
-            },
-            "type": "metapackage",
-            "extra": {
-                "branch-alias": {
-                    "dev-main": "1.20-dev"
-                },
-                "thanks": {
-                    "name": "symfony/polyfill",
-                    "url": "https://github.com/symfony/polyfill"
-                }
-            },
-            "notification-url": "https://packagist.org/downloads/",
-            "license": [
-                "MIT"
-            ],
-            "authors": [
-                {
-                    "name": "Nicolas Grekas",
-                    "email": "p@tchwork.com"
-                },
-                {
-                    "name": "Symfony Community",
-                    "homepage": "https://symfony.com/contributors"
-                }
-            ],
-            "description": "Symfony polyfill backporting some PHP 7.0+ features to lower PHP versions",
-            "homepage": "https://symfony.com",
-            "keywords": [
-                "compatibility",
-                "polyfill",
-                "portable",
-                "shim"
-            ],
-            "support": {
-                "source": "https://github.com/symfony/polyfill-php70/tree/v1.20.0"
-            },
-            "funding": [
-                {
-                    "url": "https://symfony.com/sponsor",
-                    "type": "custom"
-                },
-                {
-                    "url": "https://github.com/fabpot",
-                    "type": "github"
-                },
-                {
-                    "url": "https://tidelift.com/funding/github/packagist/symfony/symfony",
-                    "type": "tidelift"
-                }
-            ],
-            "time": "2020-10-23T14:02:19+00:00"
-        },
-        {
-            "name": "symfony/polyfill-php72",
-            "version": "v1.27.0",
-            "source": {
-                "type": "git",
-                "url": "https://github.com/symfony/polyfill-php72.git",
-                "reference": "869329b1e9894268a8a61dabb69153029b7a8c97"
-            },
-            "dist": {
-                "type": "zip",
-                "url": "https://api.github.com/repos/symfony/polyfill-php72/zipball/869329b1e9894268a8a61dabb69153029b7a8c97",
-                "reference": "869329b1e9894268a8a61dabb69153029b7a8c97",
-                "shasum": ""
-            },
-            "require": {
-                "php": ">=7.1"
-            },
-            "type": "library",
-            "extra": {
-                "branch-alias": {
-                    "dev-main": "1.27-dev"
-                },
-                "thanks": {
-                    "name": "symfony/polyfill",
-                    "url": "https://github.com/symfony/polyfill"
-                }
-            },
-            "autoload": {
-                "files": [
-                    "bootstrap.php"
-                ],
-                "psr-4": {
-                    "Symfony\\Polyfill\\Php72\\": ""
-                }
-            },
-            "notification-url": "https://packagist.org/downloads/",
-            "license": [
-                "MIT"
-            ],
-            "authors": [
-                {
-                    "name": "Nicolas Grekas",
-                    "email": "p@tchwork.com"
-                },
-                {
-                    "name": "Symfony Community",
-                    "homepage": "https://symfony.com/contributors"
-                }
-            ],
-            "description": "Symfony polyfill backporting some PHP 7.2+ features to lower PHP versions",
-            "homepage": "https://symfony.com",
-            "keywords": [
-                "compatibility",
-                "polyfill",
-                "portable",
-                "shim"
-            ],
-            "support": {
-                "source": "https://github.com/symfony/polyfill-php72/tree/v1.27.0"
-            },
-            "funding": [
-                {
-                    "url": "https://symfony.com/sponsor",
-                    "type": "custom"
-                },
-                {
-                    "url": "https://github.com/fabpot",
-                    "type": "github"
-                },
-                {
-                    "url": "https://tidelift.com/funding/github/packagist/symfony/symfony",
-                    "type": "tidelift"
-                }
-            ],
-            "time": "2022-11-03T14:55:06+00:00"
-        },
-        {
-            "name": "symfony/polyfill-php73",
-            "version": "v1.27.0",
-            "source": {
-                "type": "git",
-                "url": "https://github.com/symfony/polyfill-php73.git",
-                "reference": "9e8ecb5f92152187c4799efd3c96b78ccab18ff9"
-            },
-            "dist": {
-                "type": "zip",
-                "url": "https://api.github.com/repos/symfony/polyfill-php73/zipball/9e8ecb5f92152187c4799efd3c96b78ccab18ff9",
-                "reference": "9e8ecb5f92152187c4799efd3c96b78ccab18ff9",
->>>>>>> 92b1a840
+                "reference": "7a6ff3f1959bb01aefccb463a0f2cd3d3d2fd936"
+            },
+            "dist": {
+                "type": "zip",
+                "url": "https://api.github.com/repos/symfony/polyfill-php80/zipball/7a6ff3f1959bb01aefccb463a0f2cd3d3d2fd936",
+                "reference": "7a6ff3f1959bb01aefccb463a0f2cd3d3d2fd936",
                 "shasum": ""
             },
             "require": {
@@ -2016,11 +1693,7 @@
                 "shim"
             ],
             "support": {
-<<<<<<< HEAD
-                "source": "https://github.com/symfony/polyfill-php80/tree/v1.26.0"
-=======
-                "source": "https://github.com/symfony/polyfill-php73/tree/v1.27.0"
->>>>>>> 92b1a840
+                "source": "https://github.com/symfony/polyfill-php80/tree/v1.27.0"
             },
             "funding": [
                 {
@@ -2036,37 +1709,20 @@
                     "type": "tidelift"
                 }
             ],
-<<<<<<< HEAD
-            "time": "2022-05-10T07:21:04+00:00"
+            "time": "2022-11-03T14:55:06+00:00"
         },
         {
             "name": "symfony/polyfill-php81",
-            "version": "v1.26.0",
+            "version": "v1.27.0",
             "source": {
                 "type": "git",
                 "url": "https://github.com/symfony/polyfill-php81.git",
-                "reference": "13f6d1271c663dc5ae9fb843a8f16521db7687a1"
-            },
-            "dist": {
-                "type": "zip",
-                "url": "https://api.github.com/repos/symfony/polyfill-php81/zipball/13f6d1271c663dc5ae9fb843a8f16521db7687a1",
-                "reference": "13f6d1271c663dc5ae9fb843a8f16521db7687a1",
-=======
-            "time": "2022-11-03T14:55:06+00:00"
-        },
-        {
-            "name": "symfony/polyfill-php80",
-            "version": "v1.27.0",
-            "source": {
-                "type": "git",
-                "url": "https://github.com/symfony/polyfill-php80.git",
-                "reference": "7a6ff3f1959bb01aefccb463a0f2cd3d3d2fd936"
-            },
-            "dist": {
-                "type": "zip",
-                "url": "https://api.github.com/repos/symfony/polyfill-php80/zipball/7a6ff3f1959bb01aefccb463a0f2cd3d3d2fd936",
-                "reference": "7a6ff3f1959bb01aefccb463a0f2cd3d3d2fd936",
->>>>>>> 92b1a840
+                "reference": "707403074c8ea6e2edaf8794b0157a0bfa52157a"
+            },
+            "dist": {
+                "type": "zip",
+                "url": "https://api.github.com/repos/symfony/polyfill-php81/zipball/707403074c8ea6e2edaf8794b0157a0bfa52157a",
+                "reference": "707403074c8ea6e2edaf8794b0157a0bfa52157a",
                 "shasum": ""
             },
             "require": {
@@ -2116,11 +1772,7 @@
                 "shim"
             ],
             "support": {
-<<<<<<< HEAD
-                "source": "https://github.com/symfony/polyfill-php81/tree/v1.26.0"
-=======
-                "source": "https://github.com/symfony/polyfill-php80/tree/v1.27.0"
->>>>>>> 92b1a840
+                "source": "https://github.com/symfony/polyfill-php81/tree/v1.27.0"
             },
             "funding": [
                 {
@@ -2136,37 +1788,20 @@
                     "type": "tidelift"
                 }
             ],
-<<<<<<< HEAD
-            "time": "2022-05-24T11:49:31+00:00"
+            "time": "2022-11-03T14:55:06+00:00"
         },
         {
             "name": "symfony/process",
-            "version": "v6.1.3",
+            "version": "v6.2.5",
             "source": {
                 "type": "git",
                 "url": "https://github.com/symfony/process.git",
-                "reference": "a6506e99cfad7059b1ab5cab395854a0a0c21292"
-            },
-            "dist": {
-                "type": "zip",
-                "url": "https://api.github.com/repos/symfony/process/zipball/a6506e99cfad7059b1ab5cab395854a0a0c21292",
-                "reference": "a6506e99cfad7059b1ab5cab395854a0a0c21292",
-=======
-            "time": "2022-11-03T14:55:06+00:00"
-        },
-        {
-            "name": "symfony/process",
-            "version": "v5.4.19",
-            "source": {
-                "type": "git",
-                "url": "https://github.com/symfony/process.git",
-                "reference": "c5ba874c9b636dbccf761e22ce750e88ec3f55e1"
-            },
-            "dist": {
-                "type": "zip",
-                "url": "https://api.github.com/repos/symfony/process/zipball/c5ba874c9b636dbccf761e22ce750e88ec3f55e1",
-                "reference": "c5ba874c9b636dbccf761e22ce750e88ec3f55e1",
->>>>>>> 92b1a840
+                "reference": "9ead139f63dfa38c4e4a9049cc64a8b2748c83b7"
+            },
+            "dist": {
+                "type": "zip",
+                "url": "https://api.github.com/repos/symfony/process/zipball/9ead139f63dfa38c4e4a9049cc64a8b2748c83b7",
+                "reference": "9ead139f63dfa38c4e4a9049cc64a8b2748c83b7",
                 "shasum": ""
             },
             "require": {
@@ -2198,11 +1833,7 @@
             "description": "Executes commands in sub-processes",
             "homepage": "https://symfony.com",
             "support": {
-<<<<<<< HEAD
-                "source": "https://github.com/symfony/process/tree/v6.1.3"
-=======
-                "source": "https://github.com/symfony/process/tree/v5.4.19"
->>>>>>> 92b1a840
+                "source": "https://github.com/symfony/process/tree/v6.2.5"
             },
             "funding": [
                 {
@@ -2218,11 +1849,7 @@
                     "type": "tidelift"
                 }
             ],
-<<<<<<< HEAD
-            "time": "2022-06-27T17:24:16+00:00"
-=======
-            "time": "2023-01-01T08:32:19+00:00"
->>>>>>> 92b1a840
+            "time": "2023-01-01T08:38:09+00:00"
         },
         {
             "name": "symfony/service-contracts",
@@ -2311,29 +1938,16 @@
         },
         {
             "name": "symfony/stopwatch",
-<<<<<<< HEAD
-            "version": "v6.1.0",
+            "version": "v6.2.5",
             "source": {
                 "type": "git",
                 "url": "https://github.com/symfony/stopwatch.git",
-                "reference": "77dedae82ce2a26e2e9b481855473fc3b3e4e54d"
-            },
-            "dist": {
-                "type": "zip",
-                "url": "https://api.github.com/repos/symfony/stopwatch/zipball/77dedae82ce2a26e2e9b481855473fc3b3e4e54d",
-                "reference": "77dedae82ce2a26e2e9b481855473fc3b3e4e54d",
-=======
-            "version": "v5.4.19",
-            "source": {
-                "type": "git",
-                "url": "https://github.com/symfony/stopwatch.git",
-                "reference": "bd2b066090fd6a67039371098fa25a84cb2679ec"
-            },
-            "dist": {
-                "type": "zip",
-                "url": "https://api.github.com/repos/symfony/stopwatch/zipball/bd2b066090fd6a67039371098fa25a84cb2679ec",
-                "reference": "bd2b066090fd6a67039371098fa25a84cb2679ec",
->>>>>>> 92b1a840
+                "reference": "00b6ac156aacffc53487c930e0ab14587a6607f6"
+            },
+            "dist": {
+                "type": "zip",
+                "url": "https://api.github.com/repos/symfony/stopwatch/zipball/00b6ac156aacffc53487c930e0ab14587a6607f6",
+                "reference": "00b6ac156aacffc53487c930e0ab14587a6607f6",
                 "shasum": ""
             },
             "require": {
@@ -2366,11 +1980,7 @@
             "description": "Provides a way to profile code",
             "homepage": "https://symfony.com",
             "support": {
-<<<<<<< HEAD
-                "source": "https://github.com/symfony/stopwatch/tree/v6.1.0"
-=======
-                "source": "https://github.com/symfony/stopwatch/tree/v5.4.19"
->>>>>>> 92b1a840
+                "source": "https://github.com/symfony/stopwatch/tree/v6.2.5"
             },
             "funding": [
                 {
@@ -2386,23 +1996,7 @@
                     "type": "tidelift"
                 }
             ],
-<<<<<<< HEAD
-            "time": "2022-02-25T11:15:52+00:00"
-        },
-        {
-            "name": "symfony/string",
-            "version": "v6.1.4",
-            "source": {
-                "type": "git",
-                "url": "https://github.com/symfony/string.git",
-                "reference": "290972cad7b364e3befaa74ba0ec729800fb161c"
-            },
-            "dist": {
-                "type": "zip",
-                "url": "https://api.github.com/repos/symfony/string/zipball/290972cad7b364e3befaa74ba0ec729800fb161c",
-                "reference": "290972cad7b364e3befaa74ba0ec729800fb161c",
-=======
-            "time": "2023-01-01T08:32:19+00:00"
+            "time": "2023-01-01T08:36:55+00:00"
         },
         {
             "name": "symfony/string",
@@ -2416,7 +2010,6 @@
                 "type": "zip",
                 "url": "https://api.github.com/repos/symfony/string/zipball/b2dac0fa27b1ac0f9c0c0b23b43977f12308d0b0",
                 "reference": "b2dac0fa27b1ac0f9c0c0b23b43977f12308d0b0",
->>>>>>> 92b1a840
                 "shasum": ""
             },
             "require": {
@@ -2473,11 +2066,7 @@
                 "utf8"
             ],
             "support": {
-<<<<<<< HEAD
-                "source": "https://github.com/symfony/string/tree/v6.1.4"
-=======
                 "source": "https://github.com/symfony/string/tree/v6.2.5"
->>>>>>> 92b1a840
             },
             "funding": [
                 {
@@ -2493,11 +2082,7 @@
                     "type": "tidelift"
                 }
             ],
-<<<<<<< HEAD
-            "time": "2022-08-12T18:05:43+00:00"
-=======
             "time": "2023-01-01T08:38:09+00:00"
->>>>>>> 92b1a840
         }
     ],
     "aliases": [],
