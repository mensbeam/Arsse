{
    "_readme": [
        "This file locks the dependencies of your project to a known state",
        "Read more about it at https://getcomposer.org/doc/01-basic-usage.md#installing-dependencies",
        "This file is @generated automatically"
    ],
    "content-hash": "ee0b828426eaa5ff905ef60d9a4b9aca",
    "packages": [],
    "packages-dev": [
        {
            "name": "composer/semver",
            "version": "3.3.2",
            "source": {
                "type": "git",
                "url": "https://github.com/composer/semver.git",
                "reference": "3953f23262f2bff1919fc82183ad9acb13ff62c9"
            },
            "dist": {
                "type": "zip",
                "url": "https://api.github.com/repos/composer/semver/zipball/3953f23262f2bff1919fc82183ad9acb13ff62c9",
                "reference": "3953f23262f2bff1919fc82183ad9acb13ff62c9",
                "shasum": ""
            },
            "require": {
                "php": "^5.3.2 || ^7.0 || ^8.0"
            },
            "require-dev": {
                "phpstan/phpstan": "^1.4",
                "symfony/phpunit-bridge": "^4.2 || ^5"
            },
            "type": "library",
            "extra": {
                "branch-alias": {
                    "dev-main": "3.x-dev"
                }
            },
            "autoload": {
                "psr-4": {
                    "Composer\\Semver\\": "src"
                }
            },
            "notification-url": "https://packagist.org/downloads/",
            "license": [
                "MIT"
            ],
            "authors": [
                {
                    "name": "Nils Adermann",
                    "email": "naderman@naderman.de",
                    "homepage": "http://www.naderman.de"
                },
                {
                    "name": "Jordi Boggiano",
                    "email": "j.boggiano@seld.be",
                    "homepage": "http://seld.be"
                },
                {
                    "name": "Rob Bast",
                    "email": "rob.bast@gmail.com",
                    "homepage": "http://robbast.nl"
                }
            ],
            "description": "Semver library that offers utilities, version constraint parsing and validation.",
            "keywords": [
                "semantic",
                "semver",
                "validation",
                "versioning"
            ],
            "support": {
                "irc": "irc://irc.freenode.org/composer",
                "issues": "https://github.com/composer/semver/issues",
                "source": "https://github.com/composer/semver/tree/3.3.2"
            },
            "funding": [
                {
                    "url": "https://packagist.com",
                    "type": "custom"
                },
                {
                    "url": "https://github.com/composer",
                    "type": "github"
                },
                {
                    "url": "https://tidelift.com/funding/github/packagist/composer/composer",
                    "type": "tidelift"
                }
            ],
            "time": "2022-04-01T19:23:25+00:00"
        },
        {
            "name": "consolidation/annotated-command",
<<<<<<< HEAD
            "version": "4.5.5",
            "source": {
                "type": "git",
                "url": "https://github.com/consolidation/annotated-command.git",
                "reference": "67cea8e8e7656b74da651ea6f49321853996c0fd"
            },
            "dist": {
                "type": "zip",
                "url": "https://api.github.com/repos/consolidation/annotated-command/zipball/67cea8e8e7656b74da651ea6f49321853996c0fd",
                "reference": "67cea8e8e7656b74da651ea6f49321853996c0fd",
=======
            "version": "4.5.6",
            "source": {
                "type": "git",
                "url": "https://github.com/consolidation/annotated-command.git",
                "reference": "3968070538761628546270935f0733a0cc408e1f"
            },
            "dist": {
                "type": "zip",
                "url": "https://api.github.com/repos/consolidation/annotated-command/zipball/3968070538761628546270935f0733a0cc408e1f",
                "reference": "3968070538761628546270935f0733a0cc408e1f",
>>>>>>> a25e777e
                "shasum": ""
            },
            "require": {
                "consolidation/output-formatters": "^4.1.1",
                "php": ">=7.1.3",
                "psr/log": "^1|^2|^3",
                "symfony/console": "^4.4.8|^5|^6",
                "symfony/event-dispatcher": "^4.4.8|^5|^6",
                "symfony/finder": "^4.4.8|^5|^6"
            },
            "require-dev": {
                "composer-runtime-api": "^2.0",
                "phpunit/phpunit": "^7.5.20 || ^8 || ^9",
                "squizlabs/php_codesniffer": "^3",
                "yoast/phpunit-polyfills": "^0.2.0"
            },
            "type": "library",
            "extra": {
                "branch-alias": {
                    "dev-main": "4.x-dev"
                }
            },
            "autoload": {
                "psr-4": {
                    "Consolidation\\AnnotatedCommand\\": "src"
                }
            },
            "notification-url": "https://packagist.org/downloads/",
            "license": [
                "MIT"
            ],
            "authors": [
                {
                    "name": "Greg Anderson",
                    "email": "greg.1.anderson@greenknowe.org"
                }
            ],
            "description": "Initialize Symfony Console commands from annotated command class methods.",
            "support": {
                "issues": "https://github.com/consolidation/annotated-command/issues",
<<<<<<< HEAD
                "source": "https://github.com/consolidation/annotated-command/tree/4.5.5"
            },
            "time": "2022-04-26T16:18:25+00:00"
=======
                "source": "https://github.com/consolidation/annotated-command/tree/4.5.6"
            },
            "time": "2022-06-22T20:17:12+00:00"
>>>>>>> a25e777e
        },
        {
            "name": "consolidation/config",
            "version": "2.1.1",
            "source": {
                "type": "git",
                "url": "https://github.com/consolidation/config.git",
                "reference": "dae810c162f0e799ea3f35cc2f40b0797b6e4d26"
            },
            "dist": {
                "type": "zip",
                "url": "https://api.github.com/repos/consolidation/config/zipball/dae810c162f0e799ea3f35cc2f40b0797b6e4d26",
                "reference": "dae810c162f0e799ea3f35cc2f40b0797b6e4d26",
                "shasum": ""
            },
            "require": {
                "dflydev/dot-access-data": "^1.1.0 || ^2 || ^3",
                "grasmash/expander": "^2.0.1",
                "php": ">=7.1.3",
                "symfony/event-dispatcher": "^4 || ^5 || ^6"
            },
            "require-dev": {
                "ext-json": "*",
                "phpunit/phpunit": ">=7.5.20",
                "squizlabs/php_codesniffer": "^3",
                "symfony/console": "^4 || ^5 || ^6",
                "symfony/yaml": "^4 || ^5 || ^6",
                "yoast/phpunit-polyfills": "^1"
            },
            "suggest": {
                "symfony/event-dispatcher": "Required to inject configuration into Command options",
                "symfony/yaml": "Required to use Consolidation\\Config\\Loader\\YamlConfigLoader"
            },
            "type": "library",
            "extra": {
                "branch-alias": {
                    "dev-main": "2.x-dev"
                }
            },
            "autoload": {
                "psr-4": {
                    "Consolidation\\Config\\": "src"
                }
            },
            "notification-url": "https://packagist.org/downloads/",
            "license": [
                "MIT"
            ],
            "authors": [
                {
                    "name": "Greg Anderson",
                    "email": "greg.1.anderson@greenknowe.org"
                }
            ],
            "description": "Provide configuration services for a commandline tool.",
            "support": {
                "issues": "https://github.com/consolidation/config/issues",
                "source": "https://github.com/consolidation/config/tree/2.1.1"
            },
            "time": "2022-06-22T19:59:34+00:00"
        },
        {
            "name": "consolidation/log",
            "version": "2.1.1",
            "source": {
                "type": "git",
                "url": "https://github.com/consolidation/log.git",
                "reference": "3ad08dc57e8aff9400111bad36beb0ed387fe6a9"
            },
            "dist": {
                "type": "zip",
                "url": "https://api.github.com/repos/consolidation/log/zipball/3ad08dc57e8aff9400111bad36beb0ed387fe6a9",
                "reference": "3ad08dc57e8aff9400111bad36beb0ed387fe6a9",
                "shasum": ""
            },
            "require": {
                "php": ">=7.1.3",
                "psr/log": "^1 || ^2",
                "symfony/console": "^4 || ^5 || ^6"
            },
            "require-dev": {
                "phpunit/phpunit": ">=7.5.20",
                "squizlabs/php_codesniffer": "^3",
                "yoast/phpunit-polyfills": "^0.2.0"
            },
            "type": "library",
            "extra": {
                "branch-alias": {
                    "dev-main": "2.x-dev"
                }
            },
            "autoload": {
                "psr-4": {
                    "Consolidation\\Log\\": "src"
                }
            },
            "notification-url": "https://packagist.org/downloads/",
            "license": [
                "MIT"
            ],
            "authors": [
                {
                    "name": "Greg Anderson",
                    "email": "greg.1.anderson@greenknowe.org"
                }
            ],
            "description": "Improved Psr-3 / Psr\\Log logger based on Symfony Console components.",
            "support": {
                "issues": "https://github.com/consolidation/log/issues",
                "source": "https://github.com/consolidation/log/tree/2.1.1"
            },
            "time": "2022-02-24T04:27:32+00:00"
        },
        {
            "name": "consolidation/output-formatters",
            "version": "4.2.2",
            "source": {
                "type": "git",
                "url": "https://github.com/consolidation/output-formatters.git",
                "reference": "d57992bf81ead908ee21cd94b46ed65afa2e785b"
            },
            "dist": {
                "type": "zip",
                "url": "https://api.github.com/repos/consolidation/output-formatters/zipball/d57992bf81ead908ee21cd94b46ed65afa2e785b",
                "reference": "d57992bf81ead908ee21cd94b46ed65afa2e785b",
                "shasum": ""
            },
            "require": {
                "dflydev/dot-access-data": "^1.1.0 || ^2 || ^3",
                "php": ">=7.1.3",
                "symfony/console": "^4|^5|^6",
                "symfony/finder": "^4|^5|^6"
            },
            "require-dev": {
                "php-coveralls/php-coveralls": "^2.4.2",
                "phpunit/phpunit": ">=7",
                "squizlabs/php_codesniffer": "^3",
                "symfony/var-dumper": "^4|^5|^6",
                "symfony/yaml": "^4|^5|^6",
                "yoast/phpunit-polyfills": "^0.2.0"
            },
            "suggest": {
                "symfony/var-dumper": "For using the var_dump formatter"
            },
            "type": "library",
            "extra": {
                "branch-alias": {
                    "dev-main": "4.x-dev"
                }
            },
            "autoload": {
                "psr-4": {
                    "Consolidation\\OutputFormatters\\": "src"
                }
            },
            "notification-url": "https://packagist.org/downloads/",
            "license": [
                "MIT"
            ],
            "authors": [
                {
                    "name": "Greg Anderson",
                    "email": "greg.1.anderson@greenknowe.org"
                }
            ],
            "description": "Format text by applying transformations provided by plug-in formatters.",
            "support": {
                "issues": "https://github.com/consolidation/output-formatters/issues",
                "source": "https://github.com/consolidation/output-formatters/tree/4.2.2"
            },
            "time": "2022-02-13T15:28:30+00:00"
        },
        {
            "name": "consolidation/robo",
            "version": "3.0.10",
            "source": {
                "type": "git",
                "url": "https://github.com/consolidation/robo.git",
                "reference": "206bbe23b34081a36bfefc4de2abbc1abcd29ef4"
            },
            "dist": {
                "type": "zip",
                "url": "https://api.github.com/repos/consolidation/robo/zipball/206bbe23b34081a36bfefc4de2abbc1abcd29ef4",
                "reference": "206bbe23b34081a36bfefc4de2abbc1abcd29ef4",
                "shasum": ""
            },
            "require": {
                "consolidation/annotated-command": "^4.3",
                "consolidation/config": "^1.2.1 || ^2.0.1",
                "consolidation/log": "^1.1.1 || ^2.0.2",
                "consolidation/output-formatters": "^4.1.2",
                "consolidation/self-update": "^2.0",
                "league/container": "^3.3.1 || ^4.0",
                "php": ">=7.1.3",
                "symfony/console": "^4.4.19 || ^5 || ^6",
                "symfony/event-dispatcher": "^4.4.19 || ^5 || ^6",
                "symfony/filesystem": "^4.4.9 || ^5 || ^6",
                "symfony/finder": "^4.4.9 || ^5 || ^6",
                "symfony/process": "^4.4.9 || ^5 || ^6",
                "symfony/yaml": "^4.4 || ^5 || ^6"
            },
            "conflict": {
                "codegyre/robo": "*"
            },
            "require-dev": {
                "natxet/cssmin": "3.0.4",
                "patchwork/jsqueeze": "^2",
                "pear/archive_tar": "^1.4.4",
                "phpunit/phpunit": "^7.5.20 || ^8",
                "squizlabs/php_codesniffer": "^3.6",
                "yoast/phpunit-polyfills": "^0.2.0"
            },
            "suggest": {
                "natxet/cssmin": "For minifying CSS files in taskMinify",
                "patchwork/jsqueeze": "For minifying JS files in taskMinify",
                "pear/archive_tar": "Allows tar archives to be created and extracted in taskPack and taskExtract, respectively.",
                "totten/lurkerlite": "For monitoring filesystem changes in taskWatch"
            },
            "bin": [
                "robo"
            ],
            "type": "library",
            "extra": {
                "scenarios": {
                    "symfony4": {
                        "require": {
                            "symfony/console": "^4.4.11",
                            "symfony/event-dispatcher": "^4.4.11",
                            "symfony/filesystem": "^4.4.11",
                            "symfony/finder": "^4.4.11",
                            "symfony/process": "^4.4.11",
                            "phpunit/phpunit": "^6",
                            "nikic/php-parser": "^2"
                        },
                        "remove": [
                            "codeception/phpunit-wrapper"
                        ],
                        "config": {
                            "platform": {
                                "php": "7.1.3"
                            }
                        }
                    }
                },
                "branch-alias": {
                    "dev-master": "2.x-dev",
                    "dev-main": "2.x-dev"
                }
            },
            "autoload": {
                "psr-4": {
                    "Robo\\": "src"
                }
            },
            "notification-url": "https://packagist.org/downloads/",
            "license": [
                "MIT"
            ],
            "authors": [
                {
                    "name": "Davert",
                    "email": "davert.php@resend.cc"
                }
            ],
            "description": "Modern task runner",
            "support": {
                "issues": "https://github.com/consolidation/robo/issues",
                "source": "https://github.com/consolidation/robo/tree/3.0.10"
            },
            "time": "2022-02-21T17:19:14+00:00"
        },
        {
            "name": "consolidation/self-update",
            "version": "2.0.5",
            "source": {
                "type": "git",
                "url": "https://github.com/consolidation/self-update.git",
                "reference": "8a64bdd8daf5faa8e85f56534dd99caf928164b3"
            },
            "dist": {
                "type": "zip",
                "url": "https://api.github.com/repos/consolidation/self-update/zipball/8a64bdd8daf5faa8e85f56534dd99caf928164b3",
                "reference": "8a64bdd8daf5faa8e85f56534dd99caf928164b3",
                "shasum": ""
            },
            "require": {
                "composer/semver": "^3.2",
                "php": ">=5.5.0",
                "symfony/console": "^2.8 || ^3 || ^4 || ^5 || ^6",
                "symfony/filesystem": "^2.5 || ^3 || ^4 || ^5 || ^6"
            },
            "bin": [
                "scripts/release"
            ],
            "type": "library",
            "extra": {
                "branch-alias": {
                    "dev-main": "2.x-dev"
                }
            },
            "autoload": {
                "psr-4": {
                    "SelfUpdate\\": "src"
                }
            },
            "notification-url": "https://packagist.org/downloads/",
            "license": [
                "MIT"
            ],
            "authors": [
                {
                    "name": "Alexander Menk",
                    "email": "menk@mestrona.net"
                },
                {
                    "name": "Greg Anderson",
                    "email": "greg.1.anderson@greenknowe.org"
                }
            ],
            "description": "Provides a self:update command for Symfony Console applications.",
            "support": {
                "issues": "https://github.com/consolidation/self-update/issues",
                "source": "https://github.com/consolidation/self-update/tree/2.0.5"
            },
            "time": "2022-02-09T22:44:24+00:00"
        },
        {
            "name": "dflydev/dot-access-data",
            "version": "v3.0.1",
            "source": {
                "type": "git",
                "url": "https://github.com/dflydev/dflydev-dot-access-data.git",
                "reference": "0992cc19268b259a39e86f296da5f0677841f42c"
            },
            "dist": {
                "type": "zip",
                "url": "https://api.github.com/repos/dflydev/dflydev-dot-access-data/zipball/0992cc19268b259a39e86f296da5f0677841f42c",
                "reference": "0992cc19268b259a39e86f296da5f0677841f42c",
                "shasum": ""
            },
            "require": {
                "php": "^7.1 || ^8.0"
            },
            "require-dev": {
                "phpstan/phpstan": "^0.12.42",
                "phpunit/phpunit": "^7.5 || ^8.5 || ^9.3",
                "scrutinizer/ocular": "1.6.0",
                "squizlabs/php_codesniffer": "^3.5",
                "vimeo/psalm": "^3.14"
            },
            "type": "library",
            "extra": {
                "branch-alias": {
                    "dev-main": "3.x-dev"
                }
            },
            "autoload": {
                "psr-4": {
                    "Dflydev\\DotAccessData\\": "src/"
                }
            },
            "notification-url": "https://packagist.org/downloads/",
            "license": [
                "MIT"
            ],
            "authors": [
                {
                    "name": "Dragonfly Development Inc.",
                    "email": "info@dflydev.com",
                    "homepage": "http://dflydev.com"
                },
                {
                    "name": "Beau Simensen",
                    "email": "beau@dflydev.com",
                    "homepage": "http://beausimensen.com"
                },
                {
                    "name": "Carlos Frutos",
                    "email": "carlos@kiwing.it",
                    "homepage": "https://github.com/cfrutos"
                },
                {
                    "name": "Colin O'Dell",
                    "email": "colinodell@gmail.com",
                    "homepage": "https://www.colinodell.com"
                }
            ],
            "description": "Given a deep data structure, access data by dot notation.",
            "homepage": "https://github.com/dflydev/dflydev-dot-access-data",
            "keywords": [
                "access",
                "data",
                "dot",
                "notation"
            ],
            "support": {
                "issues": "https://github.com/dflydev/dflydev-dot-access-data/issues",
                "source": "https://github.com/dflydev/dflydev-dot-access-data/tree/v3.0.1"
            },
            "time": "2021-08-13T13:06:58+00:00"
        },
        {
            "name": "grasmash/expander",
            "version": "2.0.3",
            "source": {
                "type": "git",
                "url": "https://github.com/grasmash/expander.git",
                "reference": "b7cbc1f2fdf9a9c0e253a424c2a4058316b7cb6e"
            },
            "dist": {
                "type": "zip",
                "url": "https://api.github.com/repos/grasmash/expander/zipball/b7cbc1f2fdf9a9c0e253a424c2a4058316b7cb6e",
                "reference": "b7cbc1f2fdf9a9c0e253a424c2a4058316b7cb6e",
                "shasum": ""
            },
            "require": {
                "dflydev/dot-access-data": "^3.0.0",
                "php": ">=7.1",
                "psr/log": "^1 | ^2 | ^3"
            },
            "require-dev": {
                "greg-1-anderson/composer-test-scenarios": "^1",
                "phpunit/phpunit": "^6.0 || ^8.0 || ^9",
                "squizlabs/php_codesniffer": "^2.7 || ^3.3"
            },
            "type": "library",
            "extra": {
                "branch-alias": {
                    "dev-master": "1.x-dev"
                }
            },
            "autoload": {
                "psr-4": {
                    "Grasmash\\Expander\\": "src/"
                }
            },
            "notification-url": "https://packagist.org/downloads/",
            "license": [
                "MIT"
            ],
            "authors": [
                {
                    "name": "Matthew Grasmick"
                }
            ],
            "description": "Expands internal property references in PHP arrays file.",
            "support": {
                "issues": "https://github.com/grasmash/expander/issues",
                "source": "https://github.com/grasmash/expander/tree/2.0.3"
            },
            "time": "2022-04-25T22:17:46+00:00"
        },
        {
            "name": "league/container",
            "version": "4.2.0",
            "source": {
                "type": "git",
                "url": "https://github.com/thephpleague/container.git",
                "reference": "375d13cb828649599ef5d48a339c4af7a26cd0ab"
            },
            "dist": {
                "type": "zip",
                "url": "https://api.github.com/repos/thephpleague/container/zipball/375d13cb828649599ef5d48a339c4af7a26cd0ab",
                "reference": "375d13cb828649599ef5d48a339c4af7a26cd0ab",
                "shasum": ""
            },
            "require": {
                "php": "^7.2 || ^8.0",
                "psr/container": "^1.1 || ^2.0"
            },
            "provide": {
                "psr/container-implementation": "^1.0"
            },
            "replace": {
                "orno/di": "~2.0"
            },
            "require-dev": {
                "nette/php-generator": "^3.4",
                "nikic/php-parser": "^4.10",
                "phpstan/phpstan": "^0.12.47",
                "phpunit/phpunit": "^8.5.17",
                "roave/security-advisories": "dev-latest",
                "scrutinizer/ocular": "^1.8",
                "squizlabs/php_codesniffer": "^3.6"
            },
            "type": "library",
            "extra": {
                "branch-alias": {
                    "dev-master": "4.x-dev",
                    "dev-4.x": "4.x-dev",
                    "dev-3.x": "3.x-dev",
                    "dev-2.x": "2.x-dev",
                    "dev-1.x": "1.x-dev"
                }
            },
            "autoload": {
                "psr-4": {
                    "League\\Container\\": "src"
                }
            },
            "notification-url": "https://packagist.org/downloads/",
            "license": [
                "MIT"
            ],
            "authors": [
                {
                    "name": "Phil Bennett",
                    "email": "mail@philbennett.co.uk",
                    "role": "Developer"
                }
            ],
            "description": "A fast and intuitive dependency injection container.",
            "homepage": "https://github.com/thephpleague/container",
            "keywords": [
                "container",
                "dependency",
                "di",
                "injection",
                "league",
                "provider",
                "service"
            ],
            "support": {
                "issues": "https://github.com/thephpleague/container/issues",
                "source": "https://github.com/thephpleague/container/tree/4.2.0"
            },
            "funding": [
                {
                    "url": "https://github.com/philipobenito",
                    "type": "github"
                }
            ],
            "time": "2021-11-16T10:29:06+00:00"
        },
        {
            "name": "pear/archive_tar",
            "version": "1.4.14",
            "source": {
                "type": "git",
                "url": "https://github.com/pear/Archive_Tar.git",
                "reference": "4d761c5334c790e45ef3245f0864b8955c562caa"
            },
            "dist": {
                "type": "zip",
                "url": "https://api.github.com/repos/pear/Archive_Tar/zipball/4d761c5334c790e45ef3245f0864b8955c562caa",
                "reference": "4d761c5334c790e45ef3245f0864b8955c562caa",
                "shasum": ""
            },
            "require": {
                "pear/pear-core-minimal": "^1.10.0alpha2",
                "php": ">=5.2.0"
            },
            "require-dev": {
                "phpunit/phpunit": "*"
            },
            "suggest": {
                "ext-bz2": "Bz2 compression support.",
                "ext-xz": "Lzma2 compression support.",
                "ext-zlib": "Gzip compression support."
            },
            "type": "library",
            "extra": {
                "branch-alias": {
                    "dev-master": "1.4.x-dev"
                }
            },
            "autoload": {
                "psr-0": {
                    "Archive_Tar": ""
                }
            },
            "notification-url": "https://packagist.org/downloads/",
            "include-path": [
                "./"
            ],
            "license": [
                "BSD-3-Clause"
            ],
            "authors": [
                {
                    "name": "Vincent Blavet",
                    "email": "vincent@phpconcept.net"
                },
                {
                    "name": "Greg Beaver",
                    "email": "greg@chiaraquartet.net"
                },
                {
                    "name": "Michiel Rook",
                    "email": "mrook@php.net"
                }
            ],
            "description": "Tar file management class with compression support (gzip, bzip2, lzma2)",
            "homepage": "https://github.com/pear/Archive_Tar",
            "keywords": [
                "archive",
                "tar"
            ],
            "support": {
                "issues": "http://pear.php.net/bugs/search.php?cmd=display&package_name[]=Archive_Tar",
                "source": "https://github.com/pear/Archive_Tar"
            },
            "funding": [
                {
                    "url": "https://github.com/mrook",
                    "type": "github"
                },
                {
                    "url": "https://www.patreon.com/michielrook",
                    "type": "patreon"
                }
            ],
            "time": "2021-07-20T13:53:39+00:00"
        },
        {
            "name": "pear/console_getopt",
            "version": "v1.4.3",
            "source": {
                "type": "git",
                "url": "https://github.com/pear/Console_Getopt.git",
                "reference": "a41f8d3e668987609178c7c4a9fe48fecac53fa0"
            },
            "dist": {
                "type": "zip",
                "url": "https://api.github.com/repos/pear/Console_Getopt/zipball/a41f8d3e668987609178c7c4a9fe48fecac53fa0",
                "reference": "a41f8d3e668987609178c7c4a9fe48fecac53fa0",
                "shasum": ""
            },
            "type": "library",
            "autoload": {
                "psr-0": {
                    "Console": "./"
                }
            },
            "notification-url": "https://packagist.org/downloads/",
            "include-path": [
                "./"
            ],
            "license": [
                "BSD-2-Clause"
            ],
            "authors": [
                {
                    "name": "Andrei Zmievski",
                    "email": "andrei@php.net",
                    "role": "Lead"
                },
                {
                    "name": "Stig Bakken",
                    "email": "stig@php.net",
                    "role": "Developer"
                },
                {
                    "name": "Greg Beaver",
                    "email": "cellog@php.net",
                    "role": "Helper"
                }
            ],
            "description": "More info available on: http://pear.php.net/package/Console_Getopt",
            "support": {
                "issues": "http://pear.php.net/bugs/search.php?cmd=display&package_name[]=Console_Getopt",
                "source": "https://github.com/pear/Console_Getopt"
            },
            "time": "2019-11-20T18:27:48+00:00"
        },
        {
            "name": "pear/pear-core-minimal",
            "version": "v1.10.11",
            "source": {
                "type": "git",
                "url": "https://github.com/pear/pear-core-minimal.git",
                "reference": "68d0d32ada737153b7e93b8d3c710ebe70ac867d"
            },
            "dist": {
                "type": "zip",
                "url": "https://api.github.com/repos/pear/pear-core-minimal/zipball/68d0d32ada737153b7e93b8d3c710ebe70ac867d",
                "reference": "68d0d32ada737153b7e93b8d3c710ebe70ac867d",
                "shasum": ""
            },
            "require": {
                "pear/console_getopt": "~1.4",
                "pear/pear_exception": "~1.0"
            },
            "replace": {
                "rsky/pear-core-min": "self.version"
            },
            "type": "library",
            "autoload": {
                "psr-0": {
                    "": "src/"
                }
            },
            "notification-url": "https://packagist.org/downloads/",
            "include-path": [
                "src/"
            ],
            "license": [
                "BSD-3-Clause"
            ],
            "authors": [
                {
                    "name": "Christian Weiske",
                    "email": "cweiske@php.net",
                    "role": "Lead"
                }
            ],
            "description": "Minimal set of PEAR core files to be used as composer dependency",
            "support": {
                "issues": "http://pear.php.net/bugs/search.php?cmd=display&package_name[]=PEAR",
                "source": "https://github.com/pear/pear-core-minimal"
            },
            "time": "2021-08-10T22:31:03+00:00"
        },
        {
            "name": "pear/pear_exception",
            "version": "v1.0.2",
            "source": {
                "type": "git",
                "url": "https://github.com/pear/PEAR_Exception.git",
                "reference": "b14fbe2ddb0b9f94f5b24cf08783d599f776fff0"
            },
            "dist": {
                "type": "zip",
                "url": "https://api.github.com/repos/pear/PEAR_Exception/zipball/b14fbe2ddb0b9f94f5b24cf08783d599f776fff0",
                "reference": "b14fbe2ddb0b9f94f5b24cf08783d599f776fff0",
                "shasum": ""
            },
            "require": {
                "php": ">=5.2.0"
            },
            "require-dev": {
                "phpunit/phpunit": "<9"
            },
            "type": "class",
            "extra": {
                "branch-alias": {
                    "dev-master": "1.0.x-dev"
                }
            },
            "autoload": {
                "classmap": [
                    "PEAR/"
                ]
            },
            "notification-url": "https://packagist.org/downloads/",
            "include-path": [
                "."
            ],
            "license": [
                "BSD-2-Clause"
            ],
            "authors": [
                {
                    "name": "Helgi Thormar",
                    "email": "dufuz@php.net"
                },
                {
                    "name": "Greg Beaver",
                    "email": "cellog@php.net"
                }
            ],
            "description": "The PEAR Exception base class.",
            "homepage": "https://github.com/pear/PEAR_Exception",
            "keywords": [
                "exception"
            ],
            "support": {
                "issues": "http://pear.php.net/bugs/search.php?cmd=display&package_name[]=PEAR_Exception",
                "source": "https://github.com/pear/PEAR_Exception"
            },
            "time": "2021-03-21T15:43:46+00:00"
        },
        {
            "name": "psr/container",
            "version": "2.0.2",
            "source": {
                "type": "git",
                "url": "https://github.com/php-fig/container.git",
                "reference": "c71ecc56dfe541dbd90c5360474fbc405f8d5963"
            },
            "dist": {
                "type": "zip",
                "url": "https://api.github.com/repos/php-fig/container/zipball/c71ecc56dfe541dbd90c5360474fbc405f8d5963",
                "reference": "c71ecc56dfe541dbd90c5360474fbc405f8d5963",
                "shasum": ""
            },
            "require": {
                "php": ">=7.4.0"
            },
            "type": "library",
            "extra": {
                "branch-alias": {
                    "dev-master": "2.0.x-dev"
                }
            },
            "autoload": {
                "psr-4": {
                    "Psr\\Container\\": "src/"
                }
            },
            "notification-url": "https://packagist.org/downloads/",
            "license": [
                "MIT"
            ],
            "authors": [
                {
                    "name": "PHP-FIG",
                    "homepage": "https://www.php-fig.org/"
                }
            ],
            "description": "Common Container Interface (PHP FIG PSR-11)",
            "homepage": "https://github.com/php-fig/container",
            "keywords": [
                "PSR-11",
                "container",
                "container-interface",
                "container-interop",
                "psr"
            ],
            "support": {
                "issues": "https://github.com/php-fig/container/issues",
                "source": "https://github.com/php-fig/container/tree/2.0.2"
            },
            "time": "2021-11-05T16:47:00+00:00"
        },
        {
            "name": "psr/event-dispatcher",
            "version": "1.0.0",
            "source": {
                "type": "git",
                "url": "https://github.com/php-fig/event-dispatcher.git",
                "reference": "dbefd12671e8a14ec7f180cab83036ed26714bb0"
            },
            "dist": {
                "type": "zip",
                "url": "https://api.github.com/repos/php-fig/event-dispatcher/zipball/dbefd12671e8a14ec7f180cab83036ed26714bb0",
                "reference": "dbefd12671e8a14ec7f180cab83036ed26714bb0",
                "shasum": ""
            },
            "require": {
                "php": ">=7.2.0"
            },
            "type": "library",
            "extra": {
                "branch-alias": {
                    "dev-master": "1.0.x-dev"
                }
            },
            "autoload": {
                "psr-4": {
                    "Psr\\EventDispatcher\\": "src/"
                }
            },
            "notification-url": "https://packagist.org/downloads/",
            "license": [
                "MIT"
            ],
            "authors": [
                {
                    "name": "PHP-FIG",
                    "homepage": "http://www.php-fig.org/"
                }
            ],
            "description": "Standard interfaces for event handling.",
            "keywords": [
                "events",
                "psr",
                "psr-14"
            ],
            "support": {
                "issues": "https://github.com/php-fig/event-dispatcher/issues",
                "source": "https://github.com/php-fig/event-dispatcher/tree/1.0.0"
            },
            "time": "2019-01-08T18:20:26+00:00"
        },
        {
            "name": "psr/log",
            "version": "2.0.0",
            "source": {
                "type": "git",
                "url": "https://github.com/php-fig/log.git",
                "reference": "ef29f6d262798707a9edd554e2b82517ef3a9376"
            },
            "dist": {
                "type": "zip",
                "url": "https://api.github.com/repos/php-fig/log/zipball/ef29f6d262798707a9edd554e2b82517ef3a9376",
                "reference": "ef29f6d262798707a9edd554e2b82517ef3a9376",
                "shasum": ""
            },
            "require": {
                "php": ">=8.0.0"
            },
            "type": "library",
            "extra": {
                "branch-alias": {
                    "dev-master": "2.0.x-dev"
                }
            },
            "autoload": {
                "psr-4": {
                    "Psr\\Log\\": "src"
                }
            },
            "notification-url": "https://packagist.org/downloads/",
            "license": [
                "MIT"
            ],
            "authors": [
                {
                    "name": "PHP-FIG",
                    "homepage": "https://www.php-fig.org/"
                }
            ],
            "description": "Common interface for logging libraries",
            "homepage": "https://github.com/php-fig/log",
            "keywords": [
                "log",
                "psr",
                "psr-3"
            ],
            "support": {
                "source": "https://github.com/php-fig/log/tree/2.0.0"
            },
            "time": "2021-07-14T16:41:46+00:00"
        },
        {
            "name": "symfony/console",
<<<<<<< HEAD
            "version": "v6.1.0",
            "source": {
                "type": "git",
                "url": "https://github.com/symfony/console.git",
                "reference": "c9646197ef43b0e2ff44af61e7f0571526fd4170"
            },
            "dist": {
                "type": "zip",
                "url": "https://api.github.com/repos/symfony/console/zipball/c9646197ef43b0e2ff44af61e7f0571526fd4170",
                "reference": "c9646197ef43b0e2ff44af61e7f0571526fd4170",
=======
            "version": "v6.1.3",
            "source": {
                "type": "git",
                "url": "https://github.com/symfony/console.git",
                "reference": "43fcb5c5966b43c56bcfa481368d90d748936ab8"
            },
            "dist": {
                "type": "zip",
                "url": "https://api.github.com/repos/symfony/console/zipball/43fcb5c5966b43c56bcfa481368d90d748936ab8",
                "reference": "43fcb5c5966b43c56bcfa481368d90d748936ab8",
>>>>>>> a25e777e
                "shasum": ""
            },
            "require": {
                "php": ">=8.1",
                "symfony/deprecation-contracts": "^2.1|^3",
                "symfony/polyfill-mbstring": "~1.0",
                "symfony/service-contracts": "^1.1|^2|^3",
                "symfony/string": "^5.4|^6.0"
            },
            "conflict": {
                "symfony/dependency-injection": "<5.4",
                "symfony/dotenv": "<5.4",
                "symfony/event-dispatcher": "<5.4",
                "symfony/lock": "<5.4",
                "symfony/process": "<5.4"
            },
            "provide": {
                "psr/log-implementation": "1.0|2.0|3.0"
            },
            "require-dev": {
                "psr/log": "^1|^2|^3",
                "symfony/config": "^5.4|^6.0",
                "symfony/dependency-injection": "^5.4|^6.0",
                "symfony/event-dispatcher": "^5.4|^6.0",
                "symfony/lock": "^5.4|^6.0",
                "symfony/process": "^5.4|^6.0",
                "symfony/var-dumper": "^5.4|^6.0"
            },
            "suggest": {
                "psr/log": "For using the console logger",
                "symfony/event-dispatcher": "",
                "symfony/lock": "",
                "symfony/process": ""
            },
            "type": "library",
            "autoload": {
                "psr-4": {
                    "Symfony\\Component\\Console\\": ""
                },
                "exclude-from-classmap": [
                    "/Tests/"
                ]
            },
            "notification-url": "https://packagist.org/downloads/",
            "license": [
                "MIT"
            ],
            "authors": [
                {
                    "name": "Fabien Potencier",
                    "email": "fabien@symfony.com"
                },
                {
                    "name": "Symfony Community",
                    "homepage": "https://symfony.com/contributors"
                }
            ],
            "description": "Eases the creation of beautiful and testable command line interfaces",
            "homepage": "https://symfony.com",
            "keywords": [
                "cli",
                "command line",
                "console",
                "terminal"
            ],
            "support": {
<<<<<<< HEAD
                "source": "https://github.com/symfony/console/tree/v6.1.0"
            },
            "funding": [
                {
                    "url": "https://symfony.com/sponsor",
                    "type": "custom"
                },
                {
                    "url": "https://github.com/fabpot",
                    "type": "github"
                },
                {
                    "url": "https://tidelift.com/funding/github/packagist/symfony/symfony",
                    "type": "tidelift"
                }
            ],
            "time": "2022-05-27T06:34:22+00:00"
        },
        {
            "name": "symfony/deprecation-contracts",
            "version": "v3.1.0",
            "source": {
                "type": "git",
                "url": "https://github.com/symfony/deprecation-contracts.git",
                "reference": "07f1b9cc2ffee6aaafcf4b710fbc38ff736bd918"
            },
            "dist": {
                "type": "zip",
                "url": "https://api.github.com/repos/symfony/deprecation-contracts/zipball/07f1b9cc2ffee6aaafcf4b710fbc38ff736bd918",
                "reference": "07f1b9cc2ffee6aaafcf4b710fbc38ff736bd918",
                "shasum": ""
            },
            "require": {
                "php": ">=8.1"
            },
            "type": "library",
            "extra": {
                "branch-alias": {
                    "dev-main": "3.1-dev"
                },
                "thanks": {
                    "name": "symfony/contracts",
                    "url": "https://github.com/symfony/contracts"
                }
            },
            "autoload": {
                "files": [
                    "function.php"
                ]
            },
            "notification-url": "https://packagist.org/downloads/",
            "license": [
                "MIT"
            ],
            "authors": [
                {
                    "name": "Nicolas Grekas",
                    "email": "p@tchwork.com"
                },
                {
                    "name": "Symfony Community",
                    "homepage": "https://symfony.com/contributors"
                }
            ],
            "description": "A generic function and convention to trigger deprecation notices",
            "homepage": "https://symfony.com",
            "support": {
                "source": "https://github.com/symfony/deprecation-contracts/tree/v3.1.0"
=======
                "source": "https://github.com/symfony/console/tree/v6.1.3"
>>>>>>> a25e777e
            },
            "funding": [
                {
                    "url": "https://symfony.com/sponsor",
                    "type": "custom"
                },
                {
                    "url": "https://github.com/fabpot",
                    "type": "github"
                },
                {
                    "url": "https://tidelift.com/funding/github/packagist/symfony/symfony",
                    "type": "tidelift"
                }
            ],
<<<<<<< HEAD
=======
            "time": "2022-07-22T14:17:57+00:00"
        },
        {
            "name": "symfony/deprecation-contracts",
            "version": "v3.1.1",
            "source": {
                "type": "git",
                "url": "https://github.com/symfony/deprecation-contracts.git",
                "reference": "07f1b9cc2ffee6aaafcf4b710fbc38ff736bd918"
            },
            "dist": {
                "type": "zip",
                "url": "https://api.github.com/repos/symfony/deprecation-contracts/zipball/07f1b9cc2ffee6aaafcf4b710fbc38ff736bd918",
                "reference": "07f1b9cc2ffee6aaafcf4b710fbc38ff736bd918",
                "shasum": ""
            },
            "require": {
                "php": ">=8.1"
            },
            "type": "library",
            "extra": {
                "branch-alias": {
                    "dev-main": "3.1-dev"
                },
                "thanks": {
                    "name": "symfony/contracts",
                    "url": "https://github.com/symfony/contracts"
                }
            },
            "autoload": {
                "files": [
                    "function.php"
                ]
            },
            "notification-url": "https://packagist.org/downloads/",
            "license": [
                "MIT"
            ],
            "authors": [
                {
                    "name": "Nicolas Grekas",
                    "email": "p@tchwork.com"
                },
                {
                    "name": "Symfony Community",
                    "homepage": "https://symfony.com/contributors"
                }
            ],
            "description": "A generic function and convention to trigger deprecation notices",
            "homepage": "https://symfony.com",
            "support": {
                "source": "https://github.com/symfony/deprecation-contracts/tree/v3.1.1"
            },
            "funding": [
                {
                    "url": "https://symfony.com/sponsor",
                    "type": "custom"
                },
                {
                    "url": "https://github.com/fabpot",
                    "type": "github"
                },
                {
                    "url": "https://tidelift.com/funding/github/packagist/symfony/symfony",
                    "type": "tidelift"
                }
            ],
>>>>>>> a25e777e
            "time": "2022-02-25T11:15:52+00:00"
        },
        {
            "name": "symfony/event-dispatcher",
            "version": "v6.1.0",
            "source": {
                "type": "git",
                "url": "https://github.com/symfony/event-dispatcher.git",
                "reference": "a0449a7ad7daa0f7c0acd508259f80544ab5a347"
            },
            "dist": {
                "type": "zip",
                "url": "https://api.github.com/repos/symfony/event-dispatcher/zipball/a0449a7ad7daa0f7c0acd508259f80544ab5a347",
                "reference": "a0449a7ad7daa0f7c0acd508259f80544ab5a347",
                "shasum": ""
            },
            "require": {
                "php": ">=8.1",
                "symfony/event-dispatcher-contracts": "^2|^3"
            },
            "conflict": {
                "symfony/dependency-injection": "<5.4"
            },
            "provide": {
                "psr/event-dispatcher-implementation": "1.0",
                "symfony/event-dispatcher-implementation": "2.0|3.0"
            },
            "require-dev": {
                "psr/log": "^1|^2|^3",
                "symfony/config": "^5.4|^6.0",
                "symfony/dependency-injection": "^5.4|^6.0",
                "symfony/error-handler": "^5.4|^6.0",
                "symfony/expression-language": "^5.4|^6.0",
                "symfony/http-foundation": "^5.4|^6.0",
                "symfony/service-contracts": "^1.1|^2|^3",
                "symfony/stopwatch": "^5.4|^6.0"
            },
            "suggest": {
                "symfony/dependency-injection": "",
                "symfony/http-kernel": ""
            },
            "type": "library",
            "autoload": {
                "psr-4": {
                    "Symfony\\Component\\EventDispatcher\\": ""
                },
                "exclude-from-classmap": [
                    "/Tests/"
                ]
            },
            "notification-url": "https://packagist.org/downloads/",
            "license": [
                "MIT"
            ],
            "authors": [
                {
                    "name": "Fabien Potencier",
                    "email": "fabien@symfony.com"
                },
                {
                    "name": "Symfony Community",
                    "homepage": "https://symfony.com/contributors"
                }
            ],
            "description": "Provides tools that allow your application components to communicate with each other by dispatching events and listening to them",
            "homepage": "https://symfony.com",
            "support": {
                "source": "https://github.com/symfony/event-dispatcher/tree/v6.1.0"
            },
            "funding": [
                {
                    "url": "https://symfony.com/sponsor",
                    "type": "custom"
                },
                {
                    "url": "https://github.com/fabpot",
                    "type": "github"
                },
                {
                    "url": "https://tidelift.com/funding/github/packagist/symfony/symfony",
                    "type": "tidelift"
                }
            ],
            "time": "2022-05-05T16:51:07+00:00"
        },
        {
            "name": "symfony/event-dispatcher-contracts",
<<<<<<< HEAD
            "version": "v3.1.0",
=======
            "version": "v3.1.1",
>>>>>>> a25e777e
            "source": {
                "type": "git",
                "url": "https://github.com/symfony/event-dispatcher-contracts.git",
                "reference": "02ff5eea2f453731cfbc6bc215e456b781480448"
            },
            "dist": {
                "type": "zip",
                "url": "https://api.github.com/repos/symfony/event-dispatcher-contracts/zipball/02ff5eea2f453731cfbc6bc215e456b781480448",
                "reference": "02ff5eea2f453731cfbc6bc215e456b781480448",
                "shasum": ""
            },
            "require": {
                "php": ">=8.1",
                "psr/event-dispatcher": "^1"
            },
            "suggest": {
                "symfony/event-dispatcher-implementation": ""
            },
            "type": "library",
            "extra": {
                "branch-alias": {
                    "dev-main": "3.1-dev"
                },
                "thanks": {
                    "name": "symfony/contracts",
                    "url": "https://github.com/symfony/contracts"
                }
            },
            "autoload": {
                "psr-4": {
                    "Symfony\\Contracts\\EventDispatcher\\": ""
                }
            },
            "notification-url": "https://packagist.org/downloads/",
            "license": [
                "MIT"
            ],
            "authors": [
                {
                    "name": "Nicolas Grekas",
                    "email": "p@tchwork.com"
                },
                {
                    "name": "Symfony Community",
                    "homepage": "https://symfony.com/contributors"
                }
            ],
            "description": "Generic abstractions related to dispatching event",
            "homepage": "https://symfony.com",
            "keywords": [
                "abstractions",
                "contracts",
                "decoupling",
                "interfaces",
                "interoperability",
                "standards"
            ],
            "support": {
<<<<<<< HEAD
                "source": "https://github.com/symfony/event-dispatcher-contracts/tree/v3.1.0"
=======
                "source": "https://github.com/symfony/event-dispatcher-contracts/tree/v3.1.1"
>>>>>>> a25e777e
            },
            "funding": [
                {
                    "url": "https://symfony.com/sponsor",
                    "type": "custom"
                },
                {
                    "url": "https://github.com/fabpot",
                    "type": "github"
                },
                {
                    "url": "https://tidelift.com/funding/github/packagist/symfony/symfony",
                    "type": "tidelift"
                }
            ],
            "time": "2022-02-25T11:15:52+00:00"
        },
        {
            "name": "symfony/filesystem",
<<<<<<< HEAD
            "version": "v6.1.0",
            "source": {
                "type": "git",
                "url": "https://github.com/symfony/filesystem.git",
                "reference": "3132d2f43ca799c2aa099f9738d98228c56baa5d"
            },
            "dist": {
                "type": "zip",
                "url": "https://api.github.com/repos/symfony/filesystem/zipball/3132d2f43ca799c2aa099f9738d98228c56baa5d",
                "reference": "3132d2f43ca799c2aa099f9738d98228c56baa5d",
=======
            "version": "v6.1.3",
            "source": {
                "type": "git",
                "url": "https://github.com/symfony/filesystem.git",
                "reference": "c780e677cddda78417fa5187a7c6cd2f21110db9"
            },
            "dist": {
                "type": "zip",
                "url": "https://api.github.com/repos/symfony/filesystem/zipball/c780e677cddda78417fa5187a7c6cd2f21110db9",
                "reference": "c780e677cddda78417fa5187a7c6cd2f21110db9",
>>>>>>> a25e777e
                "shasum": ""
            },
            "require": {
                "php": ">=8.1",
                "symfony/polyfill-ctype": "~1.8",
                "symfony/polyfill-mbstring": "~1.8"
            },
            "type": "library",
            "autoload": {
                "psr-4": {
                    "Symfony\\Component\\Filesystem\\": ""
                },
                "exclude-from-classmap": [
                    "/Tests/"
                ]
            },
            "notification-url": "https://packagist.org/downloads/",
            "license": [
                "MIT"
            ],
            "authors": [
                {
                    "name": "Fabien Potencier",
                    "email": "fabien@symfony.com"
                },
                {
                    "name": "Symfony Community",
                    "homepage": "https://symfony.com/contributors"
                }
            ],
            "description": "Provides basic utilities for the filesystem",
            "homepage": "https://symfony.com",
            "support": {
<<<<<<< HEAD
                "source": "https://github.com/symfony/filesystem/tree/v6.1.0"
=======
                "source": "https://github.com/symfony/filesystem/tree/v6.1.3"
>>>>>>> a25e777e
            },
            "funding": [
                {
                    "url": "https://symfony.com/sponsor",
                    "type": "custom"
                },
                {
                    "url": "https://github.com/fabpot",
                    "type": "github"
                },
                {
                    "url": "https://tidelift.com/funding/github/packagist/symfony/symfony",
                    "type": "tidelift"
                }
            ],
<<<<<<< HEAD
            "time": "2022-05-21T13:34:40+00:00"
        },
        {
            "name": "symfony/finder",
            "version": "v6.1.0",
            "source": {
                "type": "git",
                "url": "https://github.com/symfony/finder.git",
                "reference": "45b8beb69d6eb3b05a65689ebfd4222326773f8f"
            },
            "dist": {
                "type": "zip",
                "url": "https://api.github.com/repos/symfony/finder/zipball/45b8beb69d6eb3b05a65689ebfd4222326773f8f",
                "reference": "45b8beb69d6eb3b05a65689ebfd4222326773f8f",
=======
            "time": "2022-07-20T14:45:06+00:00"
        },
        {
            "name": "symfony/finder",
            "version": "v6.1.3",
            "source": {
                "type": "git",
                "url": "https://github.com/symfony/finder.git",
                "reference": "39696bff2c2970b3779a5cac7bf9f0b88fc2b709"
            },
            "dist": {
                "type": "zip",
                "url": "https://api.github.com/repos/symfony/finder/zipball/39696bff2c2970b3779a5cac7bf9f0b88fc2b709",
                "reference": "39696bff2c2970b3779a5cac7bf9f0b88fc2b709",
>>>>>>> a25e777e
                "shasum": ""
            },
            "require": {
                "php": ">=8.1"
            },
            "require-dev": {
                "symfony/filesystem": "^6.0"
            },
            "type": "library",
            "autoload": {
                "psr-4": {
                    "Symfony\\Component\\Finder\\": ""
                },
                "exclude-from-classmap": [
                    "/Tests/"
                ]
            },
            "notification-url": "https://packagist.org/downloads/",
            "license": [
                "MIT"
            ],
            "authors": [
                {
                    "name": "Fabien Potencier",
                    "email": "fabien@symfony.com"
                },
                {
                    "name": "Symfony Community",
                    "homepage": "https://symfony.com/contributors"
                }
            ],
            "description": "Finds files and directories via an intuitive fluent interface",
            "homepage": "https://symfony.com",
            "support": {
<<<<<<< HEAD
                "source": "https://github.com/symfony/finder/tree/v6.1.0"
=======
                "source": "https://github.com/symfony/finder/tree/v6.1.3"
>>>>>>> a25e777e
            },
            "funding": [
                {
                    "url": "https://symfony.com/sponsor",
                    "type": "custom"
                },
                {
                    "url": "https://github.com/fabpot",
                    "type": "github"
                },
                {
                    "url": "https://tidelift.com/funding/github/packagist/symfony/symfony",
                    "type": "tidelift"
                }
            ],
<<<<<<< HEAD
            "time": "2022-04-15T08:08:08+00:00"
=======
            "time": "2022-07-29T07:42:06+00:00"
>>>>>>> a25e777e
        },
        {
            "name": "symfony/polyfill-ctype",
            "version": "v1.26.0",
            "source": {
                "type": "git",
                "url": "https://github.com/symfony/polyfill-ctype.git",
                "reference": "6fd1b9a79f6e3cf65f9e679b23af304cd9e010d4"
            },
            "dist": {
                "type": "zip",
                "url": "https://api.github.com/repos/symfony/polyfill-ctype/zipball/6fd1b9a79f6e3cf65f9e679b23af304cd9e010d4",
                "reference": "6fd1b9a79f6e3cf65f9e679b23af304cd9e010d4",
                "shasum": ""
            },
            "require": {
                "php": ">=7.1"
            },
            "provide": {
                "ext-ctype": "*"
            },
            "suggest": {
                "ext-ctype": "For best performance"
            },
            "type": "library",
            "extra": {
                "branch-alias": {
                    "dev-main": "1.26-dev"
                },
                "thanks": {
                    "name": "symfony/polyfill",
                    "url": "https://github.com/symfony/polyfill"
                }
            },
            "autoload": {
                "files": [
                    "bootstrap.php"
                ],
                "psr-4": {
                    "Symfony\\Polyfill\\Ctype\\": ""
                }
            },
            "notification-url": "https://packagist.org/downloads/",
            "license": [
                "MIT"
            ],
            "authors": [
                {
                    "name": "Gert de Pagter",
                    "email": "BackEndTea@gmail.com"
                },
                {
                    "name": "Symfony Community",
                    "homepage": "https://symfony.com/contributors"
                }
            ],
            "description": "Symfony polyfill for ctype functions",
            "homepage": "https://symfony.com",
            "keywords": [
                "compatibility",
                "ctype",
                "polyfill",
                "portable"
            ],
            "support": {
                "source": "https://github.com/symfony/polyfill-ctype/tree/v1.26.0"
            },
            "funding": [
                {
                    "url": "https://symfony.com/sponsor",
                    "type": "custom"
                },
                {
                    "url": "https://github.com/fabpot",
                    "type": "github"
                },
                {
                    "url": "https://tidelift.com/funding/github/packagist/symfony/symfony",
                    "type": "tidelift"
                }
            ],
            "time": "2022-05-24T11:49:31+00:00"
        },
        {
            "name": "symfony/polyfill-intl-grapheme",
            "version": "v1.26.0",
            "source": {
                "type": "git",
                "url": "https://github.com/symfony/polyfill-intl-grapheme.git",
                "reference": "433d05519ce6990bf3530fba6957499d327395c2"
            },
            "dist": {
                "type": "zip",
                "url": "https://api.github.com/repos/symfony/polyfill-intl-grapheme/zipball/433d05519ce6990bf3530fba6957499d327395c2",
                "reference": "433d05519ce6990bf3530fba6957499d327395c2",
                "shasum": ""
            },
            "require": {
                "php": ">=7.1"
            },
            "suggest": {
                "ext-intl": "For best performance"
            },
            "type": "library",
            "extra": {
                "branch-alias": {
                    "dev-main": "1.26-dev"
                },
                "thanks": {
                    "name": "symfony/polyfill",
                    "url": "https://github.com/symfony/polyfill"
                }
            },
            "autoload": {
                "files": [
                    "bootstrap.php"
                ],
                "psr-4": {
                    "Symfony\\Polyfill\\Intl\\Grapheme\\": ""
                }
            },
            "notification-url": "https://packagist.org/downloads/",
            "license": [
                "MIT"
            ],
            "authors": [
                {
                    "name": "Nicolas Grekas",
                    "email": "p@tchwork.com"
                },
                {
                    "name": "Symfony Community",
                    "homepage": "https://symfony.com/contributors"
                }
            ],
            "description": "Symfony polyfill for intl's grapheme_* functions",
            "homepage": "https://symfony.com",
            "keywords": [
                "compatibility",
                "grapheme",
                "intl",
                "polyfill",
                "portable",
                "shim"
            ],
            "support": {
                "source": "https://github.com/symfony/polyfill-intl-grapheme/tree/v1.26.0"
            },
            "funding": [
                {
                    "url": "https://symfony.com/sponsor",
                    "type": "custom"
                },
                {
                    "url": "https://github.com/fabpot",
                    "type": "github"
                },
                {
                    "url": "https://tidelift.com/funding/github/packagist/symfony/symfony",
                    "type": "tidelift"
                }
            ],
            "time": "2022-05-24T11:49:31+00:00"
        },
        {
            "name": "symfony/polyfill-intl-normalizer",
            "version": "v1.26.0",
            "source": {
                "type": "git",
                "url": "https://github.com/symfony/polyfill-intl-normalizer.git",
                "reference": "219aa369ceff116e673852dce47c3a41794c14bd"
            },
            "dist": {
                "type": "zip",
                "url": "https://api.github.com/repos/symfony/polyfill-intl-normalizer/zipball/219aa369ceff116e673852dce47c3a41794c14bd",
                "reference": "219aa369ceff116e673852dce47c3a41794c14bd",
                "shasum": ""
            },
            "require": {
                "php": ">=7.1"
            },
            "suggest": {
                "ext-intl": "For best performance"
            },
            "type": "library",
            "extra": {
                "branch-alias": {
                    "dev-main": "1.26-dev"
                },
                "thanks": {
                    "name": "symfony/polyfill",
                    "url": "https://github.com/symfony/polyfill"
                }
            },
            "autoload": {
                "files": [
                    "bootstrap.php"
                ],
                "psr-4": {
                    "Symfony\\Polyfill\\Intl\\Normalizer\\": ""
                },
                "classmap": [
                    "Resources/stubs"
                ]
            },
            "notification-url": "https://packagist.org/downloads/",
            "license": [
                "MIT"
            ],
            "authors": [
                {
                    "name": "Nicolas Grekas",
                    "email": "p@tchwork.com"
                },
                {
                    "name": "Symfony Community",
                    "homepage": "https://symfony.com/contributors"
                }
            ],
            "description": "Symfony polyfill for intl's Normalizer class and related functions",
            "homepage": "https://symfony.com",
            "keywords": [
                "compatibility",
                "intl",
                "normalizer",
                "polyfill",
                "portable",
                "shim"
            ],
            "support": {
                "source": "https://github.com/symfony/polyfill-intl-normalizer/tree/v1.26.0"
            },
            "funding": [
                {
                    "url": "https://symfony.com/sponsor",
                    "type": "custom"
                },
                {
                    "url": "https://github.com/fabpot",
                    "type": "github"
                },
                {
                    "url": "https://tidelift.com/funding/github/packagist/symfony/symfony",
                    "type": "tidelift"
                }
            ],
            "time": "2022-05-24T11:49:31+00:00"
        },
        {
            "name": "symfony/polyfill-mbstring",
            "version": "v1.26.0",
            "source": {
                "type": "git",
                "url": "https://github.com/symfony/polyfill-mbstring.git",
                "reference": "9344f9cb97f3b19424af1a21a3b0e75b0a7d8d7e"
            },
            "dist": {
                "type": "zip",
                "url": "https://api.github.com/repos/symfony/polyfill-mbstring/zipball/9344f9cb97f3b19424af1a21a3b0e75b0a7d8d7e",
                "reference": "9344f9cb97f3b19424af1a21a3b0e75b0a7d8d7e",
                "shasum": ""
            },
            "require": {
                "php": ">=7.1"
            },
            "provide": {
                "ext-mbstring": "*"
            },
            "suggest": {
                "ext-mbstring": "For best performance"
            },
            "type": "library",
            "extra": {
                "branch-alias": {
                    "dev-main": "1.26-dev"
                },
                "thanks": {
                    "name": "symfony/polyfill",
                    "url": "https://github.com/symfony/polyfill"
                }
            },
            "autoload": {
                "files": [
                    "bootstrap.php"
                ],
                "psr-4": {
                    "Symfony\\Polyfill\\Mbstring\\": ""
                }
            },
            "notification-url": "https://packagist.org/downloads/",
            "license": [
                "MIT"
            ],
            "authors": [
                {
                    "name": "Nicolas Grekas",
                    "email": "p@tchwork.com"
                },
                {
                    "name": "Symfony Community",
                    "homepage": "https://symfony.com/contributors"
                }
            ],
            "description": "Symfony polyfill for the Mbstring extension",
            "homepage": "https://symfony.com",
            "keywords": [
                "compatibility",
                "mbstring",
                "polyfill",
                "portable",
                "shim"
            ],
            "support": {
                "source": "https://github.com/symfony/polyfill-mbstring/tree/v1.26.0"
            },
            "funding": [
                {
                    "url": "https://symfony.com/sponsor",
                    "type": "custom"
                },
                {
                    "url": "https://github.com/fabpot",
                    "type": "github"
                },
                {
                    "url": "https://tidelift.com/funding/github/packagist/symfony/symfony",
                    "type": "tidelift"
                }
            ],
            "time": "2022-05-24T11:49:31+00:00"
        },
        {
            "name": "symfony/process",
<<<<<<< HEAD
            "version": "v6.1.0",
            "source": {
                "type": "git",
                "url": "https://github.com/symfony/process.git",
                "reference": "318718453c2be58266f1a9e74063d13cb8dd4165"
            },
            "dist": {
                "type": "zip",
                "url": "https://api.github.com/repos/symfony/process/zipball/318718453c2be58266f1a9e74063d13cb8dd4165",
                "reference": "318718453c2be58266f1a9e74063d13cb8dd4165",
=======
            "version": "v6.1.3",
            "source": {
                "type": "git",
                "url": "https://github.com/symfony/process.git",
                "reference": "a6506e99cfad7059b1ab5cab395854a0a0c21292"
            },
            "dist": {
                "type": "zip",
                "url": "https://api.github.com/repos/symfony/process/zipball/a6506e99cfad7059b1ab5cab395854a0a0c21292",
                "reference": "a6506e99cfad7059b1ab5cab395854a0a0c21292",
>>>>>>> a25e777e
                "shasum": ""
            },
            "require": {
                "php": ">=8.1"
            },
            "type": "library",
            "autoload": {
                "psr-4": {
                    "Symfony\\Component\\Process\\": ""
                },
                "exclude-from-classmap": [
                    "/Tests/"
                ]
            },
            "notification-url": "https://packagist.org/downloads/",
            "license": [
                "MIT"
            ],
            "authors": [
                {
                    "name": "Fabien Potencier",
                    "email": "fabien@symfony.com"
                },
                {
                    "name": "Symfony Community",
                    "homepage": "https://symfony.com/contributors"
                }
            ],
            "description": "Executes commands in sub-processes",
            "homepage": "https://symfony.com",
            "support": {
<<<<<<< HEAD
                "source": "https://github.com/symfony/process/tree/v6.1.0"
=======
                "source": "https://github.com/symfony/process/tree/v6.1.3"
>>>>>>> a25e777e
            },
            "funding": [
                {
                    "url": "https://symfony.com/sponsor",
                    "type": "custom"
                },
                {
                    "url": "https://github.com/fabpot",
                    "type": "github"
                },
                {
                    "url": "https://tidelift.com/funding/github/packagist/symfony/symfony",
                    "type": "tidelift"
                }
            ],
<<<<<<< HEAD
            "time": "2022-05-11T12:12:29+00:00"
        },
        {
            "name": "symfony/service-contracts",
            "version": "v3.1.0",
            "source": {
                "type": "git",
                "url": "https://github.com/symfony/service-contracts.git",
                "reference": "d66cd8ab656780f62c4215b903a420eb86358957"
            },
            "dist": {
                "type": "zip",
                "url": "https://api.github.com/repos/symfony/service-contracts/zipball/d66cd8ab656780f62c4215b903a420eb86358957",
                "reference": "d66cd8ab656780f62c4215b903a420eb86358957",
=======
            "time": "2022-06-27T17:24:16+00:00"
        },
        {
            "name": "symfony/service-contracts",
            "version": "v3.1.1",
            "source": {
                "type": "git",
                "url": "https://github.com/symfony/service-contracts.git",
                "reference": "925e713fe8fcacf6bc05e936edd8dd5441a21239"
            },
            "dist": {
                "type": "zip",
                "url": "https://api.github.com/repos/symfony/service-contracts/zipball/925e713fe8fcacf6bc05e936edd8dd5441a21239",
                "reference": "925e713fe8fcacf6bc05e936edd8dd5441a21239",
>>>>>>> a25e777e
                "shasum": ""
            },
            "require": {
                "php": ">=8.1",
                "psr/container": "^2.0"
            },
            "conflict": {
                "ext-psr": "<1.1|>=2"
            },
            "suggest": {
                "symfony/service-implementation": ""
            },
            "type": "library",
            "extra": {
                "branch-alias": {
                    "dev-main": "3.1-dev"
                },
                "thanks": {
                    "name": "symfony/contracts",
                    "url": "https://github.com/symfony/contracts"
                }
            },
            "autoload": {
                "psr-4": {
                    "Symfony\\Contracts\\Service\\": ""
                },
                "exclude-from-classmap": [
                    "/Test/"
                ]
            },
            "notification-url": "https://packagist.org/downloads/",
            "license": [
                "MIT"
            ],
            "authors": [
                {
                    "name": "Nicolas Grekas",
                    "email": "p@tchwork.com"
                },
                {
                    "name": "Symfony Community",
                    "homepage": "https://symfony.com/contributors"
                }
            ],
            "description": "Generic abstractions related to writing services",
            "homepage": "https://symfony.com",
            "keywords": [
                "abstractions",
                "contracts",
                "decoupling",
                "interfaces",
                "interoperability",
                "standards"
            ],
            "support": {
<<<<<<< HEAD
                "source": "https://github.com/symfony/service-contracts/tree/v3.1.0"
=======
                "source": "https://github.com/symfony/service-contracts/tree/v3.1.1"
>>>>>>> a25e777e
            },
            "funding": [
                {
                    "url": "https://symfony.com/sponsor",
                    "type": "custom"
                },
                {
                    "url": "https://github.com/fabpot",
                    "type": "github"
                },
                {
                    "url": "https://tidelift.com/funding/github/packagist/symfony/symfony",
                    "type": "tidelift"
                }
            ],
<<<<<<< HEAD
            "time": "2022-05-07T08:07:09+00:00"
        },
        {
            "name": "symfony/string",
            "version": "v6.1.0",
            "source": {
                "type": "git",
                "url": "https://github.com/symfony/string.git",
                "reference": "d3edc75baf9f1d4f94879764dda2e1ac33499529"
            },
            "dist": {
                "type": "zip",
                "url": "https://api.github.com/repos/symfony/string/zipball/d3edc75baf9f1d4f94879764dda2e1ac33499529",
                "reference": "d3edc75baf9f1d4f94879764dda2e1ac33499529",
=======
            "time": "2022-05-30T19:18:58+00:00"
        },
        {
            "name": "symfony/string",
            "version": "v6.1.3",
            "source": {
                "type": "git",
                "url": "https://github.com/symfony/string.git",
                "reference": "f35241f45c30bcd9046af2bb200a7086f70e1d6b"
            },
            "dist": {
                "type": "zip",
                "url": "https://api.github.com/repos/symfony/string/zipball/f35241f45c30bcd9046af2bb200a7086f70e1d6b",
                "reference": "f35241f45c30bcd9046af2bb200a7086f70e1d6b",
>>>>>>> a25e777e
                "shasum": ""
            },
            "require": {
                "php": ">=8.1",
                "symfony/polyfill-ctype": "~1.8",
                "symfony/polyfill-intl-grapheme": "~1.0",
                "symfony/polyfill-intl-normalizer": "~1.0",
                "symfony/polyfill-mbstring": "~1.0"
            },
            "conflict": {
                "symfony/translation-contracts": "<2.0"
            },
            "require-dev": {
                "symfony/error-handler": "^5.4|^6.0",
                "symfony/http-client": "^5.4|^6.0",
                "symfony/translation-contracts": "^2.0|^3.0",
                "symfony/var-exporter": "^5.4|^6.0"
            },
            "type": "library",
            "autoload": {
                "files": [
                    "Resources/functions.php"
                ],
                "psr-4": {
                    "Symfony\\Component\\String\\": ""
                },
                "exclude-from-classmap": [
                    "/Tests/"
                ]
            },
            "notification-url": "https://packagist.org/downloads/",
            "license": [
                "MIT"
            ],
            "authors": [
                {
                    "name": "Nicolas Grekas",
                    "email": "p@tchwork.com"
                },
                {
                    "name": "Symfony Community",
                    "homepage": "https://symfony.com/contributors"
                }
            ],
            "description": "Provides an object-oriented API to strings and deals with bytes, UTF-8 code points and grapheme clusters in a unified way",
            "homepage": "https://symfony.com",
            "keywords": [
                "grapheme",
                "i18n",
                "string",
                "unicode",
                "utf-8",
                "utf8"
            ],
            "support": {
<<<<<<< HEAD
                "source": "https://github.com/symfony/string/tree/v6.1.0"
=======
                "source": "https://github.com/symfony/string/tree/v6.1.3"
>>>>>>> a25e777e
            },
            "funding": [
                {
                    "url": "https://symfony.com/sponsor",
                    "type": "custom"
                },
                {
                    "url": "https://github.com/fabpot",
                    "type": "github"
                },
                {
                    "url": "https://tidelift.com/funding/github/packagist/symfony/symfony",
                    "type": "tidelift"
                }
            ],
<<<<<<< HEAD
            "time": "2022-04-22T08:18:23+00:00"
        },
        {
            "name": "symfony/yaml",
            "version": "v6.1.0",
            "source": {
                "type": "git",
                "url": "https://github.com/symfony/yaml.git",
                "reference": "84ce4f9d2d68f306f971a39d949d8f4b5550dba2"
            },
            "dist": {
                "type": "zip",
                "url": "https://api.github.com/repos/symfony/yaml/zipball/84ce4f9d2d68f306f971a39d949d8f4b5550dba2",
                "reference": "84ce4f9d2d68f306f971a39d949d8f4b5550dba2",
=======
            "time": "2022-07-27T15:50:51+00:00"
        },
        {
            "name": "symfony/yaml",
            "version": "v6.1.3",
            "source": {
                "type": "git",
                "url": "https://github.com/symfony/yaml.git",
                "reference": "cc48dd42ae1201abced04ae38284e23ce2d2d8f3"
            },
            "dist": {
                "type": "zip",
                "url": "https://api.github.com/repos/symfony/yaml/zipball/cc48dd42ae1201abced04ae38284e23ce2d2d8f3",
                "reference": "cc48dd42ae1201abced04ae38284e23ce2d2d8f3",
>>>>>>> a25e777e
                "shasum": ""
            },
            "require": {
                "php": ">=8.1",
                "symfony/polyfill-ctype": "^1.8"
            },
            "conflict": {
                "symfony/console": "<5.4"
            },
            "require-dev": {
                "symfony/console": "^5.4|^6.0"
            },
            "suggest": {
                "symfony/console": "For validating YAML files using the lint command"
            },
            "bin": [
                "Resources/bin/yaml-lint"
            ],
            "type": "library",
            "autoload": {
                "psr-4": {
                    "Symfony\\Component\\Yaml\\": ""
                },
                "exclude-from-classmap": [
                    "/Tests/"
                ]
            },
            "notification-url": "https://packagist.org/downloads/",
            "license": [
                "MIT"
            ],
            "authors": [
                {
                    "name": "Fabien Potencier",
                    "email": "fabien@symfony.com"
                },
                {
                    "name": "Symfony Community",
                    "homepage": "https://symfony.com/contributors"
                }
            ],
            "description": "Loads and dumps YAML files",
            "homepage": "https://symfony.com",
            "support": {
<<<<<<< HEAD
                "source": "https://github.com/symfony/yaml/tree/v6.1.0"
=======
                "source": "https://github.com/symfony/yaml/tree/v6.1.3"
>>>>>>> a25e777e
            },
            "funding": [
                {
                    "url": "https://symfony.com/sponsor",
                    "type": "custom"
                },
                {
                    "url": "https://github.com/fabpot",
                    "type": "github"
                },
                {
                    "url": "https://tidelift.com/funding/github/packagist/symfony/symfony",
                    "type": "tidelift"
                }
            ],
<<<<<<< HEAD
            "time": "2022-04-15T14:25:02+00:00"
=======
            "time": "2022-07-20T14:45:06+00:00"
>>>>>>> a25e777e
        }
    ],
    "aliases": [],
    "minimum-stability": "stable",
    "stability-flags": [],
    "prefer-stable": false,
    "prefer-lowest": false,
    "platform": [],
    "platform-dev": [],
    "plugin-api-version": "2.3.0"
}<|MERGE_RESOLUTION|>--- conflicted
+++ resolved
@@ -90,18 +90,6 @@
         },
         {
             "name": "consolidation/annotated-command",
-<<<<<<< HEAD
-            "version": "4.5.5",
-            "source": {
-                "type": "git",
-                "url": "https://github.com/consolidation/annotated-command.git",
-                "reference": "67cea8e8e7656b74da651ea6f49321853996c0fd"
-            },
-            "dist": {
-                "type": "zip",
-                "url": "https://api.github.com/repos/consolidation/annotated-command/zipball/67cea8e8e7656b74da651ea6f49321853996c0fd",
-                "reference": "67cea8e8e7656b74da651ea6f49321853996c0fd",
-=======
             "version": "4.5.6",
             "source": {
                 "type": "git",
@@ -112,7 +100,6 @@
                 "type": "zip",
                 "url": "https://api.github.com/repos/consolidation/annotated-command/zipball/3968070538761628546270935f0733a0cc408e1f",
                 "reference": "3968070538761628546270935f0733a0cc408e1f",
->>>>>>> a25e777e
                 "shasum": ""
             },
             "require": {
@@ -153,15 +140,9 @@
             "description": "Initialize Symfony Console commands from annotated command class methods.",
             "support": {
                 "issues": "https://github.com/consolidation/annotated-command/issues",
-<<<<<<< HEAD
-                "source": "https://github.com/consolidation/annotated-command/tree/4.5.5"
-            },
-            "time": "2022-04-26T16:18:25+00:00"
-=======
                 "source": "https://github.com/consolidation/annotated-command/tree/4.5.6"
             },
             "time": "2022-06-22T20:17:12+00:00"
->>>>>>> a25e777e
         },
         {
             "name": "consolidation/config",
@@ -1089,29 +1070,16 @@
         },
         {
             "name": "symfony/console",
-<<<<<<< HEAD
-            "version": "v6.1.0",
+            "version": "v6.1.4",
             "source": {
                 "type": "git",
                 "url": "https://github.com/symfony/console.git",
-                "reference": "c9646197ef43b0e2ff44af61e7f0571526fd4170"
-            },
-            "dist": {
-                "type": "zip",
-                "url": "https://api.github.com/repos/symfony/console/zipball/c9646197ef43b0e2ff44af61e7f0571526fd4170",
-                "reference": "c9646197ef43b0e2ff44af61e7f0571526fd4170",
-=======
-            "version": "v6.1.3",
-            "source": {
-                "type": "git",
-                "url": "https://github.com/symfony/console.git",
-                "reference": "43fcb5c5966b43c56bcfa481368d90d748936ab8"
-            },
-            "dist": {
-                "type": "zip",
-                "url": "https://api.github.com/repos/symfony/console/zipball/43fcb5c5966b43c56bcfa481368d90d748936ab8",
-                "reference": "43fcb5c5966b43c56bcfa481368d90d748936ab8",
->>>>>>> a25e777e
+                "reference": "7fccea8728aa2d431a6725b02b3ce759049fc84d"
+            },
+            "dist": {
+                "type": "zip",
+                "url": "https://api.github.com/repos/symfony/console/zipball/7fccea8728aa2d431a6725b02b3ce759049fc84d",
+                "reference": "7fccea8728aa2d431a6725b02b3ce759049fc84d",
                 "shasum": ""
             },
             "require": {
@@ -1178,8 +1146,7 @@
                 "terminal"
             ],
             "support": {
-<<<<<<< HEAD
-                "source": "https://github.com/symfony/console/tree/v6.1.0"
+                "source": "https://github.com/symfony/console/tree/v6.1.4"
             },
             "funding": [
                 {
@@ -1195,11 +1162,11 @@
                     "type": "tidelift"
                 }
             ],
-            "time": "2022-05-27T06:34:22+00:00"
+            "time": "2022-08-26T10:32:31+00:00"
         },
         {
             "name": "symfony/deprecation-contracts",
-            "version": "v3.1.0",
+            "version": "v3.1.1",
             "source": {
                 "type": "git",
                 "url": "https://github.com/symfony/deprecation-contracts.git",
@@ -1246,10 +1213,7 @@
             "description": "A generic function and convention to trigger deprecation notices",
             "homepage": "https://symfony.com",
             "support": {
-                "source": "https://github.com/symfony/deprecation-contracts/tree/v3.1.0"
-=======
-                "source": "https://github.com/symfony/console/tree/v6.1.3"
->>>>>>> a25e777e
+                "source": "https://github.com/symfony/deprecation-contracts/tree/v3.1.1"
             },
             "funding": [
                 {
@@ -1265,76 +1229,6 @@
                     "type": "tidelift"
                 }
             ],
-<<<<<<< HEAD
-=======
-            "time": "2022-07-22T14:17:57+00:00"
-        },
-        {
-            "name": "symfony/deprecation-contracts",
-            "version": "v3.1.1",
-            "source": {
-                "type": "git",
-                "url": "https://github.com/symfony/deprecation-contracts.git",
-                "reference": "07f1b9cc2ffee6aaafcf4b710fbc38ff736bd918"
-            },
-            "dist": {
-                "type": "zip",
-                "url": "https://api.github.com/repos/symfony/deprecation-contracts/zipball/07f1b9cc2ffee6aaafcf4b710fbc38ff736bd918",
-                "reference": "07f1b9cc2ffee6aaafcf4b710fbc38ff736bd918",
-                "shasum": ""
-            },
-            "require": {
-                "php": ">=8.1"
-            },
-            "type": "library",
-            "extra": {
-                "branch-alias": {
-                    "dev-main": "3.1-dev"
-                },
-                "thanks": {
-                    "name": "symfony/contracts",
-                    "url": "https://github.com/symfony/contracts"
-                }
-            },
-            "autoload": {
-                "files": [
-                    "function.php"
-                ]
-            },
-            "notification-url": "https://packagist.org/downloads/",
-            "license": [
-                "MIT"
-            ],
-            "authors": [
-                {
-                    "name": "Nicolas Grekas",
-                    "email": "p@tchwork.com"
-                },
-                {
-                    "name": "Symfony Community",
-                    "homepage": "https://symfony.com/contributors"
-                }
-            ],
-            "description": "A generic function and convention to trigger deprecation notices",
-            "homepage": "https://symfony.com",
-            "support": {
-                "source": "https://github.com/symfony/deprecation-contracts/tree/v3.1.1"
-            },
-            "funding": [
-                {
-                    "url": "https://symfony.com/sponsor",
-                    "type": "custom"
-                },
-                {
-                    "url": "https://github.com/fabpot",
-                    "type": "github"
-                },
-                {
-                    "url": "https://tidelift.com/funding/github/packagist/symfony/symfony",
-                    "type": "tidelift"
-                }
-            ],
->>>>>>> a25e777e
             "time": "2022-02-25T11:15:52+00:00"
         },
         {
@@ -1422,11 +1316,7 @@
         },
         {
             "name": "symfony/event-dispatcher-contracts",
-<<<<<<< HEAD
-            "version": "v3.1.0",
-=======
             "version": "v3.1.1",
->>>>>>> a25e777e
             "source": {
                 "type": "git",
                 "url": "https://github.com/symfony/event-dispatcher-contracts.git",
@@ -1485,11 +1375,7 @@
                 "standards"
             ],
             "support": {
-<<<<<<< HEAD
-                "source": "https://github.com/symfony/event-dispatcher-contracts/tree/v3.1.0"
-=======
                 "source": "https://github.com/symfony/event-dispatcher-contracts/tree/v3.1.1"
->>>>>>> a25e777e
             },
             "funding": [
                 {
@@ -1509,29 +1395,16 @@
         },
         {
             "name": "symfony/filesystem",
-<<<<<<< HEAD
-            "version": "v6.1.0",
+            "version": "v6.1.4",
             "source": {
                 "type": "git",
                 "url": "https://github.com/symfony/filesystem.git",
-                "reference": "3132d2f43ca799c2aa099f9738d98228c56baa5d"
-            },
-            "dist": {
-                "type": "zip",
-                "url": "https://api.github.com/repos/symfony/filesystem/zipball/3132d2f43ca799c2aa099f9738d98228c56baa5d",
-                "reference": "3132d2f43ca799c2aa099f9738d98228c56baa5d",
-=======
-            "version": "v6.1.3",
-            "source": {
-                "type": "git",
-                "url": "https://github.com/symfony/filesystem.git",
-                "reference": "c780e677cddda78417fa5187a7c6cd2f21110db9"
-            },
-            "dist": {
-                "type": "zip",
-                "url": "https://api.github.com/repos/symfony/filesystem/zipball/c780e677cddda78417fa5187a7c6cd2f21110db9",
-                "reference": "c780e677cddda78417fa5187a7c6cd2f21110db9",
->>>>>>> a25e777e
+                "reference": "3f39c04d2630c34019907b02f85672dac99f8659"
+            },
+            "dist": {
+                "type": "zip",
+                "url": "https://api.github.com/repos/symfony/filesystem/zipball/3f39c04d2630c34019907b02f85672dac99f8659",
+                "reference": "3f39c04d2630c34019907b02f85672dac99f8659",
                 "shasum": ""
             },
             "require": {
@@ -1565,11 +1438,7 @@
             "description": "Provides basic utilities for the filesystem",
             "homepage": "https://symfony.com",
             "support": {
-<<<<<<< HEAD
-                "source": "https://github.com/symfony/filesystem/tree/v6.1.0"
-=======
-                "source": "https://github.com/symfony/filesystem/tree/v6.1.3"
->>>>>>> a25e777e
+                "source": "https://github.com/symfony/filesystem/tree/v6.1.4"
             },
             "funding": [
                 {
@@ -1585,23 +1454,7 @@
                     "type": "tidelift"
                 }
             ],
-<<<<<<< HEAD
-            "time": "2022-05-21T13:34:40+00:00"
-        },
-        {
-            "name": "symfony/finder",
-            "version": "v6.1.0",
-            "source": {
-                "type": "git",
-                "url": "https://github.com/symfony/finder.git",
-                "reference": "45b8beb69d6eb3b05a65689ebfd4222326773f8f"
-            },
-            "dist": {
-                "type": "zip",
-                "url": "https://api.github.com/repos/symfony/finder/zipball/45b8beb69d6eb3b05a65689ebfd4222326773f8f",
-                "reference": "45b8beb69d6eb3b05a65689ebfd4222326773f8f",
-=======
-            "time": "2022-07-20T14:45:06+00:00"
+            "time": "2022-08-02T16:17:38+00:00"
         },
         {
             "name": "symfony/finder",
@@ -1615,7 +1468,6 @@
                 "type": "zip",
                 "url": "https://api.github.com/repos/symfony/finder/zipball/39696bff2c2970b3779a5cac7bf9f0b88fc2b709",
                 "reference": "39696bff2c2970b3779a5cac7bf9f0b88fc2b709",
->>>>>>> a25e777e
                 "shasum": ""
             },
             "require": {
@@ -1650,11 +1502,7 @@
             "description": "Finds files and directories via an intuitive fluent interface",
             "homepage": "https://symfony.com",
             "support": {
-<<<<<<< HEAD
-                "source": "https://github.com/symfony/finder/tree/v6.1.0"
-=======
                 "source": "https://github.com/symfony/finder/tree/v6.1.3"
->>>>>>> a25e777e
             },
             "funding": [
                 {
@@ -1670,11 +1518,7 @@
                     "type": "tidelift"
                 }
             ],
-<<<<<<< HEAD
-            "time": "2022-04-15T08:08:08+00:00"
-=======
             "time": "2022-07-29T07:42:06+00:00"
->>>>>>> a25e777e
         },
         {
             "name": "symfony/polyfill-ctype",
@@ -2008,18 +1852,6 @@
         },
         {
             "name": "symfony/process",
-<<<<<<< HEAD
-            "version": "v6.1.0",
-            "source": {
-                "type": "git",
-                "url": "https://github.com/symfony/process.git",
-                "reference": "318718453c2be58266f1a9e74063d13cb8dd4165"
-            },
-            "dist": {
-                "type": "zip",
-                "url": "https://api.github.com/repos/symfony/process/zipball/318718453c2be58266f1a9e74063d13cb8dd4165",
-                "reference": "318718453c2be58266f1a9e74063d13cb8dd4165",
-=======
             "version": "v6.1.3",
             "source": {
                 "type": "git",
@@ -2030,7 +1862,6 @@
                 "type": "zip",
                 "url": "https://api.github.com/repos/symfony/process/zipball/a6506e99cfad7059b1ab5cab395854a0a0c21292",
                 "reference": "a6506e99cfad7059b1ab5cab395854a0a0c21292",
->>>>>>> a25e777e
                 "shasum": ""
             },
             "require": {
@@ -2062,11 +1893,7 @@
             "description": "Executes commands in sub-processes",
             "homepage": "https://symfony.com",
             "support": {
-<<<<<<< HEAD
-                "source": "https://github.com/symfony/process/tree/v6.1.0"
-=======
                 "source": "https://github.com/symfony/process/tree/v6.1.3"
->>>>>>> a25e777e
             },
             "funding": [
                 {
@@ -2082,22 +1909,6 @@
                     "type": "tidelift"
                 }
             ],
-<<<<<<< HEAD
-            "time": "2022-05-11T12:12:29+00:00"
-        },
-        {
-            "name": "symfony/service-contracts",
-            "version": "v3.1.0",
-            "source": {
-                "type": "git",
-                "url": "https://github.com/symfony/service-contracts.git",
-                "reference": "d66cd8ab656780f62c4215b903a420eb86358957"
-            },
-            "dist": {
-                "type": "zip",
-                "url": "https://api.github.com/repos/symfony/service-contracts/zipball/d66cd8ab656780f62c4215b903a420eb86358957",
-                "reference": "d66cd8ab656780f62c4215b903a420eb86358957",
-=======
             "time": "2022-06-27T17:24:16+00:00"
         },
         {
@@ -2112,7 +1923,6 @@
                 "type": "zip",
                 "url": "https://api.github.com/repos/symfony/service-contracts/zipball/925e713fe8fcacf6bc05e936edd8dd5441a21239",
                 "reference": "925e713fe8fcacf6bc05e936edd8dd5441a21239",
->>>>>>> a25e777e
                 "shasum": ""
             },
             "require": {
@@ -2168,11 +1978,7 @@
                 "standards"
             ],
             "support": {
-<<<<<<< HEAD
-                "source": "https://github.com/symfony/service-contracts/tree/v3.1.0"
-=======
                 "source": "https://github.com/symfony/service-contracts/tree/v3.1.1"
->>>>>>> a25e777e
             },
             "funding": [
                 {
@@ -2188,37 +1994,20 @@
                     "type": "tidelift"
                 }
             ],
-<<<<<<< HEAD
-            "time": "2022-05-07T08:07:09+00:00"
+            "time": "2022-05-30T19:18:58+00:00"
         },
         {
             "name": "symfony/string",
-            "version": "v6.1.0",
+            "version": "v6.1.4",
             "source": {
                 "type": "git",
                 "url": "https://github.com/symfony/string.git",
-                "reference": "d3edc75baf9f1d4f94879764dda2e1ac33499529"
-            },
-            "dist": {
-                "type": "zip",
-                "url": "https://api.github.com/repos/symfony/string/zipball/d3edc75baf9f1d4f94879764dda2e1ac33499529",
-                "reference": "d3edc75baf9f1d4f94879764dda2e1ac33499529",
-=======
-            "time": "2022-05-30T19:18:58+00:00"
-        },
-        {
-            "name": "symfony/string",
-            "version": "v6.1.3",
-            "source": {
-                "type": "git",
-                "url": "https://github.com/symfony/string.git",
-                "reference": "f35241f45c30bcd9046af2bb200a7086f70e1d6b"
-            },
-            "dist": {
-                "type": "zip",
-                "url": "https://api.github.com/repos/symfony/string/zipball/f35241f45c30bcd9046af2bb200a7086f70e1d6b",
-                "reference": "f35241f45c30bcd9046af2bb200a7086f70e1d6b",
->>>>>>> a25e777e
+                "reference": "290972cad7b364e3befaa74ba0ec729800fb161c"
+            },
+            "dist": {
+                "type": "zip",
+                "url": "https://api.github.com/repos/symfony/string/zipball/290972cad7b364e3befaa74ba0ec729800fb161c",
+                "reference": "290972cad7b364e3befaa74ba0ec729800fb161c",
                 "shasum": ""
             },
             "require": {
@@ -2274,11 +2063,7 @@
                 "utf8"
             ],
             "support": {
-<<<<<<< HEAD
-                "source": "https://github.com/symfony/string/tree/v6.1.0"
-=======
-                "source": "https://github.com/symfony/string/tree/v6.1.3"
->>>>>>> a25e777e
+                "source": "https://github.com/symfony/string/tree/v6.1.4"
             },
             "funding": [
                 {
@@ -2294,37 +2079,20 @@
                     "type": "tidelift"
                 }
             ],
-<<<<<<< HEAD
-            "time": "2022-04-22T08:18:23+00:00"
+            "time": "2022-08-12T18:05:43+00:00"
         },
         {
             "name": "symfony/yaml",
-            "version": "v6.1.0",
+            "version": "v6.1.4",
             "source": {
                 "type": "git",
                 "url": "https://github.com/symfony/yaml.git",
-                "reference": "84ce4f9d2d68f306f971a39d949d8f4b5550dba2"
-            },
-            "dist": {
-                "type": "zip",
-                "url": "https://api.github.com/repos/symfony/yaml/zipball/84ce4f9d2d68f306f971a39d949d8f4b5550dba2",
-                "reference": "84ce4f9d2d68f306f971a39d949d8f4b5550dba2",
-=======
-            "time": "2022-07-27T15:50:51+00:00"
-        },
-        {
-            "name": "symfony/yaml",
-            "version": "v6.1.3",
-            "source": {
-                "type": "git",
-                "url": "https://github.com/symfony/yaml.git",
-                "reference": "cc48dd42ae1201abced04ae38284e23ce2d2d8f3"
-            },
-            "dist": {
-                "type": "zip",
-                "url": "https://api.github.com/repos/symfony/yaml/zipball/cc48dd42ae1201abced04ae38284e23ce2d2d8f3",
-                "reference": "cc48dd42ae1201abced04ae38284e23ce2d2d8f3",
->>>>>>> a25e777e
+                "reference": "86ee4d8fa594ed45e40d86eedfda1bcb66c8d919"
+            },
+            "dist": {
+                "type": "zip",
+                "url": "https://api.github.com/repos/symfony/yaml/zipball/86ee4d8fa594ed45e40d86eedfda1bcb66c8d919",
+                "reference": "86ee4d8fa594ed45e40d86eedfda1bcb66c8d919",
                 "shasum": ""
             },
             "require": {
@@ -2369,11 +2137,7 @@
             "description": "Loads and dumps YAML files",
             "homepage": "https://symfony.com",
             "support": {
-<<<<<<< HEAD
-                "source": "https://github.com/symfony/yaml/tree/v6.1.0"
-=======
-                "source": "https://github.com/symfony/yaml/tree/v6.1.3"
->>>>>>> a25e777e
+                "source": "https://github.com/symfony/yaml/tree/v6.1.4"
             },
             "funding": [
                 {
@@ -2389,11 +2153,7 @@
                     "type": "tidelift"
                 }
             ],
-<<<<<<< HEAD
-            "time": "2022-04-15T14:25:02+00:00"
-=======
-            "time": "2022-07-20T14:45:06+00:00"
->>>>>>> a25e777e
+            "time": "2022-08-02T16:17:38+00:00"
         }
     ],
     "aliases": [],
