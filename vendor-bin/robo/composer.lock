{
    "_readme": [
        "This file locks the dependencies of your project to a known state",
        "Read more about it at https://getcomposer.org/doc/01-basic-usage.md#installing-dependencies",
        "This file is @generated automatically"
    ],
    "content-hash": "87a37068875d67919f797af9dc08e108",
    "packages": [
        {
            "name": "consolidation/annotated-command",
<<<<<<< HEAD
            "version": "2.11.0",
            "source": {
                "type": "git",
                "url": "https://github.com/consolidation/annotated-command.git",
                "reference": "edea407f57104ed518cc3c3b47d5b84403ee267a"
            },
            "dist": {
                "type": "zip",
                "url": "https://api.github.com/repos/consolidation/annotated-command/zipball/edea407f57104ed518cc3c3b47d5b84403ee267a",
                "reference": "edea407f57104ed518cc3c3b47d5b84403ee267a",
=======
            "version": "2.12.0",
            "source": {
                "type": "git",
                "url": "https://github.com/consolidation/annotated-command.git",
                "reference": "512a2e54c98f3af377589de76c43b24652bcb789"
            },
            "dist": {
                "type": "zip",
                "url": "https://api.github.com/repos/consolidation/annotated-command/zipball/512a2e54c98f3af377589de76c43b24652bcb789",
                "reference": "512a2e54c98f3af377589de76c43b24652bcb789",
>>>>>>> 77b71966
                "shasum": ""
            },
            "require": {
                "consolidation/output-formatters": "^3.4",
                "php": ">=5.4.5",
                "psr/log": "^1",
                "symfony/console": "^2.8|^3|^4",
                "symfony/event-dispatcher": "^2.5|^3|^4",
                "symfony/finder": "^2.5|^3|^4"
            },
            "require-dev": {
                "g1a/composer-test-scenarios": "^3",
                "php-coveralls/php-coveralls": "^1",
                "phpunit/phpunit": "^6",
                "squizlabs/php_codesniffer": "^2.7"
            },
            "type": "library",
            "extra": {
                "scenarios": {
                    "symfony4": {
                        "require": {
                            "symfony/console": "^4.0"
                        },
                        "config": {
                            "platform": {
                                "php": "7.1.3"
                            }
                        }
                    },
                    "symfony2": {
                        "require": {
                            "symfony/console": "^2.8"
                        },
                        "require-dev": {
                            "phpunit/phpunit": "^4.8.36"
                        },
                        "remove": [
                            "php-coveralls/php-coveralls"
                        ],
                        "config": {
                            "platform": {
                                "php": "5.4.8"
                            }
                        },
                        "scenario-options": {
                            "create-lockfile": "false"
                        }
                    },
                    "phpunit4": {
                        "require-dev": {
                            "phpunit/phpunit": "^4.8.36"
                        },
                        "remove": [
                            "php-coveralls/php-coveralls"
                        ],
                        "config": {
                            "platform": {
                                "php": "5.4.8"
                            }
                        }
                    }
                },
                "branch-alias": {
                    "dev-master": "2.x-dev"
                }
            },
            "autoload": {
                "psr-4": {
                    "Consolidation\\AnnotatedCommand\\": "src"
                }
            },
            "notification-url": "https://packagist.org/downloads/",
            "license": [
                "MIT"
            ],
            "authors": [
                {
                    "name": "Greg Anderson",
                    "email": "greg.1.anderson@greenknowe.org"
                }
            ],
            "description": "Initialize Symfony Console commands from annotated command class methods.",
<<<<<<< HEAD
            "time": "2018-12-29T04:43:17+00:00"
=======
            "time": "2019-03-08T16:55:03+00:00"
>>>>>>> 77b71966
        },
        {
            "name": "consolidation/config",
            "version": "1.2.1",
            "source": {
                "type": "git",
                "url": "https://github.com/consolidation/config.git",
                "reference": "cac1279bae7efb5c7fb2ca4c3ba4b8eb741a96c1"
            },
            "dist": {
                "type": "zip",
                "url": "https://api.github.com/repos/consolidation/config/zipball/cac1279bae7efb5c7fb2ca4c3ba4b8eb741a96c1",
                "reference": "cac1279bae7efb5c7fb2ca4c3ba4b8eb741a96c1",
                "shasum": ""
            },
            "require": {
                "dflydev/dot-access-data": "^1.1.0",
                "grasmash/expander": "^1",
                "php": ">=5.4.0"
            },
            "require-dev": {
                "g1a/composer-test-scenarios": "^3",
                "php-coveralls/php-coveralls": "^1",
                "phpunit/phpunit": "^5",
                "squizlabs/php_codesniffer": "2.*",
                "symfony/console": "^2.5|^3|^4",
                "symfony/yaml": "^2.8.11|^3|^4"
            },
            "suggest": {
                "symfony/yaml": "Required to use Consolidation\\Config\\Loader\\YamlConfigLoader"
            },
            "type": "library",
            "extra": {
                "scenarios": {
                    "symfony4": {
                        "require-dev": {
                            "symfony/console": "^4.0"
                        },
                        "config": {
                            "platform": {
                                "php": "7.1.3"
                            }
                        }
                    },
                    "symfony2": {
                        "require-dev": {
                            "symfony/console": "^2.8",
                            "symfony/event-dispatcher": "^2.8",
                            "phpunit/phpunit": "^4.8.36"
                        },
                        "remove": [
                            "php-coveralls/php-coveralls"
                        ],
                        "config": {
                            "platform": {
                                "php": "5.4.8"
                            }
                        }
                    }
                },
                "branch-alias": {
                    "dev-master": "1.x-dev"
                }
            },
            "autoload": {
                "psr-4": {
                    "Consolidation\\Config\\": "src"
                }
            },
            "notification-url": "https://packagist.org/downloads/",
            "license": [
                "MIT"
            ],
            "authors": [
                {
                    "name": "Greg Anderson",
                    "email": "greg.1.anderson@greenknowe.org"
                }
            ],
            "description": "Provide configuration services for a commandline tool.",
            "time": "2019-03-03T19:37:04+00:00"
        },
        {
            "name": "consolidation/log",
            "version": "1.1.1",
            "source": {
                "type": "git",
                "url": "https://github.com/consolidation/log.git",
                "reference": "b2e887325ee90abc96b0a8b7b474cd9e7c896e3a"
            },
            "dist": {
                "type": "zip",
                "url": "https://api.github.com/repos/consolidation/log/zipball/b2e887325ee90abc96b0a8b7b474cd9e7c896e3a",
                "reference": "b2e887325ee90abc96b0a8b7b474cd9e7c896e3a",
                "shasum": ""
            },
            "require": {
                "php": ">=5.4.5",
                "psr/log": "^1.0",
                "symfony/console": "^2.8|^3|^4"
            },
            "require-dev": {
                "g1a/composer-test-scenarios": "^3",
                "php-coveralls/php-coveralls": "^1",
                "phpunit/phpunit": "^6",
                "squizlabs/php_codesniffer": "^2"
            },
            "type": "library",
            "extra": {
                "scenarios": {
                    "symfony4": {
                        "require": {
                            "symfony/console": "^4.0"
                        },
                        "config": {
                            "platform": {
                                "php": "7.1.3"
                            }
                        }
                    },
                    "symfony2": {
                        "require": {
                            "symfony/console": "^2.8"
                        },
                        "require-dev": {
                            "phpunit/phpunit": "^4.8.36"
                        },
                        "remove": [
                            "php-coveralls/php-coveralls"
                        ],
                        "config": {
                            "platform": {
                                "php": "5.4.8"
                            }
                        }
                    },
                    "phpunit4": {
                        "require-dev": {
                            "phpunit/phpunit": "^4.8.36"
                        },
                        "remove": [
                            "php-coveralls/php-coveralls"
                        ],
                        "config": {
                            "platform": {
                                "php": "5.4.8"
                            }
                        }
                    }
                },
                "branch-alias": {
                    "dev-master": "1.x-dev"
                }
            },
            "autoload": {
                "psr-4": {
                    "Consolidation\\Log\\": "src"
                }
            },
            "notification-url": "https://packagist.org/downloads/",
            "license": [
                "MIT"
            ],
            "authors": [
                {
                    "name": "Greg Anderson",
                    "email": "greg.1.anderson@greenknowe.org"
                }
            ],
            "description": "Improved Psr-3 / Psr\\Log logger based on Symfony Console components.",
            "time": "2019-01-01T17:30:51+00:00"
        },
        {
            "name": "consolidation/output-formatters",
            "version": "3.5.0",
            "source": {
                "type": "git",
                "url": "https://github.com/consolidation/output-formatters.git",
                "reference": "99ec998ffb697e0eada5aacf81feebfb13023605"
            },
            "dist": {
                "type": "zip",
                "url": "https://api.github.com/repos/consolidation/output-formatters/zipball/99ec998ffb697e0eada5aacf81feebfb13023605",
                "reference": "99ec998ffb697e0eada5aacf81feebfb13023605",
                "shasum": ""
            },
            "require": {
                "dflydev/dot-access-data": "^1.1.0",
                "php": ">=5.4.0",
                "symfony/console": "^2.8|^3|^4",
                "symfony/finder": "^2.5|^3|^4"
            },
            "require-dev": {
                "g1a/composer-test-scenarios": "^3",
                "php-coveralls/php-coveralls": "^1",
                "phpunit/phpunit": "^5.7.27",
                "squizlabs/php_codesniffer": "^2.7",
                "symfony/var-dumper": "^2.8|^3|^4",
                "victorjonsson/markdowndocs": "^1.3"
            },
            "suggest": {
                "symfony/var-dumper": "For using the var_dump formatter"
            },
            "type": "library",
            "extra": {
                "scenarios": {
                    "symfony4": {
                        "require": {
                            "symfony/console": "^4.0"
                        },
                        "require-dev": {
                            "phpunit/phpunit": "^6"
                        },
                        "config": {
                            "platform": {
                                "php": "7.1.3"
                            }
                        }
                    },
                    "symfony3": {
                        "require": {
                            "symfony/console": "^3.4",
                            "symfony/finder": "^3.4",
                            "symfony/var-dumper": "^3.4"
                        },
                        "config": {
                            "platform": {
                                "php": "5.6.32"
                            }
                        }
                    },
                    "symfony2": {
                        "require": {
                            "symfony/console": "^2.8"
                        },
                        "require-dev": {
                            "phpunit/phpunit": "^4.8.36"
                        },
                        "remove": [
                            "php-coveralls/php-coveralls"
                        ],
                        "config": {
                            "platform": {
                                "php": "5.4.8"
                            }
                        },
                        "scenario-options": {
                            "create-lockfile": "false"
                        }
                    }
                },
                "branch-alias": {
                    "dev-master": "3.x-dev"
                }
            },
            "autoload": {
                "psr-4": {
                    "Consolidation\\OutputFormatters\\": "src"
                }
            },
            "notification-url": "https://packagist.org/downloads/",
            "license": [
                "MIT"
            ],
            "authors": [
                {
                    "name": "Greg Anderson",
                    "email": "greg.1.anderson@greenknowe.org"
                }
            ],
            "description": "Format text by applying transformations provided by plug-in formatters.",
            "time": "2019-05-30T23:16:01+00:00"
        },
        {
            "name": "consolidation/robo",
<<<<<<< HEAD
            "version": "1.4.3",
            "source": {
                "type": "git",
                "url": "https://github.com/consolidation/Robo.git",
                "reference": "d0b6f516ec940add7abed4f1432d30cca5f8ae0c"
            },
            "dist": {
                "type": "zip",
                "url": "https://api.github.com/repos/consolidation/Robo/zipball/d0b6f516ec940add7abed4f1432d30cca5f8ae0c",
                "reference": "d0b6f516ec940add7abed4f1432d30cca5f8ae0c",
=======
            "version": "1.4.9",
            "source": {
                "type": "git",
                "url": "https://github.com/consolidation/Robo.git",
                "reference": "5c6b3840a45afda1cbffbb3bb1f94dd5f9f83345"
            },
            "dist": {
                "type": "zip",
                "url": "https://api.github.com/repos/consolidation/Robo/zipball/5c6b3840a45afda1cbffbb3bb1f94dd5f9f83345",
                "reference": "5c6b3840a45afda1cbffbb3bb1f94dd5f9f83345",
>>>>>>> 77b71966
                "shasum": ""
            },
            "require": {
                "consolidation/annotated-command": "^2.10.2",
<<<<<<< HEAD
                "consolidation/config": "^1.0.10",
=======
                "consolidation/config": "^1.2",
>>>>>>> 77b71966
                "consolidation/log": "~1",
                "consolidation/output-formatters": "^3.1.13",
                "consolidation/self-update": "^1",
                "grasmash/yaml-expander": "^1.3",
                "league/container": "^2.2",
                "php": ">=5.5.0",
                "symfony/console": "^2.8|^3|^4",
                "symfony/event-dispatcher": "^2.5|^3|^4",
                "symfony/filesystem": "^2.5|^3|^4",
                "symfony/finder": "^2.5|^3|^4",
                "symfony/process": "^2.5|^3|^4"
            },
            "replace": {
                "codegyre/robo": "< 1.0"
            },
            "require-dev": {
                "codeception/aspect-mock": "^1|^2.1.1",
                "codeception/base": "^2.3.7",
                "codeception/verify": "^0.3.2",
                "g1a/composer-test-scenarios": "^3",
                "goaop/framework": "~2.1.2",
                "goaop/parser-reflection": "^1.1.0",
                "natxet/cssmin": "3.0.4",
                "nikic/php-parser": "^3.1.5",
                "patchwork/jsqueeze": "~2",
                "pear/archive_tar": "^1.4.4",
                "php-coveralls/php-coveralls": "^1",
                "phpunit/php-code-coverage": "~2|~4",
                "squizlabs/php_codesniffer": "^2.8"
            },
            "suggest": {
                "henrikbjorn/lurker": "For monitoring filesystem changes in taskWatch",
                "natxet/CssMin": "For minifying CSS files in taskMinify",
                "patchwork/jsqueeze": "For minifying JS files in taskMinify",
                "pear/archive_tar": "Allows tar archives to be created and extracted in taskPack and taskExtract, respectively."
            },
            "bin": [
                "robo"
            ],
            "type": "library",
            "extra": {
                "scenarios": {
                    "symfony4": {
                        "require": {
                            "symfony/console": "^4"
                        },
                        "config": {
                            "platform": {
                                "php": "7.1.3"
                            }
                        }
                    },
                    "symfony2": {
                        "require": {
                            "symfony/console": "^2.8"
                        },
                        "remove": [
                            "goaop/framework"
                        ],
                        "config": {
                            "platform": {
                                "php": "5.5.9"
                            }
                        },
                        "scenario-options": {
                            "create-lockfile": "false"
                        }
                    }
                },
                "branch-alias": {
                    "dev-master": "2.x-dev"
                }
            },
            "autoload": {
                "psr-4": {
                    "Robo\\": "src"
                }
            },
            "notification-url": "https://packagist.org/downloads/",
            "license": [
                "MIT"
            ],
            "authors": [
                {
                    "name": "Davert",
                    "email": "davert.php@resend.cc"
                }
            ],
            "description": "Modern task runner",
<<<<<<< HEAD
            "time": "2019-01-02T21:33:28+00:00"
=======
            "time": "2019-03-19T18:07:19+00:00"
>>>>>>> 77b71966
        },
        {
            "name": "consolidation/self-update",
            "version": "1.1.5",
            "source": {
                "type": "git",
                "url": "https://github.com/consolidation/self-update.git",
                "reference": "a1c273b14ce334789825a09d06d4c87c0a02ad54"
            },
            "dist": {
                "type": "zip",
                "url": "https://api.github.com/repos/consolidation/self-update/zipball/a1c273b14ce334789825a09d06d4c87c0a02ad54",
                "reference": "a1c273b14ce334789825a09d06d4c87c0a02ad54",
                "shasum": ""
            },
            "require": {
                "php": ">=5.5.0",
                "symfony/console": "^2.8|^3|^4",
                "symfony/filesystem": "^2.5|^3|^4"
            },
            "bin": [
                "scripts/release"
            ],
            "type": "library",
            "extra": {
                "branch-alias": {
                    "dev-master": "1.x-dev"
                }
            },
            "autoload": {
                "psr-4": {
                    "SelfUpdate\\": "src"
                }
            },
            "notification-url": "https://packagist.org/downloads/",
            "license": [
                "MIT"
            ],
            "authors": [
                {
                    "name": "Greg Anderson",
                    "email": "greg.1.anderson@greenknowe.org"
                },
                {
                    "name": "Alexander Menk",
                    "email": "menk@mestrona.net"
                }
            ],
            "description": "Provides a self:update command for Symfony Console applications.",
            "time": "2018-10-28T01:52:03+00:00"
        },
        {
            "name": "container-interop/container-interop",
            "version": "1.2.0",
            "source": {
                "type": "git",
                "url": "https://github.com/container-interop/container-interop.git",
                "reference": "79cbf1341c22ec75643d841642dd5d6acd83bdb8"
            },
            "dist": {
                "type": "zip",
                "url": "https://api.github.com/repos/container-interop/container-interop/zipball/79cbf1341c22ec75643d841642dd5d6acd83bdb8",
                "reference": "79cbf1341c22ec75643d841642dd5d6acd83bdb8",
                "shasum": ""
            },
            "require": {
                "psr/container": "^1.0"
            },
            "type": "library",
            "autoload": {
                "psr-4": {
                    "Interop\\Container\\": "src/Interop/Container/"
                }
            },
            "notification-url": "https://packagist.org/downloads/",
            "license": [
                "MIT"
            ],
            "description": "Promoting the interoperability of container objects (DIC, SL, etc.)",
            "homepage": "https://github.com/container-interop/container-interop",
            "time": "2017-02-14T19:40:03+00:00"
        },
        {
            "name": "dflydev/dot-access-data",
            "version": "v1.1.0",
            "source": {
                "type": "git",
                "url": "https://github.com/dflydev/dflydev-dot-access-data.git",
                "reference": "3fbd874921ab2c041e899d044585a2ab9795df8a"
            },
            "dist": {
                "type": "zip",
                "url": "https://api.github.com/repos/dflydev/dflydev-dot-access-data/zipball/3fbd874921ab2c041e899d044585a2ab9795df8a",
                "reference": "3fbd874921ab2c041e899d044585a2ab9795df8a",
                "shasum": ""
            },
            "require": {
                "php": ">=5.3.2"
            },
            "type": "library",
            "extra": {
                "branch-alias": {
                    "dev-master": "1.0-dev"
                }
            },
            "autoload": {
                "psr-0": {
                    "Dflydev\\DotAccessData": "src"
                }
            },
            "notification-url": "https://packagist.org/downloads/",
            "license": [
                "MIT"
            ],
            "authors": [
                {
                    "name": "Dragonfly Development Inc.",
                    "email": "info@dflydev.com",
                    "homepage": "http://dflydev.com"
                },
                {
                    "name": "Beau Simensen",
                    "email": "beau@dflydev.com",
                    "homepage": "http://beausimensen.com"
                },
                {
                    "name": "Carlos Frutos",
                    "email": "carlos@kiwing.it",
                    "homepage": "https://github.com/cfrutos"
                }
            ],
            "description": "Given a deep data structure, access data by dot notation.",
            "homepage": "https://github.com/dflydev/dflydev-dot-access-data",
            "keywords": [
                "access",
                "data",
                "dot",
                "notation"
            ],
            "time": "2017-01-20T21:14:22+00:00"
        },
        {
            "name": "grasmash/expander",
            "version": "1.0.0",
            "source": {
                "type": "git",
                "url": "https://github.com/grasmash/expander.git",
                "reference": "95d6037344a4be1dd5f8e0b0b2571a28c397578f"
            },
            "dist": {
                "type": "zip",
                "url": "https://api.github.com/repos/grasmash/expander/zipball/95d6037344a4be1dd5f8e0b0b2571a28c397578f",
                "reference": "95d6037344a4be1dd5f8e0b0b2571a28c397578f",
                "shasum": ""
            },
            "require": {
                "dflydev/dot-access-data": "^1.1.0",
                "php": ">=5.4"
            },
            "require-dev": {
                "greg-1-anderson/composer-test-scenarios": "^1",
                "phpunit/phpunit": "^4|^5.5.4",
                "satooshi/php-coveralls": "^1.0.2|dev-master",
                "squizlabs/php_codesniffer": "^2.7"
            },
            "type": "library",
            "extra": {
                "branch-alias": {
                    "dev-master": "1.x-dev"
                }
            },
            "autoload": {
                "psr-4": {
                    "Grasmash\\Expander\\": "src/"
                }
            },
            "notification-url": "https://packagist.org/downloads/",
            "license": [
                "MIT"
            ],
            "authors": [
                {
                    "name": "Matthew Grasmick"
                }
            ],
            "description": "Expands internal property references in PHP arrays file.",
            "time": "2017-12-21T22:14:55+00:00"
        },
        {
            "name": "grasmash/yaml-expander",
            "version": "1.4.0",
            "source": {
                "type": "git",
                "url": "https://github.com/grasmash/yaml-expander.git",
                "reference": "3f0f6001ae707a24f4d9733958d77d92bf9693b1"
            },
            "dist": {
                "type": "zip",
                "url": "https://api.github.com/repos/grasmash/yaml-expander/zipball/3f0f6001ae707a24f4d9733958d77d92bf9693b1",
                "reference": "3f0f6001ae707a24f4d9733958d77d92bf9693b1",
                "shasum": ""
            },
            "require": {
                "dflydev/dot-access-data": "^1.1.0",
                "php": ">=5.4",
                "symfony/yaml": "^2.8.11|^3|^4"
            },
            "require-dev": {
                "greg-1-anderson/composer-test-scenarios": "^1",
                "phpunit/phpunit": "^4.8|^5.5.4",
                "satooshi/php-coveralls": "^1.0.2|dev-master",
                "squizlabs/php_codesniffer": "^2.7"
            },
            "type": "library",
            "extra": {
                "branch-alias": {
                    "dev-master": "1.x-dev"
                }
            },
            "autoload": {
                "psr-4": {
                    "Grasmash\\YamlExpander\\": "src/"
                }
            },
            "notification-url": "https://packagist.org/downloads/",
            "license": [
                "MIT"
            ],
            "authors": [
                {
                    "name": "Matthew Grasmick"
                }
            ],
            "description": "Expands internal property references in a yaml file.",
            "time": "2017-12-16T16:06:03+00:00"
        },
        {
            "name": "league/container",
            "version": "2.4.1",
            "source": {
                "type": "git",
                "url": "https://github.com/thephpleague/container.git",
                "reference": "43f35abd03a12977a60ffd7095efd6a7808488c0"
            },
            "dist": {
                "type": "zip",
                "url": "https://api.github.com/repos/thephpleague/container/zipball/43f35abd03a12977a60ffd7095efd6a7808488c0",
                "reference": "43f35abd03a12977a60ffd7095efd6a7808488c0",
                "shasum": ""
            },
            "require": {
                "container-interop/container-interop": "^1.2",
                "php": "^5.4.0 || ^7.0"
            },
            "provide": {
                "container-interop/container-interop-implementation": "^1.2",
                "psr/container-implementation": "^1.0"
            },
            "replace": {
                "orno/di": "~2.0"
            },
            "require-dev": {
                "phpunit/phpunit": "4.*"
            },
            "type": "library",
            "extra": {
                "branch-alias": {
                    "dev-2.x": "2.x-dev",
                    "dev-1.x": "1.x-dev"
                }
            },
            "autoload": {
                "psr-4": {
                    "League\\Container\\": "src"
                }
            },
            "notification-url": "https://packagist.org/downloads/",
            "license": [
                "MIT"
            ],
            "authors": [
                {
                    "name": "Phil Bennett",
                    "email": "philipobenito@gmail.com",
                    "homepage": "http://www.philipobenito.com",
                    "role": "Developer"
                }
            ],
            "description": "A fast and intuitive dependency injection container.",
            "homepage": "https://github.com/thephpleague/container",
            "keywords": [
                "container",
                "dependency",
                "di",
                "injection",
                "league",
                "provider",
                "service"
            ],
            "time": "2017-05-10T09:20:27+00:00"
        },
        {
            "name": "pear/archive_tar",
<<<<<<< HEAD
            "version": "1.4.5",
            "source": {
                "type": "git",
                "url": "https://github.com/pear/Archive_Tar.git",
                "reference": "ff716ca697c5e9e8593212cb785ffd03ee11b01f"
            },
            "dist": {
                "type": "zip",
                "url": "https://api.github.com/repos/pear/Archive_Tar/zipball/ff716ca697c5e9e8593212cb785ffd03ee11b01f",
                "reference": "ff716ca697c5e9e8593212cb785ffd03ee11b01f",
=======
            "version": "1.4.7",
            "source": {
                "type": "git",
                "url": "https://github.com/pear/Archive_Tar.git",
                "reference": "7e48add6f8edc3027dd98ad15964b1a28fd0c845"
            },
            "dist": {
                "type": "zip",
                "url": "https://api.github.com/repos/pear/Archive_Tar/zipball/7e48add6f8edc3027dd98ad15964b1a28fd0c845",
                "reference": "7e48add6f8edc3027dd98ad15964b1a28fd0c845",
>>>>>>> 77b71966
                "shasum": ""
            },
            "require": {
                "pear/pear-core-minimal": "^1.10.0alpha2",
                "php": ">=5.2.0"
            },
            "require-dev": {
                "phpunit/phpunit": "*"
            },
            "suggest": {
                "ext-bz2": "Bz2 compression support.",
                "ext-xz": "Lzma2 compression support.",
                "ext-zlib": "Gzip compression support."
            },
            "type": "library",
            "extra": {
                "branch-alias": {
                    "dev-master": "1.4.x-dev"
                }
            },
            "autoload": {
                "psr-0": {
                    "Archive_Tar": ""
                }
            },
            "notification-url": "https://packagist.org/downloads/",
            "include-path": [
                "./"
            ],
            "license": [
                "BSD-3-Clause"
            ],
            "authors": [
                {
                    "name": "Vincent Blavet",
                    "email": "vincent@phpconcept.net"
                },
                {
                    "name": "Greg Beaver",
                    "email": "greg@chiaraquartet.net"
                },
                {
                    "name": "Michiel Rook",
                    "email": "mrook@php.net"
                }
            ],
            "description": "Tar file management class with compression support (gzip, bzip2, lzma2)",
            "homepage": "https://github.com/pear/Archive_Tar",
            "keywords": [
                "archive",
                "tar"
            ],
<<<<<<< HEAD
            "time": "2019-01-02T21:45:13+00:00"
=======
            "time": "2019-04-08T13:15:55+00:00"
>>>>>>> 77b71966
        },
        {
            "name": "pear/console_getopt",
            "version": "v1.4.2",
            "source": {
                "type": "git",
                "url": "https://github.com/pear/Console_Getopt.git",
                "reference": "6c77aeb625b32bd752e89ee17972d103588b90c0"
            },
            "dist": {
                "type": "zip",
                "url": "https://api.github.com/repos/pear/Console_Getopt/zipball/6c77aeb625b32bd752e89ee17972d103588b90c0",
                "reference": "6c77aeb625b32bd752e89ee17972d103588b90c0",
                "shasum": ""
            },
            "type": "library",
            "autoload": {
                "psr-0": {
                    "Console": "./"
                }
            },
            "notification-url": "https://packagist.org/downloads/",
            "include-path": [
                "./"
            ],
            "license": [
                "BSD-2-Clause"
            ],
            "authors": [
                {
                    "name": "Greg Beaver",
                    "email": "cellog@php.net",
                    "role": "Helper"
                },
                {
                    "name": "Andrei Zmievski",
                    "email": "andrei@php.net",
                    "role": "Lead"
                },
                {
                    "name": "Stig Bakken",
                    "email": "stig@php.net",
                    "role": "Developer"
                }
            ],
            "description": "More info available on: http://pear.php.net/package/Console_Getopt",
            "time": "2019-02-06T16:52:33+00:00"
        },
        {
            "name": "pear/pear-core-minimal",
<<<<<<< HEAD
            "version": "v1.10.7",
            "source": {
                "type": "git",
                "url": "https://github.com/pear/pear-core-minimal.git",
                "reference": "19a3e0fcd50492c4357372f623f55f1b144346da"
            },
            "dist": {
                "type": "zip",
                "url": "https://api.github.com/repos/pear/pear-core-minimal/zipball/19a3e0fcd50492c4357372f623f55f1b144346da",
                "reference": "19a3e0fcd50492c4357372f623f55f1b144346da",
=======
            "version": "v1.10.9",
            "source": {
                "type": "git",
                "url": "https://github.com/pear/pear-core-minimal.git",
                "reference": "742be8dd68c746a01e4b0a422258e9c9cae1c37f"
            },
            "dist": {
                "type": "zip",
                "url": "https://api.github.com/repos/pear/pear-core-minimal/zipball/742be8dd68c746a01e4b0a422258e9c9cae1c37f",
                "reference": "742be8dd68c746a01e4b0a422258e9c9cae1c37f",
>>>>>>> 77b71966
                "shasum": ""
            },
            "require": {
                "pear/console_getopt": "~1.4",
                "pear/pear_exception": "~1.0"
            },
            "replace": {
                "rsky/pear-core-min": "self.version"
            },
            "type": "library",
            "autoload": {
                "psr-0": {
                    "": "src/"
                }
            },
            "notification-url": "https://packagist.org/downloads/",
            "include-path": [
                "src/"
            ],
            "license": [
                "BSD-3-Clause"
            ],
            "authors": [
                {
                    "name": "Christian Weiske",
                    "email": "cweiske@php.net",
                    "role": "Lead"
                }
            ],
            "description": "Minimal set of PEAR core files to be used as composer dependency",
<<<<<<< HEAD
            "time": "2018-12-05T20:03:52+00:00"
=======
            "time": "2019-03-13T18:15:44+00:00"
>>>>>>> 77b71966
        },
        {
            "name": "pear/pear_exception",
            "version": "v1.0.0",
            "source": {
                "type": "git",
                "url": "https://github.com/pear/PEAR_Exception.git",
                "reference": "8c18719fdae000b690e3912be401c76e406dd13b"
            },
            "dist": {
                "type": "zip",
                "url": "https://api.github.com/repos/pear/PEAR_Exception/zipball/8c18719fdae000b690e3912be401c76e406dd13b",
                "reference": "8c18719fdae000b690e3912be401c76e406dd13b",
                "shasum": ""
            },
            "require": {
                "php": ">=4.4.0"
            },
            "require-dev": {
                "phpunit/phpunit": "*"
            },
            "type": "class",
            "extra": {
                "branch-alias": {
                    "dev-master": "1.0.x-dev"
                }
            },
            "autoload": {
                "psr-0": {
                    "PEAR": ""
                }
            },
            "notification-url": "https://packagist.org/downloads/",
            "include-path": [
                "."
            ],
            "license": [
                "BSD-2-Clause"
            ],
            "authors": [
                {
                    "name": "Helgi Thormar",
                    "email": "dufuz@php.net"
                },
                {
                    "name": "Greg Beaver",
                    "email": "cellog@php.net"
                }
            ],
            "description": "The PEAR Exception base class.",
            "homepage": "https://github.com/pear/PEAR_Exception",
            "keywords": [
                "exception"
            ],
            "time": "2015-02-10T20:07:52+00:00"
        },
        {
            "name": "psr/container",
            "version": "1.0.0",
            "source": {
                "type": "git",
                "url": "https://github.com/php-fig/container.git",
                "reference": "b7ce3b176482dbbc1245ebf52b181af44c2cf55f"
            },
            "dist": {
                "type": "zip",
                "url": "https://api.github.com/repos/php-fig/container/zipball/b7ce3b176482dbbc1245ebf52b181af44c2cf55f",
                "reference": "b7ce3b176482dbbc1245ebf52b181af44c2cf55f",
                "shasum": ""
            },
            "require": {
                "php": ">=5.3.0"
            },
            "type": "library",
            "extra": {
                "branch-alias": {
                    "dev-master": "1.0.x-dev"
                }
            },
            "autoload": {
                "psr-4": {
                    "Psr\\Container\\": "src/"
                }
            },
            "notification-url": "https://packagist.org/downloads/",
            "license": [
                "MIT"
            ],
            "authors": [
                {
                    "name": "PHP-FIG",
                    "homepage": "http://www.php-fig.org/"
                }
            ],
            "description": "Common Container Interface (PHP FIG PSR-11)",
            "homepage": "https://github.com/php-fig/container",
            "keywords": [
                "PSR-11",
                "container",
                "container-interface",
                "container-interop",
                "psr"
            ],
            "time": "2017-02-14T16:28:37+00:00"
        },
        {
            "name": "psr/log",
            "version": "1.1.0",
            "source": {
                "type": "git",
                "url": "https://github.com/php-fig/log.git",
                "reference": "6c001f1daafa3a3ac1d8ff69ee4db8e799a654dd"
            },
            "dist": {
                "type": "zip",
                "url": "https://api.github.com/repos/php-fig/log/zipball/6c001f1daafa3a3ac1d8ff69ee4db8e799a654dd",
                "reference": "6c001f1daafa3a3ac1d8ff69ee4db8e799a654dd",
                "shasum": ""
            },
            "require": {
                "php": ">=5.3.0"
            },
            "type": "library",
            "extra": {
                "branch-alias": {
                    "dev-master": "1.0.x-dev"
                }
            },
            "autoload": {
                "psr-4": {
                    "Psr\\Log\\": "Psr/Log/"
                }
            },
            "notification-url": "https://packagist.org/downloads/",
            "license": [
                "MIT"
            ],
            "authors": [
                {
                    "name": "PHP-FIG",
                    "homepage": "http://www.php-fig.org/"
                }
            ],
            "description": "Common interface for logging libraries",
            "homepage": "https://github.com/php-fig/log",
            "keywords": [
                "log",
                "psr",
                "psr-3"
            ],
            "time": "2018-11-20T15:27:04+00:00"
        },
        {
            "name": "symfony/console",
<<<<<<< HEAD
            "version": "v4.2.2",
            "source": {
                "type": "git",
                "url": "https://github.com/symfony/console.git",
                "reference": "b0a03c1bb0fcbe288629956cf2f1dd3f1dc97522"
            },
            "dist": {
                "type": "zip",
                "url": "https://api.github.com/repos/symfony/console/zipball/b0a03c1bb0fcbe288629956cf2f1dd3f1dc97522",
                "reference": "b0a03c1bb0fcbe288629956cf2f1dd3f1dc97522",
=======
            "version": "v4.3.2",
            "source": {
                "type": "git",
                "url": "https://github.com/symfony/console.git",
                "reference": "b592b26a24265a35172d8a2094d8b10f22b7cc39"
            },
            "dist": {
                "type": "zip",
                "url": "https://api.github.com/repos/symfony/console/zipball/b592b26a24265a35172d8a2094d8b10f22b7cc39",
                "reference": "b592b26a24265a35172d8a2094d8b10f22b7cc39",
>>>>>>> 77b71966
                "shasum": ""
            },
            "require": {
                "php": "^7.1.3",
<<<<<<< HEAD
                "symfony/contracts": "^1.0",
                "symfony/polyfill-mbstring": "~1.0"
=======
                "symfony/polyfill-mbstring": "~1.0",
                "symfony/polyfill-php73": "^1.8",
                "symfony/service-contracts": "^1.1"
>>>>>>> 77b71966
            },
            "conflict": {
                "symfony/dependency-injection": "<3.4",
                "symfony/event-dispatcher": "<4.3",
                "symfony/process": "<3.3"
            },
            "provide": {
                "psr/log-implementation": "1.0"
            },
            "require-dev": {
                "psr/log": "~1.0",
                "symfony/config": "~3.4|~4.0",
                "symfony/dependency-injection": "~3.4|~4.0",
<<<<<<< HEAD
                "symfony/event-dispatcher": "~3.4|~4.0",
                "symfony/lock": "~3.4|~4.0",
                "symfony/process": "~3.4|~4.0"
=======
                "symfony/event-dispatcher": "^4.3",
                "symfony/lock": "~3.4|~4.0",
                "symfony/process": "~3.4|~4.0",
                "symfony/var-dumper": "^4.3"
>>>>>>> 77b71966
            },
            "suggest": {
                "psr/log": "For using the console logger",
                "symfony/event-dispatcher": "",
                "symfony/lock": "",
                "symfony/process": ""
            },
            "type": "library",
            "extra": {
                "branch-alias": {
<<<<<<< HEAD
                    "dev-master": "4.2-dev"
=======
                    "dev-master": "4.3-dev"
>>>>>>> 77b71966
                }
            },
            "autoload": {
                "psr-4": {
                    "Symfony\\Component\\Console\\": ""
                },
                "exclude-from-classmap": [
                    "/Tests/"
                ]
            },
            "notification-url": "https://packagist.org/downloads/",
            "license": [
                "MIT"
            ],
            "authors": [
                {
                    "name": "Fabien Potencier",
                    "email": "fabien@symfony.com"
                },
                {
                    "name": "Symfony Community",
                    "homepage": "https://symfony.com/contributors"
                }
            ],
            "description": "Symfony Console Component",
            "homepage": "https://symfony.com",
<<<<<<< HEAD
            "time": "2019-01-04T15:13:53+00:00"
        },
        {
            "name": "symfony/contracts",
            "version": "v1.0.2",
            "source": {
                "type": "git",
                "url": "https://github.com/symfony/contracts.git",
                "reference": "1aa7ab2429c3d594dd70689604b5cf7421254cdf"
            },
            "dist": {
                "type": "zip",
                "url": "https://api.github.com/repos/symfony/contracts/zipball/1aa7ab2429c3d594dd70689604b5cf7421254cdf",
                "reference": "1aa7ab2429c3d594dd70689604b5cf7421254cdf",
                "shasum": ""
            },
            "require": {
                "php": "^7.1.3"
            },
            "require-dev": {
                "psr/cache": "^1.0",
                "psr/container": "^1.0"
            },
            "suggest": {
                "psr/cache": "When using the Cache contracts",
                "psr/container": "When using the Service contracts",
                "symfony/cache-contracts-implementation": "",
                "symfony/service-contracts-implementation": "",
                "symfony/translation-contracts-implementation": ""
=======
            "time": "2019-06-13T11:03:18+00:00"
        },
        {
            "name": "symfony/event-dispatcher",
            "version": "v4.3.2",
            "source": {
                "type": "git",
                "url": "https://github.com/symfony/event-dispatcher.git",
                "reference": "d257021c1ab28d48d24a16de79dfab445ce93398"
            },
            "dist": {
                "type": "zip",
                "url": "https://api.github.com/repos/symfony/event-dispatcher/zipball/d257021c1ab28d48d24a16de79dfab445ce93398",
                "reference": "d257021c1ab28d48d24a16de79dfab445ce93398",
                "shasum": ""
            },
            "require": {
                "php": "^7.1.3",
                "symfony/event-dispatcher-contracts": "^1.1"
            },
            "conflict": {
                "symfony/dependency-injection": "<3.4"
            },
            "provide": {
                "psr/event-dispatcher-implementation": "1.0",
                "symfony/event-dispatcher-implementation": "1.1"
            },
            "require-dev": {
                "psr/log": "~1.0",
                "symfony/config": "~3.4|~4.0",
                "symfony/dependency-injection": "~3.4|~4.0",
                "symfony/expression-language": "~3.4|~4.0",
                "symfony/http-foundation": "^3.4|^4.0",
                "symfony/service-contracts": "^1.1",
                "symfony/stopwatch": "~3.4|~4.0"
            },
            "suggest": {
                "symfony/dependency-injection": "",
                "symfony/http-kernel": ""
>>>>>>> 77b71966
            },
            "type": "library",
            "extra": {
                "branch-alias": {
<<<<<<< HEAD
                    "dev-master": "1.0-dev"
=======
                    "dev-master": "4.3-dev"
>>>>>>> 77b71966
                }
            },
            "autoload": {
                "psr-4": {
<<<<<<< HEAD
                    "Symfony\\Contracts\\": ""
=======
                    "Symfony\\Component\\EventDispatcher\\": ""
>>>>>>> 77b71966
                },
                "exclude-from-classmap": [
                    "**/Tests/"
                ]
            },
            "notification-url": "https://packagist.org/downloads/",
            "license": [
                "MIT"
            ],
            "authors": [
                {
                    "name": "Nicolas Grekas",
                    "email": "p@tchwork.com"
                },
                {
                    "name": "Symfony Community",
                    "homepage": "https://symfony.com/contributors"
                }
            ],
<<<<<<< HEAD
            "description": "A set of abstractions extracted out of the Symfony components",
            "homepage": "https://symfony.com",
            "keywords": [
                "abstractions",
                "contracts",
                "decoupling",
                "interfaces",
                "interoperability",
                "standards"
            ],
            "time": "2018-12-05T08:06:11+00:00"
        },
        {
            "name": "symfony/event-dispatcher",
            "version": "v4.2.2",
            "source": {
                "type": "git",
                "url": "https://github.com/symfony/event-dispatcher.git",
                "reference": "887de6d34c86cf0cb6cbf910afb170cdb743cb5e"
            },
            "dist": {
                "type": "zip",
                "url": "https://api.github.com/repos/symfony/event-dispatcher/zipball/887de6d34c86cf0cb6cbf910afb170cdb743cb5e",
                "reference": "887de6d34c86cf0cb6cbf910afb170cdb743cb5e",
                "shasum": ""
            },
            "require": {
                "php": "^7.1.3",
                "symfony/contracts": "^1.0"
            },
            "conflict": {
                "symfony/dependency-injection": "<3.4"
            },
            "require-dev": {
                "psr/log": "~1.0",
                "symfony/config": "~3.4|~4.0",
                "symfony/dependency-injection": "~3.4|~4.0",
                "symfony/expression-language": "~3.4|~4.0",
                "symfony/stopwatch": "~3.4|~4.0"
=======
            "description": "Symfony EventDispatcher Component",
            "homepage": "https://symfony.com",
            "time": "2019-06-13T11:03:18+00:00"
        },
        {
            "name": "symfony/event-dispatcher-contracts",
            "version": "v1.1.5",
            "source": {
                "type": "git",
                "url": "https://github.com/symfony/event-dispatcher-contracts.git",
                "reference": "c61766f4440ca687de1084a5c00b08e167a2575c"
            },
            "dist": {
                "type": "zip",
                "url": "https://api.github.com/repos/symfony/event-dispatcher-contracts/zipball/c61766f4440ca687de1084a5c00b08e167a2575c",
                "reference": "c61766f4440ca687de1084a5c00b08e167a2575c",
                "shasum": ""
            },
            "require": {
                "php": "^7.1.3"
>>>>>>> 77b71966
            },
            "suggest": {
                "psr/event-dispatcher": "",
                "symfony/event-dispatcher-implementation": ""
            },
            "type": "library",
            "extra": {
                "branch-alias": {
<<<<<<< HEAD
                    "dev-master": "4.2-dev"
=======
                    "dev-master": "1.1-dev"
>>>>>>> 77b71966
                }
            },
            "autoload": {
                "psr-4": {
                    "Symfony\\Contracts\\EventDispatcher\\": ""
                }
            },
            "notification-url": "https://packagist.org/downloads/",
            "license": [
                "MIT"
            ],
            "authors": [
                {
                    "name": "Nicolas Grekas",
                    "email": "p@tchwork.com"
                },
                {
                    "name": "Symfony Community",
                    "homepage": "https://symfony.com/contributors"
                }
            ],
            "description": "Generic abstractions related to dispatching event",
            "homepage": "https://symfony.com",
<<<<<<< HEAD
            "time": "2019-01-05T16:37:49+00:00"
        },
        {
            "name": "symfony/filesystem",
            "version": "v4.2.2",
            "source": {
                "type": "git",
                "url": "https://github.com/symfony/filesystem.git",
                "reference": "c2ffd9a93f2d6c5be2f68a0aa7953cc229f871f8"
            },
            "dist": {
                "type": "zip",
                "url": "https://api.github.com/repos/symfony/filesystem/zipball/c2ffd9a93f2d6c5be2f68a0aa7953cc229f871f8",
                "reference": "c2ffd9a93f2d6c5be2f68a0aa7953cc229f871f8",
=======
            "keywords": [
                "abstractions",
                "contracts",
                "decoupling",
                "interfaces",
                "interoperability",
                "standards"
            ],
            "time": "2019-06-20T06:46:26+00:00"
        },
        {
            "name": "symfony/filesystem",
            "version": "v4.3.2",
            "source": {
                "type": "git",
                "url": "https://github.com/symfony/filesystem.git",
                "reference": "b9896d034463ad6fd2bf17e2bf9418caecd6313d"
            },
            "dist": {
                "type": "zip",
                "url": "https://api.github.com/repos/symfony/filesystem/zipball/b9896d034463ad6fd2bf17e2bf9418caecd6313d",
                "reference": "b9896d034463ad6fd2bf17e2bf9418caecd6313d",
>>>>>>> 77b71966
                "shasum": ""
            },
            "require": {
                "php": "^7.1.3",
                "symfony/polyfill-ctype": "~1.8"
            },
            "type": "library",
            "extra": {
                "branch-alias": {
<<<<<<< HEAD
                    "dev-master": "4.2-dev"
=======
                    "dev-master": "4.3-dev"
>>>>>>> 77b71966
                }
            },
            "autoload": {
                "psr-4": {
                    "Symfony\\Component\\Filesystem\\": ""
                },
                "exclude-from-classmap": [
                    "/Tests/"
                ]
            },
            "notification-url": "https://packagist.org/downloads/",
            "license": [
                "MIT"
            ],
            "authors": [
                {
                    "name": "Fabien Potencier",
                    "email": "fabien@symfony.com"
                },
                {
                    "name": "Symfony Community",
                    "homepage": "https://symfony.com/contributors"
                }
            ],
            "description": "Symfony Filesystem Component",
            "homepage": "https://symfony.com",
<<<<<<< HEAD
            "time": "2019-01-03T09:07:35+00:00"
        },
        {
            "name": "symfony/finder",
            "version": "v4.2.2",
            "source": {
                "type": "git",
                "url": "https://github.com/symfony/finder.git",
                "reference": "9094d69e8c6ee3fe186a0ec5a4f1401e506071ce"
            },
            "dist": {
                "type": "zip",
                "url": "https://api.github.com/repos/symfony/finder/zipball/9094d69e8c6ee3fe186a0ec5a4f1401e506071ce",
                "reference": "9094d69e8c6ee3fe186a0ec5a4f1401e506071ce",
=======
            "time": "2019-06-23T08:51:25+00:00"
        },
        {
            "name": "symfony/finder",
            "version": "v4.3.2",
            "source": {
                "type": "git",
                "url": "https://github.com/symfony/finder.git",
                "reference": "33c21f7d5d3dc8a140c282854a7e13aeb5d0f91a"
            },
            "dist": {
                "type": "zip",
                "url": "https://api.github.com/repos/symfony/finder/zipball/33c21f7d5d3dc8a140c282854a7e13aeb5d0f91a",
                "reference": "33c21f7d5d3dc8a140c282854a7e13aeb5d0f91a",
>>>>>>> 77b71966
                "shasum": ""
            },
            "require": {
                "php": "^7.1.3"
            },
            "type": "library",
            "extra": {
                "branch-alias": {
<<<<<<< HEAD
                    "dev-master": "4.2-dev"
=======
                    "dev-master": "4.3-dev"
>>>>>>> 77b71966
                }
            },
            "autoload": {
                "psr-4": {
                    "Symfony\\Component\\Finder\\": ""
                },
                "exclude-from-classmap": [
                    "/Tests/"
                ]
            },
            "notification-url": "https://packagist.org/downloads/",
            "license": [
                "MIT"
            ],
            "authors": [
                {
                    "name": "Fabien Potencier",
                    "email": "fabien@symfony.com"
                },
                {
                    "name": "Symfony Community",
                    "homepage": "https://symfony.com/contributors"
                }
            ],
            "description": "Symfony Finder Component",
            "homepage": "https://symfony.com",
<<<<<<< HEAD
            "time": "2019-01-03T09:07:35+00:00"
=======
            "time": "2019-06-13T11:03:18+00:00"
>>>>>>> 77b71966
        },
        {
            "name": "symfony/polyfill-ctype",
            "version": "v1.11.0",
            "source": {
                "type": "git",
                "url": "https://github.com/symfony/polyfill-ctype.git",
                "reference": "82ebae02209c21113908c229e9883c419720738a"
            },
            "dist": {
                "type": "zip",
                "url": "https://api.github.com/repos/symfony/polyfill-ctype/zipball/82ebae02209c21113908c229e9883c419720738a",
                "reference": "82ebae02209c21113908c229e9883c419720738a",
                "shasum": ""
            },
            "require": {
                "php": ">=5.3.3"
            },
            "suggest": {
                "ext-ctype": "For best performance"
            },
            "type": "library",
            "extra": {
                "branch-alias": {
                    "dev-master": "1.11-dev"
                }
            },
            "autoload": {
                "psr-4": {
                    "Symfony\\Polyfill\\Ctype\\": ""
                },
                "files": [
                    "bootstrap.php"
                ]
            },
            "notification-url": "https://packagist.org/downloads/",
            "license": [
                "MIT"
            ],
            "authors": [
                {
                    "name": "Symfony Community",
                    "homepage": "https://symfony.com/contributors"
                },
                {
                    "name": "Gert de Pagter",
                    "email": "backendtea@gmail.com"
                }
            ],
            "description": "Symfony polyfill for ctype functions",
            "homepage": "https://symfony.com",
            "keywords": [
                "compatibility",
                "ctype",
                "polyfill",
                "portable"
            ],
            "time": "2019-02-06T07:57:58+00:00"
        },
        {
            "name": "symfony/polyfill-mbstring",
            "version": "v1.11.0",
            "source": {
                "type": "git",
                "url": "https://github.com/symfony/polyfill-mbstring.git",
                "reference": "fe5e94c604826c35a32fa832f35bd036b6799609"
            },
            "dist": {
                "type": "zip",
                "url": "https://api.github.com/repos/symfony/polyfill-mbstring/zipball/fe5e94c604826c35a32fa832f35bd036b6799609",
                "reference": "fe5e94c604826c35a32fa832f35bd036b6799609",
                "shasum": ""
            },
            "require": {
                "php": ">=5.3.3"
            },
            "suggest": {
                "ext-mbstring": "For best performance"
            },
            "type": "library",
            "extra": {
                "branch-alias": {
                    "dev-master": "1.11-dev"
                }
            },
            "autoload": {
                "psr-4": {
                    "Symfony\\Polyfill\\Mbstring\\": ""
                },
                "files": [
                    "bootstrap.php"
                ]
            },
            "notification-url": "https://packagist.org/downloads/",
            "license": [
                "MIT"
            ],
            "authors": [
                {
                    "name": "Nicolas Grekas",
                    "email": "p@tchwork.com"
                },
                {
                    "name": "Symfony Community",
                    "homepage": "https://symfony.com/contributors"
                }
            ],
            "description": "Symfony polyfill for the Mbstring extension",
            "homepage": "https://symfony.com",
            "keywords": [
                "compatibility",
                "mbstring",
                "polyfill",
                "portable",
                "shim"
            ],
            "time": "2019-02-06T07:57:58+00:00"
        },
        {
            "name": "symfony/polyfill-php73",
            "version": "v1.11.0",
            "source": {
                "type": "git",
                "url": "https://github.com/symfony/polyfill-php73.git",
                "reference": "d1fb4abcc0c47be136208ad9d68bf59f1ee17abd"
            },
            "dist": {
                "type": "zip",
                "url": "https://api.github.com/repos/symfony/polyfill-php73/zipball/d1fb4abcc0c47be136208ad9d68bf59f1ee17abd",
                "reference": "d1fb4abcc0c47be136208ad9d68bf59f1ee17abd",
                "shasum": ""
            },
            "require": {
                "php": ">=5.3.3"
            },
            "type": "library",
            "extra": {
                "branch-alias": {
                    "dev-master": "1.11-dev"
                }
            },
            "autoload": {
                "psr-4": {
                    "Symfony\\Polyfill\\Php73\\": ""
                },
                "files": [
                    "bootstrap.php"
                ],
                "classmap": [
                    "Resources/stubs"
                ]
            },
            "notification-url": "https://packagist.org/downloads/",
            "license": [
                "MIT"
            ],
            "authors": [
                {
                    "name": "Nicolas Grekas",
                    "email": "p@tchwork.com"
                },
                {
                    "name": "Symfony Community",
                    "homepage": "https://symfony.com/contributors"
                }
            ],
            "description": "Symfony polyfill backporting some PHP 7.3+ features to lower PHP versions",
            "homepage": "https://symfony.com",
            "keywords": [
                "compatibility",
                "polyfill",
                "portable",
                "shim"
            ],
            "time": "2019-02-06T07:57:58+00:00"
        },
        {
            "name": "symfony/process",
<<<<<<< HEAD
            "version": "v3.4.21",
            "source": {
                "type": "git",
                "url": "https://github.com/symfony/process.git",
                "reference": "0d41dd7d95ed179aed6a13393b0f4f97bfa2d25c"
            },
            "dist": {
                "type": "zip",
                "url": "https://api.github.com/repos/symfony/process/zipball/0d41dd7d95ed179aed6a13393b0f4f97bfa2d25c",
                "reference": "0d41dd7d95ed179aed6a13393b0f4f97bfa2d25c",
=======
            "version": "v3.4.29",
            "source": {
                "type": "git",
                "url": "https://github.com/symfony/process.git",
                "reference": "d129c017e8602507688ef2c3007951a16c1a8407"
            },
            "dist": {
                "type": "zip",
                "url": "https://api.github.com/repos/symfony/process/zipball/d129c017e8602507688ef2c3007951a16c1a8407",
                "reference": "d129c017e8602507688ef2c3007951a16c1a8407",
>>>>>>> 77b71966
                "shasum": ""
            },
            "require": {
                "php": "^5.5.9|>=7.0.8"
            },
            "type": "library",
            "extra": {
                "branch-alias": {
                    "dev-master": "3.4-dev"
                }
            },
            "autoload": {
                "psr-4": {
                    "Symfony\\Component\\Process\\": ""
                },
                "exclude-from-classmap": [
                    "/Tests/"
                ]
            },
            "notification-url": "https://packagist.org/downloads/",
            "license": [
                "MIT"
            ],
            "authors": [
                {
                    "name": "Fabien Potencier",
                    "email": "fabien@symfony.com"
                },
                {
                    "name": "Symfony Community",
                    "homepage": "https://symfony.com/contributors"
                }
            ],
            "description": "Symfony Process Component",
            "homepage": "https://symfony.com",
<<<<<<< HEAD
            "time": "2019-01-02T21:24:08+00:00"
        },
        {
            "name": "symfony/yaml",
            "version": "v4.2.2",
            "source": {
                "type": "git",
                "url": "https://github.com/symfony/yaml.git",
                "reference": "d0aa6c0ea484087927b49fd513383a7d36190ca6"
            },
            "dist": {
                "type": "zip",
                "url": "https://api.github.com/repos/symfony/yaml/zipball/d0aa6c0ea484087927b49fd513383a7d36190ca6",
                "reference": "d0aa6c0ea484087927b49fd513383a7d36190ca6",
=======
            "time": "2019-05-30T15:47:52+00:00"
        },
        {
            "name": "symfony/service-contracts",
            "version": "v1.1.5",
            "source": {
                "type": "git",
                "url": "https://github.com/symfony/service-contracts.git",
                "reference": "f391a00de78ec7ec8cf5cdcdae59ec7b883edb8d"
            },
            "dist": {
                "type": "zip",
                "url": "https://api.github.com/repos/symfony/service-contracts/zipball/f391a00de78ec7ec8cf5cdcdae59ec7b883edb8d",
                "reference": "f391a00de78ec7ec8cf5cdcdae59ec7b883edb8d",
                "shasum": ""
            },
            "require": {
                "php": "^7.1.3",
                "psr/container": "^1.0"
            },
            "suggest": {
                "symfony/service-implementation": ""
            },
            "type": "library",
            "extra": {
                "branch-alias": {
                    "dev-master": "1.1-dev"
                }
            },
            "autoload": {
                "psr-4": {
                    "Symfony\\Contracts\\Service\\": ""
                }
            },
            "notification-url": "https://packagist.org/downloads/",
            "license": [
                "MIT"
            ],
            "authors": [
                {
                    "name": "Nicolas Grekas",
                    "email": "p@tchwork.com"
                },
                {
                    "name": "Symfony Community",
                    "homepage": "https://symfony.com/contributors"
                }
            ],
            "description": "Generic abstractions related to writing services",
            "homepage": "https://symfony.com",
            "keywords": [
                "abstractions",
                "contracts",
                "decoupling",
                "interfaces",
                "interoperability",
                "standards"
            ],
            "time": "2019-06-13T11:15:36+00:00"
        },
        {
            "name": "symfony/yaml",
            "version": "v4.3.2",
            "source": {
                "type": "git",
                "url": "https://github.com/symfony/yaml.git",
                "reference": "c60ecf5ba842324433b46f58dc7afc4487dbab99"
            },
            "dist": {
                "type": "zip",
                "url": "https://api.github.com/repos/symfony/yaml/zipball/c60ecf5ba842324433b46f58dc7afc4487dbab99",
                "reference": "c60ecf5ba842324433b46f58dc7afc4487dbab99",
>>>>>>> 77b71966
                "shasum": ""
            },
            "require": {
                "php": "^7.1.3",
                "symfony/polyfill-ctype": "~1.8"
            },
            "conflict": {
                "symfony/console": "<3.4"
            },
            "require-dev": {
                "symfony/console": "~3.4|~4.0"
            },
            "suggest": {
                "symfony/console": "For validating YAML files using the lint command"
            },
            "type": "library",
            "extra": {
                "branch-alias": {
<<<<<<< HEAD
                    "dev-master": "4.2-dev"
=======
                    "dev-master": "4.3-dev"
>>>>>>> 77b71966
                }
            },
            "autoload": {
                "psr-4": {
                    "Symfony\\Component\\Yaml\\": ""
                },
                "exclude-from-classmap": [
                    "/Tests/"
                ]
            },
            "notification-url": "https://packagist.org/downloads/",
            "license": [
                "MIT"
            ],
            "authors": [
                {
                    "name": "Fabien Potencier",
                    "email": "fabien@symfony.com"
                },
                {
                    "name": "Symfony Community",
                    "homepage": "https://symfony.com/contributors"
                }
            ],
            "description": "Symfony Yaml Component",
            "homepage": "https://symfony.com",
<<<<<<< HEAD
            "time": "2019-01-03T09:07:35+00:00"
=======
            "time": "2019-04-06T14:04:46+00:00"
>>>>>>> 77b71966
        }
    ],
    "packages-dev": [],
    "aliases": [],
    "minimum-stability": "stable",
    "stability-flags": [],
    "prefer-stable": false,
    "prefer-lowest": false,
    "platform": [],
    "platform-dev": []
}<|MERGE_RESOLUTION|>--- conflicted
+++ resolved
@@ -8,18 +8,6 @@
     "packages": [
         {
             "name": "consolidation/annotated-command",
-<<<<<<< HEAD
-            "version": "2.11.0",
-            "source": {
-                "type": "git",
-                "url": "https://github.com/consolidation/annotated-command.git",
-                "reference": "edea407f57104ed518cc3c3b47d5b84403ee267a"
-            },
-            "dist": {
-                "type": "zip",
-                "url": "https://api.github.com/repos/consolidation/annotated-command/zipball/edea407f57104ed518cc3c3b47d5b84403ee267a",
-                "reference": "edea407f57104ed518cc3c3b47d5b84403ee267a",
-=======
             "version": "2.12.0",
             "source": {
                 "type": "git",
@@ -30,7 +18,6 @@
                 "type": "zip",
                 "url": "https://api.github.com/repos/consolidation/annotated-command/zipball/512a2e54c98f3af377589de76c43b24652bcb789",
                 "reference": "512a2e54c98f3af377589de76c43b24652bcb789",
->>>>>>> 77b71966
                 "shasum": ""
             },
             "require": {
@@ -113,11 +100,7 @@
                 }
             ],
             "description": "Initialize Symfony Console commands from annotated command class methods.",
-<<<<<<< HEAD
-            "time": "2018-12-29T04:43:17+00:00"
-=======
             "time": "2019-03-08T16:55:03+00:00"
->>>>>>> 77b71966
         },
         {
             "name": "consolidation/config",
@@ -393,18 +376,6 @@
         },
         {
             "name": "consolidation/robo",
-<<<<<<< HEAD
-            "version": "1.4.3",
-            "source": {
-                "type": "git",
-                "url": "https://github.com/consolidation/Robo.git",
-                "reference": "d0b6f516ec940add7abed4f1432d30cca5f8ae0c"
-            },
-            "dist": {
-                "type": "zip",
-                "url": "https://api.github.com/repos/consolidation/Robo/zipball/d0b6f516ec940add7abed4f1432d30cca5f8ae0c",
-                "reference": "d0b6f516ec940add7abed4f1432d30cca5f8ae0c",
-=======
             "version": "1.4.9",
             "source": {
                 "type": "git",
@@ -415,16 +386,11 @@
                 "type": "zip",
                 "url": "https://api.github.com/repos/consolidation/Robo/zipball/5c6b3840a45afda1cbffbb3bb1f94dd5f9f83345",
                 "reference": "5c6b3840a45afda1cbffbb3bb1f94dd5f9f83345",
->>>>>>> 77b71966
                 "shasum": ""
             },
             "require": {
                 "consolidation/annotated-command": "^2.10.2",
-<<<<<<< HEAD
-                "consolidation/config": "^1.0.10",
-=======
                 "consolidation/config": "^1.2",
->>>>>>> 77b71966
                 "consolidation/log": "~1",
                 "consolidation/output-formatters": "^3.1.13",
                 "consolidation/self-update": "^1",
@@ -514,11 +480,7 @@
                 }
             ],
             "description": "Modern task runner",
-<<<<<<< HEAD
-            "time": "2019-01-02T21:33:28+00:00"
-=======
             "time": "2019-03-19T18:07:19+00:00"
->>>>>>> 77b71966
         },
         {
             "name": "consolidation/self-update",
@@ -822,18 +784,6 @@
         },
         {
             "name": "pear/archive_tar",
-<<<<<<< HEAD
-            "version": "1.4.5",
-            "source": {
-                "type": "git",
-                "url": "https://github.com/pear/Archive_Tar.git",
-                "reference": "ff716ca697c5e9e8593212cb785ffd03ee11b01f"
-            },
-            "dist": {
-                "type": "zip",
-                "url": "https://api.github.com/repos/pear/Archive_Tar/zipball/ff716ca697c5e9e8593212cb785ffd03ee11b01f",
-                "reference": "ff716ca697c5e9e8593212cb785ffd03ee11b01f",
-=======
             "version": "1.4.7",
             "source": {
                 "type": "git",
@@ -844,7 +794,6 @@
                 "type": "zip",
                 "url": "https://api.github.com/repos/pear/Archive_Tar/zipball/7e48add6f8edc3027dd98ad15964b1a28fd0c845",
                 "reference": "7e48add6f8edc3027dd98ad15964b1a28fd0c845",
->>>>>>> 77b71966
                 "shasum": ""
             },
             "require": {
@@ -897,11 +846,7 @@
                 "archive",
                 "tar"
             ],
-<<<<<<< HEAD
-            "time": "2019-01-02T21:45:13+00:00"
-=======
             "time": "2019-04-08T13:15:55+00:00"
->>>>>>> 77b71966
         },
         {
             "name": "pear/console_getopt",
@@ -952,18 +897,6 @@
         },
         {
             "name": "pear/pear-core-minimal",
-<<<<<<< HEAD
-            "version": "v1.10.7",
-            "source": {
-                "type": "git",
-                "url": "https://github.com/pear/pear-core-minimal.git",
-                "reference": "19a3e0fcd50492c4357372f623f55f1b144346da"
-            },
-            "dist": {
-                "type": "zip",
-                "url": "https://api.github.com/repos/pear/pear-core-minimal/zipball/19a3e0fcd50492c4357372f623f55f1b144346da",
-                "reference": "19a3e0fcd50492c4357372f623f55f1b144346da",
-=======
             "version": "v1.10.9",
             "source": {
                 "type": "git",
@@ -974,7 +907,6 @@
                 "type": "zip",
                 "url": "https://api.github.com/repos/pear/pear-core-minimal/zipball/742be8dd68c746a01e4b0a422258e9c9cae1c37f",
                 "reference": "742be8dd68c746a01e4b0a422258e9c9cae1c37f",
->>>>>>> 77b71966
                 "shasum": ""
             },
             "require": {
@@ -1005,11 +937,7 @@
                 }
             ],
             "description": "Minimal set of PEAR core files to be used as composer dependency",
-<<<<<<< HEAD
-            "time": "2018-12-05T20:03:52+00:00"
-=======
             "time": "2019-03-13T18:15:44+00:00"
->>>>>>> 77b71966
         },
         {
             "name": "pear/pear_exception",
@@ -1164,18 +1092,6 @@
         },
         {
             "name": "symfony/console",
-<<<<<<< HEAD
-            "version": "v4.2.2",
-            "source": {
-                "type": "git",
-                "url": "https://github.com/symfony/console.git",
-                "reference": "b0a03c1bb0fcbe288629956cf2f1dd3f1dc97522"
-            },
-            "dist": {
-                "type": "zip",
-                "url": "https://api.github.com/repos/symfony/console/zipball/b0a03c1bb0fcbe288629956cf2f1dd3f1dc97522",
-                "reference": "b0a03c1bb0fcbe288629956cf2f1dd3f1dc97522",
-=======
             "version": "v4.3.2",
             "source": {
                 "type": "git",
@@ -1186,19 +1102,13 @@
                 "type": "zip",
                 "url": "https://api.github.com/repos/symfony/console/zipball/b592b26a24265a35172d8a2094d8b10f22b7cc39",
                 "reference": "b592b26a24265a35172d8a2094d8b10f22b7cc39",
->>>>>>> 77b71966
                 "shasum": ""
             },
             "require": {
                 "php": "^7.1.3",
-<<<<<<< HEAD
-                "symfony/contracts": "^1.0",
-                "symfony/polyfill-mbstring": "~1.0"
-=======
                 "symfony/polyfill-mbstring": "~1.0",
                 "symfony/polyfill-php73": "^1.8",
                 "symfony/service-contracts": "^1.1"
->>>>>>> 77b71966
             },
             "conflict": {
                 "symfony/dependency-injection": "<3.4",
@@ -1212,16 +1122,10 @@
                 "psr/log": "~1.0",
                 "symfony/config": "~3.4|~4.0",
                 "symfony/dependency-injection": "~3.4|~4.0",
-<<<<<<< HEAD
-                "symfony/event-dispatcher": "~3.4|~4.0",
-                "symfony/lock": "~3.4|~4.0",
-                "symfony/process": "~3.4|~4.0"
-=======
                 "symfony/event-dispatcher": "^4.3",
                 "symfony/lock": "~3.4|~4.0",
                 "symfony/process": "~3.4|~4.0",
                 "symfony/var-dumper": "^4.3"
->>>>>>> 77b71966
             },
             "suggest": {
                 "psr/log": "For using the console logger",
@@ -1232,11 +1136,7 @@
             "type": "library",
             "extra": {
                 "branch-alias": {
-<<<<<<< HEAD
-                    "dev-master": "4.2-dev"
-=======
                     "dev-master": "4.3-dev"
->>>>>>> 77b71966
                 }
             },
             "autoload": {
@@ -1263,37 +1163,6 @@
             ],
             "description": "Symfony Console Component",
             "homepage": "https://symfony.com",
-<<<<<<< HEAD
-            "time": "2019-01-04T15:13:53+00:00"
-        },
-        {
-            "name": "symfony/contracts",
-            "version": "v1.0.2",
-            "source": {
-                "type": "git",
-                "url": "https://github.com/symfony/contracts.git",
-                "reference": "1aa7ab2429c3d594dd70689604b5cf7421254cdf"
-            },
-            "dist": {
-                "type": "zip",
-                "url": "https://api.github.com/repos/symfony/contracts/zipball/1aa7ab2429c3d594dd70689604b5cf7421254cdf",
-                "reference": "1aa7ab2429c3d594dd70689604b5cf7421254cdf",
-                "shasum": ""
-            },
-            "require": {
-                "php": "^7.1.3"
-            },
-            "require-dev": {
-                "psr/cache": "^1.0",
-                "psr/container": "^1.0"
-            },
-            "suggest": {
-                "psr/cache": "When using the Cache contracts",
-                "psr/container": "When using the Service contracts",
-                "symfony/cache-contracts-implementation": "",
-                "symfony/service-contracts-implementation": "",
-                "symfony/translation-contracts-implementation": ""
-=======
             "time": "2019-06-13T11:03:18+00:00"
         },
         {
@@ -1333,29 +1202,70 @@
             "suggest": {
                 "symfony/dependency-injection": "",
                 "symfony/http-kernel": ""
->>>>>>> 77b71966
-            },
-            "type": "library",
-            "extra": {
-                "branch-alias": {
-<<<<<<< HEAD
-                    "dev-master": "1.0-dev"
-=======
+            },
+            "type": "library",
+            "extra": {
+                "branch-alias": {
                     "dev-master": "4.3-dev"
->>>>>>> 77b71966
-                }
-            },
-            "autoload": {
-                "psr-4": {
-<<<<<<< HEAD
-                    "Symfony\\Contracts\\": ""
-=======
+                }
+            },
+            "autoload": {
+                "psr-4": {
                     "Symfony\\Component\\EventDispatcher\\": ""
->>>>>>> 77b71966
                 },
                 "exclude-from-classmap": [
-                    "**/Tests/"
+                    "/Tests/"
                 ]
+            },
+            "notification-url": "https://packagist.org/downloads/",
+            "license": [
+                "MIT"
+            ],
+            "authors": [
+                {
+                    "name": "Fabien Potencier",
+                    "email": "fabien@symfony.com"
+                },
+                {
+                    "name": "Symfony Community",
+                    "homepage": "https://symfony.com/contributors"
+                }
+            ],
+            "description": "Symfony EventDispatcher Component",
+            "homepage": "https://symfony.com",
+            "time": "2019-06-13T11:03:18+00:00"
+        },
+        {
+            "name": "symfony/event-dispatcher-contracts",
+            "version": "v1.1.5",
+            "source": {
+                "type": "git",
+                "url": "https://github.com/symfony/event-dispatcher-contracts.git",
+                "reference": "c61766f4440ca687de1084a5c00b08e167a2575c"
+            },
+            "dist": {
+                "type": "zip",
+                "url": "https://api.github.com/repos/symfony/event-dispatcher-contracts/zipball/c61766f4440ca687de1084a5c00b08e167a2575c",
+                "reference": "c61766f4440ca687de1084a5c00b08e167a2575c",
+                "shasum": ""
+            },
+            "require": {
+                "php": "^7.1.3"
+            },
+            "suggest": {
+                "psr/event-dispatcher": "",
+                "symfony/event-dispatcher-implementation": ""
+            },
+            "type": "library",
+            "extra": {
+                "branch-alias": {
+                    "dev-master": "1.1-dev"
+                }
+            },
+            "autoload": {
+                "psr-4": {
+                    "Symfony\\Contracts\\EventDispatcher\\": ""
+                }
             },
             "notification-url": "https://packagist.org/downloads/",
             "license": [
@@ -1371,8 +1281,7 @@
                     "homepage": "https://symfony.com/contributors"
                 }
             ],
-<<<<<<< HEAD
-            "description": "A set of abstractions extracted out of the Symfony components",
+            "description": "Generic abstractions related to dispatching event",
             "homepage": "https://symfony.com",
             "keywords": [
                 "abstractions",
@@ -1382,117 +1291,6 @@
                 "interoperability",
                 "standards"
             ],
-            "time": "2018-12-05T08:06:11+00:00"
-        },
-        {
-            "name": "symfony/event-dispatcher",
-            "version": "v4.2.2",
-            "source": {
-                "type": "git",
-                "url": "https://github.com/symfony/event-dispatcher.git",
-                "reference": "887de6d34c86cf0cb6cbf910afb170cdb743cb5e"
-            },
-            "dist": {
-                "type": "zip",
-                "url": "https://api.github.com/repos/symfony/event-dispatcher/zipball/887de6d34c86cf0cb6cbf910afb170cdb743cb5e",
-                "reference": "887de6d34c86cf0cb6cbf910afb170cdb743cb5e",
-                "shasum": ""
-            },
-            "require": {
-                "php": "^7.1.3",
-                "symfony/contracts": "^1.0"
-            },
-            "conflict": {
-                "symfony/dependency-injection": "<3.4"
-            },
-            "require-dev": {
-                "psr/log": "~1.0",
-                "symfony/config": "~3.4|~4.0",
-                "symfony/dependency-injection": "~3.4|~4.0",
-                "symfony/expression-language": "~3.4|~4.0",
-                "symfony/stopwatch": "~3.4|~4.0"
-=======
-            "description": "Symfony EventDispatcher Component",
-            "homepage": "https://symfony.com",
-            "time": "2019-06-13T11:03:18+00:00"
-        },
-        {
-            "name": "symfony/event-dispatcher-contracts",
-            "version": "v1.1.5",
-            "source": {
-                "type": "git",
-                "url": "https://github.com/symfony/event-dispatcher-contracts.git",
-                "reference": "c61766f4440ca687de1084a5c00b08e167a2575c"
-            },
-            "dist": {
-                "type": "zip",
-                "url": "https://api.github.com/repos/symfony/event-dispatcher-contracts/zipball/c61766f4440ca687de1084a5c00b08e167a2575c",
-                "reference": "c61766f4440ca687de1084a5c00b08e167a2575c",
-                "shasum": ""
-            },
-            "require": {
-                "php": "^7.1.3"
->>>>>>> 77b71966
-            },
-            "suggest": {
-                "psr/event-dispatcher": "",
-                "symfony/event-dispatcher-implementation": ""
-            },
-            "type": "library",
-            "extra": {
-                "branch-alias": {
-<<<<<<< HEAD
-                    "dev-master": "4.2-dev"
-=======
-                    "dev-master": "1.1-dev"
->>>>>>> 77b71966
-                }
-            },
-            "autoload": {
-                "psr-4": {
-                    "Symfony\\Contracts\\EventDispatcher\\": ""
-                }
-            },
-            "notification-url": "https://packagist.org/downloads/",
-            "license": [
-                "MIT"
-            ],
-            "authors": [
-                {
-                    "name": "Nicolas Grekas",
-                    "email": "p@tchwork.com"
-                },
-                {
-                    "name": "Symfony Community",
-                    "homepage": "https://symfony.com/contributors"
-                }
-            ],
-            "description": "Generic abstractions related to dispatching event",
-            "homepage": "https://symfony.com",
-<<<<<<< HEAD
-            "time": "2019-01-05T16:37:49+00:00"
-        },
-        {
-            "name": "symfony/filesystem",
-            "version": "v4.2.2",
-            "source": {
-                "type": "git",
-                "url": "https://github.com/symfony/filesystem.git",
-                "reference": "c2ffd9a93f2d6c5be2f68a0aa7953cc229f871f8"
-            },
-            "dist": {
-                "type": "zip",
-                "url": "https://api.github.com/repos/symfony/filesystem/zipball/c2ffd9a93f2d6c5be2f68a0aa7953cc229f871f8",
-                "reference": "c2ffd9a93f2d6c5be2f68a0aa7953cc229f871f8",
-=======
-            "keywords": [
-                "abstractions",
-                "contracts",
-                "decoupling",
-                "interfaces",
-                "interoperability",
-                "standards"
-            ],
             "time": "2019-06-20T06:46:26+00:00"
         },
         {
@@ -1507,7 +1305,6 @@
                 "type": "zip",
                 "url": "https://api.github.com/repos/symfony/filesystem/zipball/b9896d034463ad6fd2bf17e2bf9418caecd6313d",
                 "reference": "b9896d034463ad6fd2bf17e2bf9418caecd6313d",
->>>>>>> 77b71966
                 "shasum": ""
             },
             "require": {
@@ -1517,11 +1314,7 @@
             "type": "library",
             "extra": {
                 "branch-alias": {
-<<<<<<< HEAD
-                    "dev-master": "4.2-dev"
-=======
                     "dev-master": "4.3-dev"
->>>>>>> 77b71966
                 }
             },
             "autoload": {
@@ -1548,22 +1341,6 @@
             ],
             "description": "Symfony Filesystem Component",
             "homepage": "https://symfony.com",
-<<<<<<< HEAD
-            "time": "2019-01-03T09:07:35+00:00"
-        },
-        {
-            "name": "symfony/finder",
-            "version": "v4.2.2",
-            "source": {
-                "type": "git",
-                "url": "https://github.com/symfony/finder.git",
-                "reference": "9094d69e8c6ee3fe186a0ec5a4f1401e506071ce"
-            },
-            "dist": {
-                "type": "zip",
-                "url": "https://api.github.com/repos/symfony/finder/zipball/9094d69e8c6ee3fe186a0ec5a4f1401e506071ce",
-                "reference": "9094d69e8c6ee3fe186a0ec5a4f1401e506071ce",
-=======
             "time": "2019-06-23T08:51:25+00:00"
         },
         {
@@ -1578,7 +1355,6 @@
                 "type": "zip",
                 "url": "https://api.github.com/repos/symfony/finder/zipball/33c21f7d5d3dc8a140c282854a7e13aeb5d0f91a",
                 "reference": "33c21f7d5d3dc8a140c282854a7e13aeb5d0f91a",
->>>>>>> 77b71966
                 "shasum": ""
             },
             "require": {
@@ -1587,11 +1363,7 @@
             "type": "library",
             "extra": {
                 "branch-alias": {
-<<<<<<< HEAD
-                    "dev-master": "4.2-dev"
-=======
                     "dev-master": "4.3-dev"
->>>>>>> 77b71966
                 }
             },
             "autoload": {
@@ -1618,11 +1390,7 @@
             ],
             "description": "Symfony Finder Component",
             "homepage": "https://symfony.com",
-<<<<<<< HEAD
-            "time": "2019-01-03T09:07:35+00:00"
-=======
             "time": "2019-06-13T11:03:18+00:00"
->>>>>>> 77b71966
         },
         {
             "name": "symfony/polyfill-ctype",
@@ -1801,18 +1569,6 @@
         },
         {
             "name": "symfony/process",
-<<<<<<< HEAD
-            "version": "v3.4.21",
-            "source": {
-                "type": "git",
-                "url": "https://github.com/symfony/process.git",
-                "reference": "0d41dd7d95ed179aed6a13393b0f4f97bfa2d25c"
-            },
-            "dist": {
-                "type": "zip",
-                "url": "https://api.github.com/repos/symfony/process/zipball/0d41dd7d95ed179aed6a13393b0f4f97bfa2d25c",
-                "reference": "0d41dd7d95ed179aed6a13393b0f4f97bfa2d25c",
-=======
             "version": "v3.4.29",
             "source": {
                 "type": "git",
@@ -1823,7 +1579,6 @@
                 "type": "zip",
                 "url": "https://api.github.com/repos/symfony/process/zipball/d129c017e8602507688ef2c3007951a16c1a8407",
                 "reference": "d129c017e8602507688ef2c3007951a16c1a8407",
->>>>>>> 77b71966
                 "shasum": ""
             },
             "require": {
@@ -1859,22 +1614,6 @@
             ],
             "description": "Symfony Process Component",
             "homepage": "https://symfony.com",
-<<<<<<< HEAD
-            "time": "2019-01-02T21:24:08+00:00"
-        },
-        {
-            "name": "symfony/yaml",
-            "version": "v4.2.2",
-            "source": {
-                "type": "git",
-                "url": "https://github.com/symfony/yaml.git",
-                "reference": "d0aa6c0ea484087927b49fd513383a7d36190ca6"
-            },
-            "dist": {
-                "type": "zip",
-                "url": "https://api.github.com/repos/symfony/yaml/zipball/d0aa6c0ea484087927b49fd513383a7d36190ca6",
-                "reference": "d0aa6c0ea484087927b49fd513383a7d36190ca6",
-=======
             "time": "2019-05-30T15:47:52+00:00"
         },
         {
@@ -1947,7 +1686,6 @@
                 "type": "zip",
                 "url": "https://api.github.com/repos/symfony/yaml/zipball/c60ecf5ba842324433b46f58dc7afc4487dbab99",
                 "reference": "c60ecf5ba842324433b46f58dc7afc4487dbab99",
->>>>>>> 77b71966
                 "shasum": ""
             },
             "require": {
@@ -1966,11 +1704,7 @@
             "type": "library",
             "extra": {
                 "branch-alias": {
-<<<<<<< HEAD
-                    "dev-master": "4.2-dev"
-=======
                     "dev-master": "4.3-dev"
->>>>>>> 77b71966
                 }
             },
             "autoload": {
@@ -1997,11 +1731,7 @@
             ],
             "description": "Symfony Yaml Component",
             "homepage": "https://symfony.com",
-<<<<<<< HEAD
-            "time": "2019-01-03T09:07:35+00:00"
-=======
             "time": "2019-04-06T14:04:46+00:00"
->>>>>>> 77b71966
         }
     ],
     "packages-dev": [],
