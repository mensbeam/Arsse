--- conflicted
+++ resolved
@@ -1051,18 +1051,6 @@
         },
         {
             "name": "symfony/console",
-<<<<<<< HEAD
-            "version": "v7.2.1",
-            "source": {
-                "type": "git",
-                "url": "https://github.com/symfony/console.git",
-                "reference": "fefcc18c0f5d0efe3ab3152f15857298868dc2c3"
-            },
-            "dist": {
-                "type": "zip",
-                "url": "https://api.github.com/repos/symfony/console/zipball/fefcc18c0f5d0efe3ab3152f15857298868dc2c3",
-                "reference": "fefcc18c0f5d0efe3ab3152f15857298868dc2c3",
-=======
             "version": "v7.2.5",
             "source": {
                 "type": "git",
@@ -1073,7 +1061,6 @@
                 "type": "zip",
                 "url": "https://api.github.com/repos/symfony/console/zipball/e51498ea18570c062e7df29d05a7003585b19b88",
                 "reference": "e51498ea18570c062e7df29d05a7003585b19b88",
->>>>>>> 16e6f755
                 "shasum": ""
             },
             "require": {
@@ -1137,11 +1124,7 @@
                 "terminal"
             ],
             "support": {
-<<<<<<< HEAD
-                "source": "https://github.com/symfony/console/tree/v7.2.1"
-=======
                 "source": "https://github.com/symfony/console/tree/v7.2.5"
->>>>>>> 16e6f755
             },
             "funding": [
                 {
@@ -1157,11 +1140,7 @@
                     "type": "tidelift"
                 }
             ],
-<<<<<<< HEAD
-            "time": "2024-12-11T03:49:26+00:00"
-=======
             "time": "2025-03-12T08:11:12+00:00"
->>>>>>> 16e6f755
         },
         {
             "name": "symfony/deprecation-contracts",
@@ -1912,18 +1891,6 @@
         },
         {
             "name": "symfony/process",
-<<<<<<< HEAD
-            "version": "v7.2.4",
-            "source": {
-                "type": "git",
-                "url": "https://github.com/symfony/process.git",
-                "reference": "d8f411ff3c7ddc4ae9166fb388d1190a2df5b5cf"
-            },
-            "dist": {
-                "type": "zip",
-                "url": "https://api.github.com/repos/symfony/process/zipball/d8f411ff3c7ddc4ae9166fb388d1190a2df5b5cf",
-                "reference": "d8f411ff3c7ddc4ae9166fb388d1190a2df5b5cf",
-=======
             "version": "v7.2.5",
             "source": {
                 "type": "git",
@@ -1934,7 +1901,6 @@
                 "type": "zip",
                 "url": "https://api.github.com/repos/symfony/process/zipball/87b7c93e57df9d8e39a093d32587702380ff045d",
                 "reference": "87b7c93e57df9d8e39a093d32587702380ff045d",
->>>>>>> 16e6f755
                 "shasum": ""
             },
             "require": {
@@ -1966,11 +1932,7 @@
             "description": "Executes commands in sub-processes",
             "homepage": "https://symfony.com",
             "support": {
-<<<<<<< HEAD
-                "source": "https://github.com/symfony/process/tree/v7.2.4"
-=======
                 "source": "https://github.com/symfony/process/tree/v7.2.5"
->>>>>>> 16e6f755
             },
             "funding": [
                 {
@@ -1986,11 +1948,7 @@
                     "type": "tidelift"
                 }
             ],
-<<<<<<< HEAD
-            "time": "2025-02-05T08:33:46+00:00"
-=======
             "time": "2025-03-13T12:21:46+00:00"
->>>>>>> 16e6f755
         },
         {
             "name": "symfony/service-contracts",
@@ -2164,18 +2122,6 @@
         },
         {
             "name": "symfony/yaml",
-<<<<<<< HEAD
-            "version": "v7.2.3",
-            "source": {
-                "type": "git",
-                "url": "https://github.com/symfony/yaml.git",
-                "reference": "ac238f173df0c9c1120f862d0f599e17535a87ec"
-            },
-            "dist": {
-                "type": "zip",
-                "url": "https://api.github.com/repos/symfony/yaml/zipball/ac238f173df0c9c1120f862d0f599e17535a87ec",
-                "reference": "ac238f173df0c9c1120f862d0f599e17535a87ec",
-=======
             "version": "v7.2.5",
             "source": {
                 "type": "git",
@@ -2186,7 +2132,6 @@
                 "type": "zip",
                 "url": "https://api.github.com/repos/symfony/yaml/zipball/4c4b6f4cfcd7e52053f0c8bfad0f7f30fb924912",
                 "reference": "4c4b6f4cfcd7e52053f0c8bfad0f7f30fb924912",
->>>>>>> 16e6f755
                 "shasum": ""
             },
             "require": {
@@ -2229,11 +2174,7 @@
             "description": "Loads and dumps YAML files",
             "homepage": "https://symfony.com",
             "support": {
-<<<<<<< HEAD
-                "source": "https://github.com/symfony/yaml/tree/v7.2.3"
-=======
                 "source": "https://github.com/symfony/yaml/tree/v7.2.5"
->>>>>>> 16e6f755
             },
             "funding": [
                 {
@@ -2249,11 +2190,7 @@
                     "type": "tidelift"
                 }
             ],
-<<<<<<< HEAD
-            "time": "2025-01-07T12:55:42+00:00"
-=======
             "time": "2025-03-03T07:12:39+00:00"
->>>>>>> 16e6f755
         }
     ],
     "aliases": [],
