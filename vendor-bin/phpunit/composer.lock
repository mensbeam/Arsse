{
    "_readme": [
        "This file locks the dependencies of your project to a known state",
        "Read more about it at https://getcomposer.org/doc/01-basic-usage.md#installing-dependencies",
        "This file is @generated automatically"
    ],
    "content-hash": "7f36badf6779ffc9f136290679dc0855",
    "packages": [],
    "packages-dev": [
        {
            "name": "clue/arguments",
            "version": "v2.1.0",
            "source": {
                "type": "git",
                "url": "https://github.com/clue/arguments.git",
                "reference": "87f2c4bc2ff602173bc52f5935a9c3b70d8c996d"
            },
            "dist": {
                "type": "zip",
                "url": "https://api.github.com/repos/clue/arguments/zipball/87f2c4bc2ff602173bc52f5935a9c3b70d8c996d",
                "reference": "87f2c4bc2ff602173bc52f5935a9c3b70d8c996d",
                "shasum": ""
            },
            "require": {
                "php": ">=5.3"
            },
            "require-dev": {
                "phpunit/phpunit": "^9.3 || ^5.7 || ^4.8.35"
            },
            "type": "library",
            "autoload": {
                "files": [
                    "src/functions.php"
                ],
                "psr-4": {
                    "Clue\\Arguments\\": "src/"
                }
            },
            "notification-url": "https://packagist.org/downloads/",
            "license": [
                "MIT"
            ],
            "authors": [
                {
                    "name": "Christian Lück",
                    "email": "christian@clue.engineering"
                }
            ],
            "description": "The simple way to split your command line string into an array of command arguments in PHP.",
            "homepage": "https://github.com/clue/arguments",
            "keywords": [
                "args",
                "arguments",
                "argv",
                "command",
                "command line",
                "explode",
                "parse",
                "split"
            ],
            "support": {
                "issues": "https://github.com/clue/arguments/issues",
                "source": "https://github.com/clue/arguments/tree/v2.1.0"
            },
            "funding": [
                {
                    "url": "https://clue.engineering/support",
                    "type": "custom"
                },
                {
                    "url": "https://github.com/clue",
                    "type": "github"
                }
            ],
            "time": "2020-12-08T13:02:50+00:00"
        },
        {
            "name": "dms/phpunit-arraysubset-asserts",
            "version": "v0.2.1",
            "source": {
                "type": "git",
                "url": "https://github.com/rdohms/phpunit-arraysubset-asserts.git",
                "reference": "8e3673a70019a60df484e36fc3271d63cbdc40ea"
            },
            "dist": {
                "type": "zip",
                "url": "https://api.github.com/repos/rdohms/phpunit-arraysubset-asserts/zipball/8e3673a70019a60df484e36fc3271d63cbdc40ea",
                "reference": "8e3673a70019a60df484e36fc3271d63cbdc40ea",
                "shasum": ""
            },
            "require": {
                "php": "^7.3|^8.0",
                "phpunit/phpunit": "^9.0"
            },
            "require-dev": {
                "dms/coding-standard": "^1.0",
                "squizlabs/php_codesniffer": "^3.4"
            },
            "type": "library",
            "autoload": {
                "psr-4": {
                    "DMS\\PHPUnitExtensions\\ArraySubset\\": "src"
                }
            },
            "notification-url": "https://packagist.org/downloads/",
            "license": [
                "MIT"
            ],
            "authors": [
                {
                    "name": "Rafael Dohms",
                    "email": "rdohms@gmail.com"
                }
            ],
            "description": "This package provides ArraySubset and related asserts once deprecated in PHPUnit 8",
            "support": {
                "issues": "https://github.com/rdohms/phpunit-arraysubset-asserts/issues",
                "source": "https://github.com/rdohms/phpunit-arraysubset-asserts/tree/v0.2.1"
            },
            "time": "2020-10-03T21:43:40+00:00"
        },
        {
            "name": "doctrine/instantiator",
            "version": "1.5.0",
            "source": {
                "type": "git",
                "url": "https://github.com/doctrine/instantiator.git",
                "reference": "0a0fa9780f5d4e507415a065172d26a98d02047b"
            },
            "dist": {
                "type": "zip",
                "url": "https://api.github.com/repos/doctrine/instantiator/zipball/0a0fa9780f5d4e507415a065172d26a98d02047b",
                "reference": "0a0fa9780f5d4e507415a065172d26a98d02047b",
                "shasum": ""
            },
            "require": {
                "php": "^7.1 || ^8.0"
            },
            "require-dev": {
                "doctrine/coding-standard": "^9 || ^11",
                "ext-pdo": "*",
                "ext-phar": "*",
                "phpbench/phpbench": "^0.16 || ^1",
                "phpstan/phpstan": "^1.4",
                "phpstan/phpstan-phpunit": "^1",
                "phpunit/phpunit": "^7.5 || ^8.5 || ^9.5",
                "vimeo/psalm": "^4.30 || ^5.4"
            },
            "type": "library",
            "autoload": {
                "psr-4": {
                    "Doctrine\\Instantiator\\": "src/Doctrine/Instantiator/"
                }
            },
            "notification-url": "https://packagist.org/downloads/",
            "license": [
                "MIT"
            ],
            "authors": [
                {
                    "name": "Marco Pivetta",
                    "email": "ocramius@gmail.com",
                    "homepage": "https://ocramius.github.io/"
                }
            ],
            "description": "A small, lightweight utility to instantiate objects in PHP without invoking their constructors",
            "homepage": "https://www.doctrine-project.org/projects/instantiator.html",
            "keywords": [
                "constructor",
                "instantiate"
            ],
            "support": {
                "issues": "https://github.com/doctrine/instantiator/issues",
                "source": "https://github.com/doctrine/instantiator/tree/1.5.0"
            },
            "funding": [
                {
                    "url": "https://www.doctrine-project.org/sponsorship.html",
                    "type": "custom"
                },
                {
                    "url": "https://www.patreon.com/phpdoctrine",
                    "type": "patreon"
                },
                {
                    "url": "https://tidelift.com/funding/github/packagist/doctrine%2Finstantiator",
                    "type": "tidelift"
                }
            ],
            "time": "2022-12-30T00:15:36+00:00"
        },
        {
            "name": "eloquent/phony",
            "version": "5.0.2",
            "source": {
                "type": "git",
                "url": "https://github.com/eloquent/phony.git",
                "reference": "f34d67d6db6b6f351ea7e8aa8066107e756ec26b"
            },
            "dist": {
                "type": "zip",
                "url": "https://api.github.com/repos/eloquent/phony/zipball/f34d67d6db6b6f351ea7e8aa8066107e756ec26b",
                "reference": "f34d67d6db6b6f351ea7e8aa8066107e756ec26b",
                "shasum": ""
            },
            "require": {
                "php": "^7.3 || ^8"
            },
            "require-dev": {
                "eloquent/code-style": "^1.0",
                "eloquent/phpstan-phony": "^0.7",
                "errors/exceptions": "^0.2",
                "ext-pdo": "*",
                "friendsofphp/php-cs-fixer": "^2",
                "hamcrest/hamcrest-php": "^2",
                "phpstan/extension-installer": "^1",
                "phpstan/phpstan": "^0.12",
                "phpstan/phpstan-phpunit": "^0.12",
                "phpunit/phpunit": "^9"
            },
            "type": "library",
            "extra": {
                "branch-alias": {
                    "dev-master": "5.1.x-dev"
                }
            },
            "autoload": {
                "files": [
                    "src/initialize.php",
                    "src/functions.php"
                ],
                "psr-4": {
                    "Eloquent\\Phony\\": "src"
                }
            },
            "notification-url": "https://packagist.org/downloads/",
            "license": [
                "MIT"
            ],
            "authors": [
                {
                    "name": "Erin Millard",
                    "email": "ezzatron@gmail.com",
                    "homepage": "http://ezzatron.com/"
                }
            ],
            "description": "Mocks, stubs, and spies for PHP.",
            "homepage": "http://eloquent-software.com/phony/",
            "keywords": [
                "Double",
                "Dummy",
                "fake",
                "mock",
                "mocking",
                "spy",
                "stub",
                "stubbing",
                "test"
            ],
            "support": {
                "issues": "https://github.com/eloquent/phony/issues",
                "source": "https://github.com/eloquent/phony/tree/5.0.2"
            },
            "abandoned": true,
            "time": "2021-02-17T01:45:10+00:00"
        },
        {
            "name": "eloquent/phony-phpunit",
            "version": "7.1.0",
            "source": {
                "type": "git",
                "url": "https://github.com/eloquent/phony-phpunit.git",
                "reference": "e77ff95ea6235211d4aae7e5f53488a5faebc2e0"
            },
            "dist": {
                "type": "zip",
                "url": "https://api.github.com/repos/eloquent/phony-phpunit/zipball/e77ff95ea6235211d4aae7e5f53488a5faebc2e0",
                "reference": "e77ff95ea6235211d4aae7e5f53488a5faebc2e0",
                "shasum": ""
            },
            "require": {
                "eloquent/phony": "^5",
                "php": "^7.3 || ^8",
                "phpunit/phpunit": "^9"
            },
            "require-dev": {
                "eloquent/code-style": "^1",
                "eloquent/phpstan-phony": "^0.7",
                "errors/exceptions": "^0.2",
                "friendsofphp/php-cs-fixer": "^2",
                "phpstan/extension-installer": "^1",
                "phpstan/phpstan": "^0.12",
                "phpstan/phpstan-phpunit": "^0.12"
            },
            "type": "library",
            "extra": {
                "branch-alias": {
                    "dev-master": "7.2.x-dev"
                }
            },
            "autoload": {
                "files": [
                    "src/initialize.php",
                    "src/functions.php"
                ],
                "psr-4": {
                    "Eloquent\\Phony\\Phpunit\\": "src"
                }
            },
            "notification-url": "https://packagist.org/downloads/",
            "license": [
                "MIT"
            ],
            "authors": [
                {
                    "name": "Erin Millard",
                    "email": "ezzatron@gmail.com",
                    "homepage": "http://ezzatron.com/"
                }
            ],
            "description": "Phony for PHPUnit.",
            "homepage": "http://eloquent-software.com/phony/",
            "keywords": [
                "Double",
                "Dummy",
                "fake",
                "mock",
                "mocking",
                "spy",
                "stub",
                "stubbing",
                "test"
            ],
            "support": {
                "issues": "https://github.com/eloquent/phony-phpunit/issues",
                "source": "https://github.com/eloquent/phony-phpunit/tree/7.1.0"
            },
            "abandoned": true,
            "time": "2020-12-21T09:36:47+00:00"
        },
        {
            "name": "mikey179/vfsstream",
            "version": "v1.6.12",
            "source": {
                "type": "git",
                "url": "https://github.com/bovigo/vfsStream.git",
                "reference": "fe695ec993e0a55c3abdda10a9364eb31c6f1bf0"
            },
            "dist": {
                "type": "zip",
                "url": "https://api.github.com/repos/bovigo/vfsStream/zipball/fe695ec993e0a55c3abdda10a9364eb31c6f1bf0",
                "reference": "fe695ec993e0a55c3abdda10a9364eb31c6f1bf0",
                "shasum": ""
            },
            "require": {
                "php": ">=7.1.0"
            },
            "require-dev": {
                "phpunit/phpunit": "^7.5||^8.5||^9.6",
                "yoast/phpunit-polyfills": "^2.0"
            },
            "type": "library",
            "extra": {
                "branch-alias": {
                    "dev-master": "1.6.x-dev"
                }
            },
            "autoload": {
                "psr-0": {
                    "org\\bovigo\\vfs\\": "src/main/php"
                }
            },
            "notification-url": "https://packagist.org/downloads/",
            "license": [
                "BSD-3-Clause"
            ],
            "authors": [
                {
                    "name": "Frank Kleine",
                    "homepage": "http://frankkleine.de/",
                    "role": "Developer"
                }
            ],
            "description": "Virtual file system to mock the real file system in unit tests.",
            "homepage": "http://vfs.bovigo.org/",
            "support": {
                "issues": "https://github.com/bovigo/vfsStream/issues",
                "source": "https://github.com/bovigo/vfsStream/tree/master",
                "wiki": "https://github.com/bovigo/vfsStream/wiki"
            },
            "time": "2024-08-29T18:43:31+00:00"
        },
        {
            "name": "myclabs/deep-copy",
            "version": "1.12.1",
            "source": {
                "type": "git",
                "url": "https://github.com/myclabs/DeepCopy.git",
                "reference": "123267b2c49fbf30d78a7b2d333f6be754b94845"
            },
            "dist": {
                "type": "zip",
                "url": "https://api.github.com/repos/myclabs/DeepCopy/zipball/123267b2c49fbf30d78a7b2d333f6be754b94845",
                "reference": "123267b2c49fbf30d78a7b2d333f6be754b94845",
                "shasum": ""
            },
            "require": {
                "php": "^7.1 || ^8.0"
            },
            "conflict": {
                "doctrine/collections": "<1.6.8",
                "doctrine/common": "<2.13.3 || >=3 <3.2.2"
            },
            "require-dev": {
                "doctrine/collections": "^1.6.8",
                "doctrine/common": "^2.13.3 || ^3.2.2",
                "phpspec/prophecy": "^1.10",
                "phpunit/phpunit": "^7.5.20 || ^8.5.23 || ^9.5.13"
            },
            "type": "library",
            "autoload": {
                "files": [
                    "src/DeepCopy/deep_copy.php"
                ],
                "psr-4": {
                    "DeepCopy\\": "src/DeepCopy/"
                }
            },
            "notification-url": "https://packagist.org/downloads/",
            "license": [
                "MIT"
            ],
            "description": "Create deep copies (clones) of your objects",
            "keywords": [
                "clone",
                "copy",
                "duplicate",
                "object",
                "object graph"
            ],
            "support": {
                "issues": "https://github.com/myclabs/DeepCopy/issues",
                "source": "https://github.com/myclabs/DeepCopy/tree/1.12.1"
            },
            "funding": [
                {
                    "url": "https://tidelift.com/funding/github/packagist/myclabs/deep-copy",
                    "type": "tidelift"
                }
            ],
            "time": "2024-11-08T17:47:46+00:00"
        },
        {
            "name": "nikic/php-parser",
<<<<<<< HEAD
            "version": "v4.17.1",
            "source": {
                "type": "git",
                "url": "https://github.com/nikic/PHP-Parser.git",
                "reference": "a6303e50c90c355c7eeee2c4a8b27fe8dc8fef1d"
            },
            "dist": {
                "type": "zip",
                "url": "https://api.github.com/repos/nikic/PHP-Parser/zipball/a6303e50c90c355c7eeee2c4a8b27fe8dc8fef1d",
                "reference": "a6303e50c90c355c7eeee2c4a8b27fe8dc8fef1d",
=======
            "version": "v5.3.1",
            "source": {
                "type": "git",
                "url": "https://github.com/nikic/PHP-Parser.git",
                "reference": "8eea230464783aa9671db8eea6f8c6ac5285794b"
            },
            "dist": {
                "type": "zip",
                "url": "https://api.github.com/repos/nikic/PHP-Parser/zipball/8eea230464783aa9671db8eea6f8c6ac5285794b",
                "reference": "8eea230464783aa9671db8eea6f8c6ac5285794b",
>>>>>>> 2d7b2dde
                "shasum": ""
            },
            "require": {
                "ext-ctype": "*",
                "ext-json": "*",
                "ext-tokenizer": "*",
                "php": ">=7.4"
            },
            "require-dev": {
                "ircmaxell/php-yacc": "^0.0.7",
                "phpunit/phpunit": "^9.0"
            },
            "bin": [
                "bin/php-parse"
            ],
            "type": "library",
            "extra": {
                "branch-alias": {
                    "dev-master": "5.0-dev"
                }
            },
            "autoload": {
                "psr-4": {
                    "PhpParser\\": "lib/PhpParser"
                }
            },
            "notification-url": "https://packagist.org/downloads/",
            "license": [
                "BSD-3-Clause"
            ],
            "authors": [
                {
                    "name": "Nikita Popov"
                }
            ],
            "description": "A PHP parser written in PHP",
            "keywords": [
                "parser",
                "php"
            ],
            "support": {
                "issues": "https://github.com/nikic/PHP-Parser/issues",
<<<<<<< HEAD
                "source": "https://github.com/nikic/PHP-Parser/tree/v4.17.1"
            },
            "time": "2023-08-13T19:53:39+00:00"
        },
        {
            "name": "phake/phake",
            "version": "v4.4.0",
            "source": {
                "type": "git",
                "url": "https://github.com/phake/phake.git",
                "reference": "5c8954791645d9b7fc027bf76822a221a5a4de8a"
            },
            "dist": {
                "type": "zip",
                "url": "https://api.github.com/repos/phake/phake/zipball/5c8954791645d9b7fc027bf76822a221a5a4de8a",
                "reference": "5c8954791645d9b7fc027bf76822a221a5a4de8a",
                "shasum": ""
            },
            "require": {
                "doctrine/instantiator": "^1.4",
                "php": "^7.1|^8.0",
                "sebastian/comparator": "^1.1|^2.0|^3.0|^4.0|^5.0"
            },
            "require-dev": {
                "doctrine/annotations": "^1.13",
                "hamcrest/hamcrest-php": "1.1.*",
                "phpunit/phpunit": "^6.5|^7.0|^8.0|^9.0|^10.0",
                "psalm/phar": "^4.18"
            },
            "suggest": {
                "doctrine/annotations": "Allows mock annotations to use import statements for classes.",
                "hamcrest/hamcrest-php": "Use Hamcrest matchers."
            },
            "type": "library",
            "extra": {
                "branch-alias": {
                    "dev-master": "4.4-dev"
                }
            },
            "autoload": {
                "files": [
                    "src/Phake.php"
                ],
                "psr-4": {
                    "Phake\\": "src/Phake"
                }
            },
            "notification-url": "https://packagist.org/downloads/",
            "license": [
                "BSD-3-Clause"
            ],
            "authors": [
                {
                    "name": "Mike Lively",
                    "email": "m@digitalsandwich.com"
                }
            ],
            "description": "The Phake mock testing library",
            "homepage": "https://phake.github.io",
            "keywords": [
                "mock",
                "phake",
                "spy",
                "stub",
                "test-doubles",
                "testing"
            ],
            "support": {
                "docs": "https://phake.github.io/doc/",
                "issues": "https://github.com/phake/phake/issues",
                "source": "https://github.com/phake/phake/tree/v4.4.0"
            },
            "time": "2023-02-10T20:32:41+00:00"
=======
                "source": "https://github.com/nikic/PHP-Parser/tree/v5.3.1"
            },
            "time": "2024-10-08T18:51:32+00:00"
>>>>>>> 2d7b2dde
        },
        {
            "name": "phar-io/manifest",
            "version": "2.0.4",
            "source": {
                "type": "git",
                "url": "https://github.com/phar-io/manifest.git",
                "reference": "54750ef60c58e43759730615a392c31c80e23176"
            },
            "dist": {
                "type": "zip",
                "url": "https://api.github.com/repos/phar-io/manifest/zipball/54750ef60c58e43759730615a392c31c80e23176",
                "reference": "54750ef60c58e43759730615a392c31c80e23176",
                "shasum": ""
            },
            "require": {
                "ext-dom": "*",
                "ext-libxml": "*",
                "ext-phar": "*",
                "ext-xmlwriter": "*",
                "phar-io/version": "^3.0.1",
                "php": "^7.2 || ^8.0"
            },
            "type": "library",
            "extra": {
                "branch-alias": {
                    "dev-master": "2.0.x-dev"
                }
            },
            "autoload": {
                "classmap": [
                    "src/"
                ]
            },
            "notification-url": "https://packagist.org/downloads/",
            "license": [
                "BSD-3-Clause"
            ],
            "authors": [
                {
                    "name": "Arne Blankerts",
                    "email": "arne@blankerts.de",
                    "role": "Developer"
                },
                {
                    "name": "Sebastian Heuer",
                    "email": "sebastian@phpeople.de",
                    "role": "Developer"
                },
                {
                    "name": "Sebastian Bergmann",
                    "email": "sebastian@phpunit.de",
                    "role": "Developer"
                }
            ],
            "description": "Component for reading phar.io manifest information from a PHP Archive (PHAR)",
            "support": {
                "issues": "https://github.com/phar-io/manifest/issues",
                "source": "https://github.com/phar-io/manifest/tree/2.0.4"
            },
            "funding": [
                {
                    "url": "https://github.com/theseer",
                    "type": "github"
                }
            ],
            "time": "2024-03-03T12:33:53+00:00"
        },
        {
            "name": "phar-io/version",
            "version": "3.2.1",
            "source": {
                "type": "git",
                "url": "https://github.com/phar-io/version.git",
                "reference": "4f7fd7836c6f332bb2933569e566a0d6c4cbed74"
            },
            "dist": {
                "type": "zip",
                "url": "https://api.github.com/repos/phar-io/version/zipball/4f7fd7836c6f332bb2933569e566a0d6c4cbed74",
                "reference": "4f7fd7836c6f332bb2933569e566a0d6c4cbed74",
                "shasum": ""
            },
            "require": {
                "php": "^7.2 || ^8.0"
            },
            "type": "library",
            "autoload": {
                "classmap": [
                    "src/"
                ]
            },
            "notification-url": "https://packagist.org/downloads/",
            "license": [
                "BSD-3-Clause"
            ],
            "authors": [
                {
                    "name": "Arne Blankerts",
                    "email": "arne@blankerts.de",
                    "role": "Developer"
                },
                {
                    "name": "Sebastian Heuer",
                    "email": "sebastian@phpeople.de",
                    "role": "Developer"
                },
                {
                    "name": "Sebastian Bergmann",
                    "email": "sebastian@phpunit.de",
                    "role": "Developer"
                }
            ],
            "description": "Library for handling version information and constraints",
            "support": {
                "issues": "https://github.com/phar-io/version/issues",
                "source": "https://github.com/phar-io/version/tree/3.2.1"
            },
            "time": "2022-02-21T01:04:05+00:00"
        },
        {
            "name": "phpunit/php-code-coverage",
<<<<<<< HEAD
            "version": "9.2.29",
            "source": {
                "type": "git",
                "url": "https://github.com/sebastianbergmann/php-code-coverage.git",
                "reference": "6a3a87ac2bbe33b25042753df8195ba4aa534c76"
            },
            "dist": {
                "type": "zip",
                "url": "https://api.github.com/repos/sebastianbergmann/php-code-coverage/zipball/6a3a87ac2bbe33b25042753df8195ba4aa534c76",
                "reference": "6a3a87ac2bbe33b25042753df8195ba4aa534c76",
=======
            "version": "9.2.32",
            "source": {
                "type": "git",
                "url": "https://github.com/sebastianbergmann/php-code-coverage.git",
                "reference": "85402a822d1ecf1db1096959413d35e1c37cf1a5"
            },
            "dist": {
                "type": "zip",
                "url": "https://api.github.com/repos/sebastianbergmann/php-code-coverage/zipball/85402a822d1ecf1db1096959413d35e1c37cf1a5",
                "reference": "85402a822d1ecf1db1096959413d35e1c37cf1a5",
>>>>>>> 2d7b2dde
                "shasum": ""
            },
            "require": {
                "ext-dom": "*",
                "ext-libxml": "*",
                "ext-xmlwriter": "*",
                "nikic/php-parser": "^4.19.1 || ^5.1.0",
                "php": ">=7.3",
                "phpunit/php-file-iterator": "^3.0.6",
                "phpunit/php-text-template": "^2.0.4",
                "sebastian/code-unit-reverse-lookup": "^2.0.3",
                "sebastian/complexity": "^2.0.3",
                "sebastian/environment": "^5.1.5",
                "sebastian/lines-of-code": "^1.0.4",
                "sebastian/version": "^3.0.2",
                "theseer/tokenizer": "^1.2.3"
            },
            "require-dev": {
                "phpunit/phpunit": "^9.6"
            },
            "suggest": {
                "ext-pcov": "PHP extension that provides line coverage",
                "ext-xdebug": "PHP extension that provides line coverage as well as branch and path coverage"
            },
            "type": "library",
            "extra": {
                "branch-alias": {
                    "dev-main": "9.2.x-dev"
                }
            },
            "autoload": {
                "classmap": [
                    "src/"
                ]
            },
            "notification-url": "https://packagist.org/downloads/",
            "license": [
                "BSD-3-Clause"
            ],
            "authors": [
                {
                    "name": "Sebastian Bergmann",
                    "email": "sebastian@phpunit.de",
                    "role": "lead"
                }
            ],
            "description": "Library that provides collection, processing, and rendering functionality for PHP code coverage information.",
            "homepage": "https://github.com/sebastianbergmann/php-code-coverage",
            "keywords": [
                "coverage",
                "testing",
                "xunit"
            ],
            "support": {
                "issues": "https://github.com/sebastianbergmann/php-code-coverage/issues",
                "security": "https://github.com/sebastianbergmann/php-code-coverage/security/policy",
<<<<<<< HEAD
                "source": "https://github.com/sebastianbergmann/php-code-coverage/tree/9.2.29"
=======
                "source": "https://github.com/sebastianbergmann/php-code-coverage/tree/9.2.32"
>>>>>>> 2d7b2dde
            },
            "funding": [
                {
                    "url": "https://github.com/sebastianbergmann",
                    "type": "github"
                }
            ],
<<<<<<< HEAD
            "time": "2023-09-19T04:57:46+00:00"
=======
            "time": "2024-08-22T04:23:01+00:00"
>>>>>>> 2d7b2dde
        },
        {
            "name": "phpunit/php-file-iterator",
            "version": "3.0.6",
            "source": {
                "type": "git",
                "url": "https://github.com/sebastianbergmann/php-file-iterator.git",
                "reference": "cf1c2e7c203ac650e352f4cc675a7021e7d1b3cf"
            },
            "dist": {
                "type": "zip",
                "url": "https://api.github.com/repos/sebastianbergmann/php-file-iterator/zipball/cf1c2e7c203ac650e352f4cc675a7021e7d1b3cf",
                "reference": "cf1c2e7c203ac650e352f4cc675a7021e7d1b3cf",
                "shasum": ""
            },
            "require": {
                "php": ">=7.3"
            },
            "require-dev": {
                "phpunit/phpunit": "^9.3"
            },
            "type": "library",
            "extra": {
                "branch-alias": {
                    "dev-master": "3.0-dev"
                }
            },
            "autoload": {
                "classmap": [
                    "src/"
                ]
            },
            "notification-url": "https://packagist.org/downloads/",
            "license": [
                "BSD-3-Clause"
            ],
            "authors": [
                {
                    "name": "Sebastian Bergmann",
                    "email": "sebastian@phpunit.de",
                    "role": "lead"
                }
            ],
            "description": "FilterIterator implementation that filters files based on a list of suffixes.",
            "homepage": "https://github.com/sebastianbergmann/php-file-iterator/",
            "keywords": [
                "filesystem",
                "iterator"
            ],
            "support": {
                "issues": "https://github.com/sebastianbergmann/php-file-iterator/issues",
                "source": "https://github.com/sebastianbergmann/php-file-iterator/tree/3.0.6"
            },
            "funding": [
                {
                    "url": "https://github.com/sebastianbergmann",
                    "type": "github"
                }
            ],
            "time": "2021-12-02T12:48:52+00:00"
        },
        {
            "name": "phpunit/php-invoker",
            "version": "3.1.1",
            "source": {
                "type": "git",
                "url": "https://github.com/sebastianbergmann/php-invoker.git",
                "reference": "5a10147d0aaf65b58940a0b72f71c9ac0423cc67"
            },
            "dist": {
                "type": "zip",
                "url": "https://api.github.com/repos/sebastianbergmann/php-invoker/zipball/5a10147d0aaf65b58940a0b72f71c9ac0423cc67",
                "reference": "5a10147d0aaf65b58940a0b72f71c9ac0423cc67",
                "shasum": ""
            },
            "require": {
                "php": ">=7.3"
            },
            "require-dev": {
                "ext-pcntl": "*",
                "phpunit/phpunit": "^9.3"
            },
            "suggest": {
                "ext-pcntl": "*"
            },
            "type": "library",
            "extra": {
                "branch-alias": {
                    "dev-master": "3.1-dev"
                }
            },
            "autoload": {
                "classmap": [
                    "src/"
                ]
            },
            "notification-url": "https://packagist.org/downloads/",
            "license": [
                "BSD-3-Clause"
            ],
            "authors": [
                {
                    "name": "Sebastian Bergmann",
                    "email": "sebastian@phpunit.de",
                    "role": "lead"
                }
            ],
            "description": "Invoke callables with a timeout",
            "homepage": "https://github.com/sebastianbergmann/php-invoker/",
            "keywords": [
                "process"
            ],
            "support": {
                "issues": "https://github.com/sebastianbergmann/php-invoker/issues",
                "source": "https://github.com/sebastianbergmann/php-invoker/tree/3.1.1"
            },
            "funding": [
                {
                    "url": "https://github.com/sebastianbergmann",
                    "type": "github"
                }
            ],
            "time": "2020-09-28T05:58:55+00:00"
        },
        {
            "name": "phpunit/php-text-template",
            "version": "2.0.4",
            "source": {
                "type": "git",
                "url": "https://github.com/sebastianbergmann/php-text-template.git",
                "reference": "5da5f67fc95621df9ff4c4e5a84d6a8a2acf7c28"
            },
            "dist": {
                "type": "zip",
                "url": "https://api.github.com/repos/sebastianbergmann/php-text-template/zipball/5da5f67fc95621df9ff4c4e5a84d6a8a2acf7c28",
                "reference": "5da5f67fc95621df9ff4c4e5a84d6a8a2acf7c28",
                "shasum": ""
            },
            "require": {
                "php": ">=7.3"
            },
            "require-dev": {
                "phpunit/phpunit": "^9.3"
            },
            "type": "library",
            "extra": {
                "branch-alias": {
                    "dev-master": "2.0-dev"
                }
            },
            "autoload": {
                "classmap": [
                    "src/"
                ]
            },
            "notification-url": "https://packagist.org/downloads/",
            "license": [
                "BSD-3-Clause"
            ],
            "authors": [
                {
                    "name": "Sebastian Bergmann",
                    "email": "sebastian@phpunit.de",
                    "role": "lead"
                }
            ],
            "description": "Simple template engine.",
            "homepage": "https://github.com/sebastianbergmann/php-text-template/",
            "keywords": [
                "template"
            ],
            "support": {
                "issues": "https://github.com/sebastianbergmann/php-text-template/issues",
                "source": "https://github.com/sebastianbergmann/php-text-template/tree/2.0.4"
            },
            "funding": [
                {
                    "url": "https://github.com/sebastianbergmann",
                    "type": "github"
                }
            ],
            "time": "2020-10-26T05:33:50+00:00"
        },
        {
            "name": "phpunit/php-timer",
            "version": "5.0.3",
            "source": {
                "type": "git",
                "url": "https://github.com/sebastianbergmann/php-timer.git",
                "reference": "5a63ce20ed1b5bf577850e2c4e87f4aa902afbd2"
            },
            "dist": {
                "type": "zip",
                "url": "https://api.github.com/repos/sebastianbergmann/php-timer/zipball/5a63ce20ed1b5bf577850e2c4e87f4aa902afbd2",
                "reference": "5a63ce20ed1b5bf577850e2c4e87f4aa902afbd2",
                "shasum": ""
            },
            "require": {
                "php": ">=7.3"
            },
            "require-dev": {
                "phpunit/phpunit": "^9.3"
            },
            "type": "library",
            "extra": {
                "branch-alias": {
                    "dev-master": "5.0-dev"
                }
            },
            "autoload": {
                "classmap": [
                    "src/"
                ]
            },
            "notification-url": "https://packagist.org/downloads/",
            "license": [
                "BSD-3-Clause"
            ],
            "authors": [
                {
                    "name": "Sebastian Bergmann",
                    "email": "sebastian@phpunit.de",
                    "role": "lead"
                }
            ],
            "description": "Utility class for timing",
            "homepage": "https://github.com/sebastianbergmann/php-timer/",
            "keywords": [
                "timer"
            ],
            "support": {
                "issues": "https://github.com/sebastianbergmann/php-timer/issues",
                "source": "https://github.com/sebastianbergmann/php-timer/tree/5.0.3"
            },
            "funding": [
                {
                    "url": "https://github.com/sebastianbergmann",
                    "type": "github"
                }
            ],
            "time": "2020-10-26T13:16:10+00:00"
        },
        {
            "name": "phpunit/phpunit",
<<<<<<< HEAD
            "version": "9.6.13",
            "source": {
                "type": "git",
                "url": "https://github.com/sebastianbergmann/phpunit.git",
                "reference": "f3d767f7f9e191eab4189abe41ab37797e30b1be"
            },
            "dist": {
                "type": "zip",
                "url": "https://api.github.com/repos/sebastianbergmann/phpunit/zipball/f3d767f7f9e191eab4189abe41ab37797e30b1be",
                "reference": "f3d767f7f9e191eab4189abe41ab37797e30b1be",
=======
            "version": "9.6.22",
            "source": {
                "type": "git",
                "url": "https://github.com/sebastianbergmann/phpunit.git",
                "reference": "f80235cb4d3caa59ae09be3adf1ded27521d1a9c"
            },
            "dist": {
                "type": "zip",
                "url": "https://api.github.com/repos/sebastianbergmann/phpunit/zipball/f80235cb4d3caa59ae09be3adf1ded27521d1a9c",
                "reference": "f80235cb4d3caa59ae09be3adf1ded27521d1a9c",
>>>>>>> 2d7b2dde
                "shasum": ""
            },
            "require": {
                "doctrine/instantiator": "^1.5.0 || ^2",
                "ext-dom": "*",
                "ext-json": "*",
                "ext-libxml": "*",
                "ext-mbstring": "*",
                "ext-xml": "*",
                "ext-xmlwriter": "*",
                "myclabs/deep-copy": "^1.12.1",
                "phar-io/manifest": "^2.0.4",
                "phar-io/version": "^3.2.1",
                "php": ">=7.3",
<<<<<<< HEAD
                "phpunit/php-code-coverage": "^9.2.28",
                "phpunit/php-file-iterator": "^3.0.5",
=======
                "phpunit/php-code-coverage": "^9.2.32",
                "phpunit/php-file-iterator": "^3.0.6",
>>>>>>> 2d7b2dde
                "phpunit/php-invoker": "^3.1.1",
                "phpunit/php-text-template": "^2.0.4",
                "phpunit/php-timer": "^5.0.3",
                "sebastian/cli-parser": "^1.0.2",
                "sebastian/code-unit": "^1.0.8",
                "sebastian/comparator": "^4.0.8",
                "sebastian/diff": "^4.0.6",
                "sebastian/environment": "^5.1.5",
                "sebastian/exporter": "^4.0.6",
                "sebastian/global-state": "^5.0.7",
                "sebastian/object-enumerator": "^4.0.4",
                "sebastian/resource-operations": "^3.0.4",
                "sebastian/type": "^3.2.1",
                "sebastian/version": "^3.0.2"
            },
            "suggest": {
                "ext-soap": "To be able to generate mocks based on WSDL files",
                "ext-xdebug": "PHP extension that provides line coverage as well as branch and path coverage"
            },
            "bin": [
                "phpunit"
            ],
            "type": "library",
            "extra": {
                "branch-alias": {
                    "dev-master": "9.6-dev"
                }
            },
            "autoload": {
                "files": [
                    "src/Framework/Assert/Functions.php"
                ],
                "classmap": [
                    "src/"
                ]
            },
            "notification-url": "https://packagist.org/downloads/",
            "license": [
                "BSD-3-Clause"
            ],
            "authors": [
                {
                    "name": "Sebastian Bergmann",
                    "email": "sebastian@phpunit.de",
                    "role": "lead"
                }
            ],
            "description": "The PHP Unit Testing framework.",
            "homepage": "https://phpunit.de/",
            "keywords": [
                "phpunit",
                "testing",
                "xunit"
            ],
            "support": {
                "issues": "https://github.com/sebastianbergmann/phpunit/issues",
                "security": "https://github.com/sebastianbergmann/phpunit/security/policy",
<<<<<<< HEAD
                "source": "https://github.com/sebastianbergmann/phpunit/tree/9.6.13"
=======
                "source": "https://github.com/sebastianbergmann/phpunit/tree/9.6.22"
>>>>>>> 2d7b2dde
            },
            "funding": [
                {
                    "url": "https://phpunit.de/sponsors.html",
                    "type": "custom"
                },
                {
                    "url": "https://github.com/sebastianbergmann",
                    "type": "github"
                },
                {
                    "url": "https://tidelift.com/funding/github/packagist/phpunit/phpunit",
                    "type": "tidelift"
                }
            ],
<<<<<<< HEAD
            "time": "2023-09-19T05:39:22+00:00"
=======
            "time": "2024-12-05T13:48:26+00:00"
>>>>>>> 2d7b2dde
        },
        {
            "name": "sebastian/cli-parser",
            "version": "1.0.2",
            "source": {
                "type": "git",
                "url": "https://github.com/sebastianbergmann/cli-parser.git",
                "reference": "2b56bea83a09de3ac06bb18b92f068e60cc6f50b"
            },
            "dist": {
                "type": "zip",
                "url": "https://api.github.com/repos/sebastianbergmann/cli-parser/zipball/2b56bea83a09de3ac06bb18b92f068e60cc6f50b",
                "reference": "2b56bea83a09de3ac06bb18b92f068e60cc6f50b",
                "shasum": ""
            },
            "require": {
                "php": ">=7.3"
            },
            "require-dev": {
                "phpunit/phpunit": "^9.3"
            },
            "type": "library",
            "extra": {
                "branch-alias": {
                    "dev-master": "1.0-dev"
                }
            },
            "autoload": {
                "classmap": [
                    "src/"
                ]
            },
            "notification-url": "https://packagist.org/downloads/",
            "license": [
                "BSD-3-Clause"
            ],
            "authors": [
                {
                    "name": "Sebastian Bergmann",
                    "email": "sebastian@phpunit.de",
                    "role": "lead"
                }
            ],
            "description": "Library for parsing CLI options",
            "homepage": "https://github.com/sebastianbergmann/cli-parser",
            "support": {
                "issues": "https://github.com/sebastianbergmann/cli-parser/issues",
                "source": "https://github.com/sebastianbergmann/cli-parser/tree/1.0.2"
            },
            "funding": [
                {
                    "url": "https://github.com/sebastianbergmann",
                    "type": "github"
                }
            ],
            "time": "2024-03-02T06:27:43+00:00"
        },
        {
            "name": "sebastian/code-unit",
            "version": "1.0.8",
            "source": {
                "type": "git",
                "url": "https://github.com/sebastianbergmann/code-unit.git",
                "reference": "1fc9f64c0927627ef78ba436c9b17d967e68e120"
            },
            "dist": {
                "type": "zip",
                "url": "https://api.github.com/repos/sebastianbergmann/code-unit/zipball/1fc9f64c0927627ef78ba436c9b17d967e68e120",
                "reference": "1fc9f64c0927627ef78ba436c9b17d967e68e120",
                "shasum": ""
            },
            "require": {
                "php": ">=7.3"
            },
            "require-dev": {
                "phpunit/phpunit": "^9.3"
            },
            "type": "library",
            "extra": {
                "branch-alias": {
                    "dev-master": "1.0-dev"
                }
            },
            "autoload": {
                "classmap": [
                    "src/"
                ]
            },
            "notification-url": "https://packagist.org/downloads/",
            "license": [
                "BSD-3-Clause"
            ],
            "authors": [
                {
                    "name": "Sebastian Bergmann",
                    "email": "sebastian@phpunit.de",
                    "role": "lead"
                }
            ],
            "description": "Collection of value objects that represent the PHP code units",
            "homepage": "https://github.com/sebastianbergmann/code-unit",
            "support": {
                "issues": "https://github.com/sebastianbergmann/code-unit/issues",
                "source": "https://github.com/sebastianbergmann/code-unit/tree/1.0.8"
            },
            "funding": [
                {
                    "url": "https://github.com/sebastianbergmann",
                    "type": "github"
                }
            ],
            "time": "2020-10-26T13:08:54+00:00"
        },
        {
            "name": "sebastian/code-unit-reverse-lookup",
            "version": "2.0.3",
            "source": {
                "type": "git",
                "url": "https://github.com/sebastianbergmann/code-unit-reverse-lookup.git",
                "reference": "ac91f01ccec49fb77bdc6fd1e548bc70f7faa3e5"
            },
            "dist": {
                "type": "zip",
                "url": "https://api.github.com/repos/sebastianbergmann/code-unit-reverse-lookup/zipball/ac91f01ccec49fb77bdc6fd1e548bc70f7faa3e5",
                "reference": "ac91f01ccec49fb77bdc6fd1e548bc70f7faa3e5",
                "shasum": ""
            },
            "require": {
                "php": ">=7.3"
            },
            "require-dev": {
                "phpunit/phpunit": "^9.3"
            },
            "type": "library",
            "extra": {
                "branch-alias": {
                    "dev-master": "2.0-dev"
                }
            },
            "autoload": {
                "classmap": [
                    "src/"
                ]
            },
            "notification-url": "https://packagist.org/downloads/",
            "license": [
                "BSD-3-Clause"
            ],
            "authors": [
                {
                    "name": "Sebastian Bergmann",
                    "email": "sebastian@phpunit.de"
                }
            ],
            "description": "Looks up which function or method a line of code belongs to",
            "homepage": "https://github.com/sebastianbergmann/code-unit-reverse-lookup/",
            "support": {
                "issues": "https://github.com/sebastianbergmann/code-unit-reverse-lookup/issues",
                "source": "https://github.com/sebastianbergmann/code-unit-reverse-lookup/tree/2.0.3"
            },
            "funding": [
                {
                    "url": "https://github.com/sebastianbergmann",
                    "type": "github"
                }
            ],
            "time": "2020-09-28T05:30:19+00:00"
        },
        {
            "name": "sebastian/comparator",
            "version": "4.0.8",
            "source": {
                "type": "git",
                "url": "https://github.com/sebastianbergmann/comparator.git",
                "reference": "fa0f136dd2334583309d32b62544682ee972b51a"
            },
            "dist": {
                "type": "zip",
                "url": "https://api.github.com/repos/sebastianbergmann/comparator/zipball/fa0f136dd2334583309d32b62544682ee972b51a",
                "reference": "fa0f136dd2334583309d32b62544682ee972b51a",
                "shasum": ""
            },
            "require": {
                "php": ">=7.3",
                "sebastian/diff": "^4.0",
                "sebastian/exporter": "^4.0"
            },
            "require-dev": {
                "phpunit/phpunit": "^9.3"
            },
            "type": "library",
            "extra": {
                "branch-alias": {
                    "dev-master": "4.0-dev"
                }
            },
            "autoload": {
                "classmap": [
                    "src/"
                ]
            },
            "notification-url": "https://packagist.org/downloads/",
            "license": [
                "BSD-3-Clause"
            ],
            "authors": [
                {
                    "name": "Sebastian Bergmann",
                    "email": "sebastian@phpunit.de"
                },
                {
                    "name": "Jeff Welch",
                    "email": "whatthejeff@gmail.com"
                },
                {
                    "name": "Volker Dusch",
                    "email": "github@wallbash.com"
                },
                {
                    "name": "Bernhard Schussek",
                    "email": "bschussek@2bepublished.at"
                }
            ],
            "description": "Provides the functionality to compare PHP values for equality",
            "homepage": "https://github.com/sebastianbergmann/comparator",
            "keywords": [
                "comparator",
                "compare",
                "equality"
            ],
            "support": {
                "issues": "https://github.com/sebastianbergmann/comparator/issues",
                "source": "https://github.com/sebastianbergmann/comparator/tree/4.0.8"
            },
            "funding": [
                {
                    "url": "https://github.com/sebastianbergmann",
                    "type": "github"
                }
            ],
            "time": "2022-09-14T12:41:17+00:00"
        },
        {
            "name": "sebastian/complexity",
            "version": "2.0.3",
            "source": {
                "type": "git",
                "url": "https://github.com/sebastianbergmann/complexity.git",
                "reference": "25f207c40d62b8b7aa32f5ab026c53561964053a"
            },
            "dist": {
                "type": "zip",
                "url": "https://api.github.com/repos/sebastianbergmann/complexity/zipball/25f207c40d62b8b7aa32f5ab026c53561964053a",
                "reference": "25f207c40d62b8b7aa32f5ab026c53561964053a",
                "shasum": ""
            },
            "require": {
                "nikic/php-parser": "^4.18 || ^5.0",
                "php": ">=7.3"
            },
            "require-dev": {
                "phpunit/phpunit": "^9.3"
            },
            "type": "library",
            "extra": {
                "branch-alias": {
                    "dev-master": "2.0-dev"
                }
            },
            "autoload": {
                "classmap": [
                    "src/"
                ]
            },
            "notification-url": "https://packagist.org/downloads/",
            "license": [
                "BSD-3-Clause"
            ],
            "authors": [
                {
                    "name": "Sebastian Bergmann",
                    "email": "sebastian@phpunit.de",
                    "role": "lead"
                }
            ],
            "description": "Library for calculating the complexity of PHP code units",
            "homepage": "https://github.com/sebastianbergmann/complexity",
            "support": {
                "issues": "https://github.com/sebastianbergmann/complexity/issues",
                "source": "https://github.com/sebastianbergmann/complexity/tree/2.0.3"
            },
            "funding": [
                {
                    "url": "https://github.com/sebastianbergmann",
                    "type": "github"
                }
            ],
            "time": "2023-12-22T06:19:30+00:00"
        },
        {
            "name": "sebastian/diff",
            "version": "4.0.6",
            "source": {
                "type": "git",
                "url": "https://github.com/sebastianbergmann/diff.git",
                "reference": "ba01945089c3a293b01ba9badc29ad55b106b0bc"
            },
            "dist": {
                "type": "zip",
                "url": "https://api.github.com/repos/sebastianbergmann/diff/zipball/ba01945089c3a293b01ba9badc29ad55b106b0bc",
                "reference": "ba01945089c3a293b01ba9badc29ad55b106b0bc",
                "shasum": ""
            },
            "require": {
                "php": ">=7.3"
            },
            "require-dev": {
                "phpunit/phpunit": "^9.3",
                "symfony/process": "^4.2 || ^5"
            },
            "type": "library",
            "extra": {
                "branch-alias": {
                    "dev-master": "4.0-dev"
                }
            },
            "autoload": {
                "classmap": [
                    "src/"
                ]
            },
            "notification-url": "https://packagist.org/downloads/",
            "license": [
                "BSD-3-Clause"
            ],
            "authors": [
                {
                    "name": "Sebastian Bergmann",
                    "email": "sebastian@phpunit.de"
                },
                {
                    "name": "Kore Nordmann",
                    "email": "mail@kore-nordmann.de"
                }
            ],
            "description": "Diff implementation",
            "homepage": "https://github.com/sebastianbergmann/diff",
            "keywords": [
                "diff",
                "udiff",
                "unidiff",
                "unified diff"
            ],
            "support": {
                "issues": "https://github.com/sebastianbergmann/diff/issues",
                "source": "https://github.com/sebastianbergmann/diff/tree/4.0.6"
            },
            "funding": [
                {
                    "url": "https://github.com/sebastianbergmann",
                    "type": "github"
                }
            ],
            "time": "2024-03-02T06:30:58+00:00"
        },
        {
            "name": "sebastian/environment",
            "version": "5.1.5",
            "source": {
                "type": "git",
                "url": "https://github.com/sebastianbergmann/environment.git",
                "reference": "830c43a844f1f8d5b7a1f6d6076b784454d8b7ed"
            },
            "dist": {
                "type": "zip",
                "url": "https://api.github.com/repos/sebastianbergmann/environment/zipball/830c43a844f1f8d5b7a1f6d6076b784454d8b7ed",
                "reference": "830c43a844f1f8d5b7a1f6d6076b784454d8b7ed",
                "shasum": ""
            },
            "require": {
                "php": ">=7.3"
            },
            "require-dev": {
                "phpunit/phpunit": "^9.3"
            },
            "suggest": {
                "ext-posix": "*"
            },
            "type": "library",
            "extra": {
                "branch-alias": {
                    "dev-master": "5.1-dev"
                }
            },
            "autoload": {
                "classmap": [
                    "src/"
                ]
            },
            "notification-url": "https://packagist.org/downloads/",
            "license": [
                "BSD-3-Clause"
            ],
            "authors": [
                {
                    "name": "Sebastian Bergmann",
                    "email": "sebastian@phpunit.de"
                }
            ],
            "description": "Provides functionality to handle HHVM/PHP environments",
            "homepage": "http://www.github.com/sebastianbergmann/environment",
            "keywords": [
                "Xdebug",
                "environment",
                "hhvm"
            ],
            "support": {
                "issues": "https://github.com/sebastianbergmann/environment/issues",
                "source": "https://github.com/sebastianbergmann/environment/tree/5.1.5"
            },
            "funding": [
                {
                    "url": "https://github.com/sebastianbergmann",
                    "type": "github"
                }
            ],
            "time": "2023-02-03T06:03:51+00:00"
        },
        {
            "name": "sebastian/exporter",
            "version": "4.0.6",
            "source": {
                "type": "git",
                "url": "https://github.com/sebastianbergmann/exporter.git",
                "reference": "78c00df8f170e02473b682df15bfcdacc3d32d72"
            },
            "dist": {
                "type": "zip",
                "url": "https://api.github.com/repos/sebastianbergmann/exporter/zipball/78c00df8f170e02473b682df15bfcdacc3d32d72",
                "reference": "78c00df8f170e02473b682df15bfcdacc3d32d72",
                "shasum": ""
            },
            "require": {
                "php": ">=7.3",
                "sebastian/recursion-context": "^4.0"
            },
            "require-dev": {
                "ext-mbstring": "*",
                "phpunit/phpunit": "^9.3"
            },
            "type": "library",
            "extra": {
                "branch-alias": {
                    "dev-master": "4.0-dev"
                }
            },
            "autoload": {
                "classmap": [
                    "src/"
                ]
            },
            "notification-url": "https://packagist.org/downloads/",
            "license": [
                "BSD-3-Clause"
            ],
            "authors": [
                {
                    "name": "Sebastian Bergmann",
                    "email": "sebastian@phpunit.de"
                },
                {
                    "name": "Jeff Welch",
                    "email": "whatthejeff@gmail.com"
                },
                {
                    "name": "Volker Dusch",
                    "email": "github@wallbash.com"
                },
                {
                    "name": "Adam Harvey",
                    "email": "aharvey@php.net"
                },
                {
                    "name": "Bernhard Schussek",
                    "email": "bschussek@gmail.com"
                }
            ],
            "description": "Provides the functionality to export PHP variables for visualization",
            "homepage": "https://www.github.com/sebastianbergmann/exporter",
            "keywords": [
                "export",
                "exporter"
            ],
            "support": {
                "issues": "https://github.com/sebastianbergmann/exporter/issues",
                "source": "https://github.com/sebastianbergmann/exporter/tree/4.0.6"
            },
            "funding": [
                {
                    "url": "https://github.com/sebastianbergmann",
                    "type": "github"
                }
            ],
            "time": "2024-03-02T06:33:00+00:00"
        },
        {
            "name": "sebastian/global-state",
<<<<<<< HEAD
            "version": "5.0.6",
            "source": {
                "type": "git",
                "url": "https://github.com/sebastianbergmann/global-state.git",
                "reference": "bde739e7565280bda77be70044ac1047bc007e34"
            },
            "dist": {
                "type": "zip",
                "url": "https://api.github.com/repos/sebastianbergmann/global-state/zipball/bde739e7565280bda77be70044ac1047bc007e34",
                "reference": "bde739e7565280bda77be70044ac1047bc007e34",
=======
            "version": "5.0.7",
            "source": {
                "type": "git",
                "url": "https://github.com/sebastianbergmann/global-state.git",
                "reference": "bca7df1f32ee6fe93b4d4a9abbf69e13a4ada2c9"
            },
            "dist": {
                "type": "zip",
                "url": "https://api.github.com/repos/sebastianbergmann/global-state/zipball/bca7df1f32ee6fe93b4d4a9abbf69e13a4ada2c9",
                "reference": "bca7df1f32ee6fe93b4d4a9abbf69e13a4ada2c9",
>>>>>>> 2d7b2dde
                "shasum": ""
            },
            "require": {
                "php": ">=7.3",
                "sebastian/object-reflector": "^2.0",
                "sebastian/recursion-context": "^4.0"
            },
            "require-dev": {
                "ext-dom": "*",
                "phpunit/phpunit": "^9.3"
            },
            "suggest": {
                "ext-uopz": "*"
            },
            "type": "library",
            "extra": {
                "branch-alias": {
                    "dev-master": "5.0-dev"
                }
            },
            "autoload": {
                "classmap": [
                    "src/"
                ]
            },
            "notification-url": "https://packagist.org/downloads/",
            "license": [
                "BSD-3-Clause"
            ],
            "authors": [
                {
                    "name": "Sebastian Bergmann",
                    "email": "sebastian@phpunit.de"
                }
            ],
            "description": "Snapshotting of global state",
            "homepage": "http://www.github.com/sebastianbergmann/global-state",
            "keywords": [
                "global state"
            ],
            "support": {
                "issues": "https://github.com/sebastianbergmann/global-state/issues",
<<<<<<< HEAD
                "source": "https://github.com/sebastianbergmann/global-state/tree/5.0.6"
=======
                "source": "https://github.com/sebastianbergmann/global-state/tree/5.0.7"
>>>>>>> 2d7b2dde
            },
            "funding": [
                {
                    "url": "https://github.com/sebastianbergmann",
                    "type": "github"
                }
            ],
<<<<<<< HEAD
            "time": "2023-08-02T09:26:13+00:00"
=======
            "time": "2024-03-02T06:35:11+00:00"
>>>>>>> 2d7b2dde
        },
        {
            "name": "sebastian/lines-of-code",
            "version": "1.0.4",
            "source": {
                "type": "git",
                "url": "https://github.com/sebastianbergmann/lines-of-code.git",
                "reference": "e1e4a170560925c26d424b6a03aed157e7dcc5c5"
            },
            "dist": {
                "type": "zip",
                "url": "https://api.github.com/repos/sebastianbergmann/lines-of-code/zipball/e1e4a170560925c26d424b6a03aed157e7dcc5c5",
                "reference": "e1e4a170560925c26d424b6a03aed157e7dcc5c5",
                "shasum": ""
            },
            "require": {
                "nikic/php-parser": "^4.18 || ^5.0",
                "php": ">=7.3"
            },
            "require-dev": {
                "phpunit/phpunit": "^9.3"
            },
            "type": "library",
            "extra": {
                "branch-alias": {
                    "dev-master": "1.0-dev"
                }
            },
            "autoload": {
                "classmap": [
                    "src/"
                ]
            },
            "notification-url": "https://packagist.org/downloads/",
            "license": [
                "BSD-3-Clause"
            ],
            "authors": [
                {
                    "name": "Sebastian Bergmann",
                    "email": "sebastian@phpunit.de",
                    "role": "lead"
                }
            ],
            "description": "Library for counting the lines of code in PHP source code",
            "homepage": "https://github.com/sebastianbergmann/lines-of-code",
            "support": {
                "issues": "https://github.com/sebastianbergmann/lines-of-code/issues",
                "source": "https://github.com/sebastianbergmann/lines-of-code/tree/1.0.4"
            },
            "funding": [
                {
                    "url": "https://github.com/sebastianbergmann",
                    "type": "github"
                }
            ],
            "time": "2023-12-22T06:20:34+00:00"
        },
        {
            "name": "sebastian/object-enumerator",
            "version": "4.0.4",
            "source": {
                "type": "git",
                "url": "https://github.com/sebastianbergmann/object-enumerator.git",
                "reference": "5c9eeac41b290a3712d88851518825ad78f45c71"
            },
            "dist": {
                "type": "zip",
                "url": "https://api.github.com/repos/sebastianbergmann/object-enumerator/zipball/5c9eeac41b290a3712d88851518825ad78f45c71",
                "reference": "5c9eeac41b290a3712d88851518825ad78f45c71",
                "shasum": ""
            },
            "require": {
                "php": ">=7.3",
                "sebastian/object-reflector": "^2.0",
                "sebastian/recursion-context": "^4.0"
            },
            "require-dev": {
                "phpunit/phpunit": "^9.3"
            },
            "type": "library",
            "extra": {
                "branch-alias": {
                    "dev-master": "4.0-dev"
                }
            },
            "autoload": {
                "classmap": [
                    "src/"
                ]
            },
            "notification-url": "https://packagist.org/downloads/",
            "license": [
                "BSD-3-Clause"
            ],
            "authors": [
                {
                    "name": "Sebastian Bergmann",
                    "email": "sebastian@phpunit.de"
                }
            ],
            "description": "Traverses array structures and object graphs to enumerate all referenced objects",
            "homepage": "https://github.com/sebastianbergmann/object-enumerator/",
            "support": {
                "issues": "https://github.com/sebastianbergmann/object-enumerator/issues",
                "source": "https://github.com/sebastianbergmann/object-enumerator/tree/4.0.4"
            },
            "funding": [
                {
                    "url": "https://github.com/sebastianbergmann",
                    "type": "github"
                }
            ],
            "time": "2020-10-26T13:12:34+00:00"
        },
        {
            "name": "sebastian/object-reflector",
            "version": "2.0.4",
            "source": {
                "type": "git",
                "url": "https://github.com/sebastianbergmann/object-reflector.git",
                "reference": "b4f479ebdbf63ac605d183ece17d8d7fe49c15c7"
            },
            "dist": {
                "type": "zip",
                "url": "https://api.github.com/repos/sebastianbergmann/object-reflector/zipball/b4f479ebdbf63ac605d183ece17d8d7fe49c15c7",
                "reference": "b4f479ebdbf63ac605d183ece17d8d7fe49c15c7",
                "shasum": ""
            },
            "require": {
                "php": ">=7.3"
            },
            "require-dev": {
                "phpunit/phpunit": "^9.3"
            },
            "type": "library",
            "extra": {
                "branch-alias": {
                    "dev-master": "2.0-dev"
                }
            },
            "autoload": {
                "classmap": [
                    "src/"
                ]
            },
            "notification-url": "https://packagist.org/downloads/",
            "license": [
                "BSD-3-Clause"
            ],
            "authors": [
                {
                    "name": "Sebastian Bergmann",
                    "email": "sebastian@phpunit.de"
                }
            ],
            "description": "Allows reflection of object attributes, including inherited and non-public ones",
            "homepage": "https://github.com/sebastianbergmann/object-reflector/",
            "support": {
                "issues": "https://github.com/sebastianbergmann/object-reflector/issues",
                "source": "https://github.com/sebastianbergmann/object-reflector/tree/2.0.4"
            },
            "funding": [
                {
                    "url": "https://github.com/sebastianbergmann",
                    "type": "github"
                }
            ],
            "time": "2020-10-26T13:14:26+00:00"
        },
        {
            "name": "sebastian/recursion-context",
            "version": "4.0.5",
            "source": {
                "type": "git",
                "url": "https://github.com/sebastianbergmann/recursion-context.git",
                "reference": "e75bd0f07204fec2a0af9b0f3cfe97d05f92efc1"
            },
            "dist": {
                "type": "zip",
                "url": "https://api.github.com/repos/sebastianbergmann/recursion-context/zipball/e75bd0f07204fec2a0af9b0f3cfe97d05f92efc1",
                "reference": "e75bd0f07204fec2a0af9b0f3cfe97d05f92efc1",
                "shasum": ""
            },
            "require": {
                "php": ">=7.3"
            },
            "require-dev": {
                "phpunit/phpunit": "^9.3"
            },
            "type": "library",
            "extra": {
                "branch-alias": {
                    "dev-master": "4.0-dev"
                }
            },
            "autoload": {
                "classmap": [
                    "src/"
                ]
            },
            "notification-url": "https://packagist.org/downloads/",
            "license": [
                "BSD-3-Clause"
            ],
            "authors": [
                {
                    "name": "Sebastian Bergmann",
                    "email": "sebastian@phpunit.de"
                },
                {
                    "name": "Jeff Welch",
                    "email": "whatthejeff@gmail.com"
                },
                {
                    "name": "Adam Harvey",
                    "email": "aharvey@php.net"
                }
            ],
            "description": "Provides functionality to recursively process PHP variables",
            "homepage": "https://github.com/sebastianbergmann/recursion-context",
            "support": {
                "issues": "https://github.com/sebastianbergmann/recursion-context/issues",
                "source": "https://github.com/sebastianbergmann/recursion-context/tree/4.0.5"
            },
            "funding": [
                {
                    "url": "https://github.com/sebastianbergmann",
                    "type": "github"
                }
            ],
            "time": "2023-02-03T06:07:39+00:00"
        },
        {
            "name": "sebastian/resource-operations",
            "version": "3.0.4",
            "source": {
                "type": "git",
                "url": "https://github.com/sebastianbergmann/resource-operations.git",
                "reference": "05d5692a7993ecccd56a03e40cd7e5b09b1d404e"
            },
            "dist": {
                "type": "zip",
                "url": "https://api.github.com/repos/sebastianbergmann/resource-operations/zipball/05d5692a7993ecccd56a03e40cd7e5b09b1d404e",
                "reference": "05d5692a7993ecccd56a03e40cd7e5b09b1d404e",
                "shasum": ""
            },
            "require": {
                "php": ">=7.3"
            },
            "require-dev": {
                "phpunit/phpunit": "^9.0"
            },
            "type": "library",
            "extra": {
                "branch-alias": {
                    "dev-main": "3.0-dev"
                }
            },
            "autoload": {
                "classmap": [
                    "src/"
                ]
            },
            "notification-url": "https://packagist.org/downloads/",
            "license": [
                "BSD-3-Clause"
            ],
            "authors": [
                {
                    "name": "Sebastian Bergmann",
                    "email": "sebastian@phpunit.de"
                }
            ],
            "description": "Provides a list of PHP built-in functions that operate on resources",
            "homepage": "https://www.github.com/sebastianbergmann/resource-operations",
            "support": {
                "source": "https://github.com/sebastianbergmann/resource-operations/tree/3.0.4"
            },
            "funding": [
                {
                    "url": "https://github.com/sebastianbergmann",
                    "type": "github"
                }
            ],
            "time": "2024-03-14T16:00:52+00:00"
        },
        {
            "name": "sebastian/type",
            "version": "3.2.1",
            "source": {
                "type": "git",
                "url": "https://github.com/sebastianbergmann/type.git",
                "reference": "75e2c2a32f5e0b3aef905b9ed0b179b953b3d7c7"
            },
            "dist": {
                "type": "zip",
                "url": "https://api.github.com/repos/sebastianbergmann/type/zipball/75e2c2a32f5e0b3aef905b9ed0b179b953b3d7c7",
                "reference": "75e2c2a32f5e0b3aef905b9ed0b179b953b3d7c7",
                "shasum": ""
            },
            "require": {
                "php": ">=7.3"
            },
            "require-dev": {
                "phpunit/phpunit": "^9.5"
            },
            "type": "library",
            "extra": {
                "branch-alias": {
                    "dev-master": "3.2-dev"
                }
            },
            "autoload": {
                "classmap": [
                    "src/"
                ]
            },
            "notification-url": "https://packagist.org/downloads/",
            "license": [
                "BSD-3-Clause"
            ],
            "authors": [
                {
                    "name": "Sebastian Bergmann",
                    "email": "sebastian@phpunit.de",
                    "role": "lead"
                }
            ],
            "description": "Collection of value objects that represent the types of the PHP type system",
            "homepage": "https://github.com/sebastianbergmann/type",
            "support": {
                "issues": "https://github.com/sebastianbergmann/type/issues",
                "source": "https://github.com/sebastianbergmann/type/tree/3.2.1"
            },
            "funding": [
                {
                    "url": "https://github.com/sebastianbergmann",
                    "type": "github"
                }
            ],
            "time": "2023-02-03T06:13:03+00:00"
        },
        {
            "name": "sebastian/version",
            "version": "3.0.2",
            "source": {
                "type": "git",
                "url": "https://github.com/sebastianbergmann/version.git",
                "reference": "c6c1022351a901512170118436c764e473f6de8c"
            },
            "dist": {
                "type": "zip",
                "url": "https://api.github.com/repos/sebastianbergmann/version/zipball/c6c1022351a901512170118436c764e473f6de8c",
                "reference": "c6c1022351a901512170118436c764e473f6de8c",
                "shasum": ""
            },
            "require": {
                "php": ">=7.3"
            },
            "type": "library",
            "extra": {
                "branch-alias": {
                    "dev-master": "3.0-dev"
                }
            },
            "autoload": {
                "classmap": [
                    "src/"
                ]
            },
            "notification-url": "https://packagist.org/downloads/",
            "license": [
                "BSD-3-Clause"
            ],
            "authors": [
                {
                    "name": "Sebastian Bergmann",
                    "email": "sebastian@phpunit.de",
                    "role": "lead"
                }
            ],
            "description": "Library that helps with managing the version number of Git-hosted PHP projects",
            "homepage": "https://github.com/sebastianbergmann/version",
            "support": {
                "issues": "https://github.com/sebastianbergmann/version/issues",
                "source": "https://github.com/sebastianbergmann/version/tree/3.0.2"
            },
            "funding": [
                {
                    "url": "https://github.com/sebastianbergmann",
                    "type": "github"
                }
            ],
            "time": "2020-09-28T06:39:44+00:00"
        },
        {
            "name": "theseer/tokenizer",
            "version": "1.2.3",
            "source": {
                "type": "git",
                "url": "https://github.com/theseer/tokenizer.git",
                "reference": "737eda637ed5e28c3413cb1ebe8bb52cbf1ca7a2"
            },
            "dist": {
                "type": "zip",
                "url": "https://api.github.com/repos/theseer/tokenizer/zipball/737eda637ed5e28c3413cb1ebe8bb52cbf1ca7a2",
                "reference": "737eda637ed5e28c3413cb1ebe8bb52cbf1ca7a2",
                "shasum": ""
            },
            "require": {
                "ext-dom": "*",
                "ext-tokenizer": "*",
                "ext-xmlwriter": "*",
                "php": "^7.2 || ^8.0"
            },
            "type": "library",
            "autoload": {
                "classmap": [
                    "src/"
                ]
            },
            "notification-url": "https://packagist.org/downloads/",
            "license": [
                "BSD-3-Clause"
            ],
            "authors": [
                {
                    "name": "Arne Blankerts",
                    "email": "arne@blankerts.de",
                    "role": "Developer"
                }
            ],
            "description": "A small library for converting tokenized PHP source code into XML and potentially other formats",
            "support": {
                "issues": "https://github.com/theseer/tokenizer/issues",
                "source": "https://github.com/theseer/tokenizer/tree/1.2.3"
            },
            "funding": [
                {
                    "url": "https://github.com/theseer",
                    "type": "github"
                }
            ],
            "time": "2024-03-03T12:36:25+00:00"
        },
        {
            "name": "webmozart/glob",
            "version": "4.7.0",
            "source": {
                "type": "git",
                "url": "https://github.com/webmozarts/glob.git",
                "reference": "8a2842112d6916e61e0e15e316465b611f3abc17"
            },
            "dist": {
                "type": "zip",
                "url": "https://api.github.com/repos/webmozarts/glob/zipball/8a2842112d6916e61e0e15e316465b611f3abc17",
                "reference": "8a2842112d6916e61e0e15e316465b611f3abc17",
                "shasum": ""
            },
            "require": {
                "php": "^7.3 || ^8.0.0"
            },
            "require-dev": {
                "phpunit/phpunit": "^9.5",
                "symfony/filesystem": "^5.3"
            },
            "type": "library",
            "extra": {
                "branch-alias": {
                    "dev-master": "4.1-dev"
                }
            },
            "autoload": {
                "psr-4": {
                    "Webmozart\\Glob\\": "src/"
                }
            },
            "notification-url": "https://packagist.org/downloads/",
            "license": [
                "MIT"
            ],
            "authors": [
                {
                    "name": "Bernhard Schussek",
                    "email": "bschussek@gmail.com"
                }
            ],
            "description": "A PHP implementation of Ant's glob.",
            "support": {
                "issues": "https://github.com/webmozarts/glob/issues",
                "source": "https://github.com/webmozarts/glob/tree/4.7.0"
            },
            "time": "2024-03-07T20:33:40+00:00"
        }
    ],
    "aliases": [],
    "minimum-stability": "stable",
    "stability-flags": {},
    "prefer-stable": false,
    "prefer-lowest": false,
<<<<<<< HEAD
    "platform": [],
    "platform-dev": [],
=======
    "platform": {},
    "platform-dev": {},
>>>>>>> 2d7b2dde
    "plugin-api-version": "2.6.0"
}<|MERGE_RESOLUTION|>--- conflicted
+++ resolved
@@ -452,18 +452,6 @@
         },
         {
             "name": "nikic/php-parser",
-<<<<<<< HEAD
-            "version": "v4.17.1",
-            "source": {
-                "type": "git",
-                "url": "https://github.com/nikic/PHP-Parser.git",
-                "reference": "a6303e50c90c355c7eeee2c4a8b27fe8dc8fef1d"
-            },
-            "dist": {
-                "type": "zip",
-                "url": "https://api.github.com/repos/nikic/PHP-Parser/zipball/a6303e50c90c355c7eeee2c4a8b27fe8dc8fef1d",
-                "reference": "a6303e50c90c355c7eeee2c4a8b27fe8dc8fef1d",
-=======
             "version": "v5.3.1",
             "source": {
                 "type": "git",
@@ -474,7 +462,6 @@
                 "type": "zip",
                 "url": "https://api.github.com/repos/nikic/PHP-Parser/zipball/8eea230464783aa9671db8eea6f8c6ac5285794b",
                 "reference": "8eea230464783aa9671db8eea6f8c6ac5285794b",
->>>>>>> 2d7b2dde
                 "shasum": ""
             },
             "require": {
@@ -517,34 +504,33 @@
             ],
             "support": {
                 "issues": "https://github.com/nikic/PHP-Parser/issues",
-<<<<<<< HEAD
-                "source": "https://github.com/nikic/PHP-Parser/tree/v4.17.1"
-            },
-            "time": "2023-08-13T19:53:39+00:00"
+                "source": "https://github.com/nikic/PHP-Parser/tree/v5.3.1"
+            },
+            "time": "2024-10-08T18:51:32+00:00"
         },
         {
             "name": "phake/phake",
-            "version": "v4.4.0",
+            "version": "v4.5.3",
             "source": {
                 "type": "git",
                 "url": "https://github.com/phake/phake.git",
-                "reference": "5c8954791645d9b7fc027bf76822a221a5a4de8a"
-            },
-            "dist": {
-                "type": "zip",
-                "url": "https://api.github.com/repos/phake/phake/zipball/5c8954791645d9b7fc027bf76822a221a5a4de8a",
-                "reference": "5c8954791645d9b7fc027bf76822a221a5a4de8a",
+                "reference": "695a4feda9ff25608e5065bfd48a7d3c6add57ce"
+            },
+            "dist": {
+                "type": "zip",
+                "url": "https://api.github.com/repos/phake/phake/zipball/695a4feda9ff25608e5065bfd48a7d3c6add57ce",
+                "reference": "695a4feda9ff25608e5065bfd48a7d3c6add57ce",
                 "shasum": ""
             },
             "require": {
                 "doctrine/instantiator": "^1.4",
                 "php": "^7.1|^8.0",
-                "sebastian/comparator": "^1.1|^2.0|^3.0|^4.0|^5.0"
+                "sebastian/comparator": "^1.1|^2.0|^3.0|^4.0|^5.0|^6.0"
             },
             "require-dev": {
                 "doctrine/annotations": "^1.13",
-                "hamcrest/hamcrest-php": "1.1.*",
-                "phpunit/phpunit": "^6.5|^7.0|^8.0|^9.0|^10.0",
+                "hamcrest/hamcrest-php": "^1.1|^2.0",
+                "phpunit/phpunit": "^6.5|^7.0|^8.0|^9.0|^10.0|^11.0",
                 "psalm/phar": "^4.18"
             },
             "suggest": {
@@ -554,7 +540,8 @@
             "type": "library",
             "extra": {
                 "branch-alias": {
-                    "dev-master": "4.4-dev"
+                    "dev-4.4": "4.4.x-dev",
+                    "dev-master": "5.0.x-dev"
                 }
             },
             "autoload": {
@@ -588,14 +575,9 @@
             "support": {
                 "docs": "https://phake.github.io/doc/",
                 "issues": "https://github.com/phake/phake/issues",
-                "source": "https://github.com/phake/phake/tree/v4.4.0"
-            },
-            "time": "2023-02-10T20:32:41+00:00"
-=======
-                "source": "https://github.com/nikic/PHP-Parser/tree/v5.3.1"
-            },
-            "time": "2024-10-08T18:51:32+00:00"
->>>>>>> 2d7b2dde
+                "source": "https://github.com/phake/phake/tree/v4.5.3"
+            },
+            "time": "2024-12-09T14:46:24+00:00"
         },
         {
             "name": "phar-io/manifest",
@@ -717,18 +699,6 @@
         },
         {
             "name": "phpunit/php-code-coverage",
-<<<<<<< HEAD
-            "version": "9.2.29",
-            "source": {
-                "type": "git",
-                "url": "https://github.com/sebastianbergmann/php-code-coverage.git",
-                "reference": "6a3a87ac2bbe33b25042753df8195ba4aa534c76"
-            },
-            "dist": {
-                "type": "zip",
-                "url": "https://api.github.com/repos/sebastianbergmann/php-code-coverage/zipball/6a3a87ac2bbe33b25042753df8195ba4aa534c76",
-                "reference": "6a3a87ac2bbe33b25042753df8195ba4aa534c76",
-=======
             "version": "9.2.32",
             "source": {
                 "type": "git",
@@ -739,7 +709,6 @@
                 "type": "zip",
                 "url": "https://api.github.com/repos/sebastianbergmann/php-code-coverage/zipball/85402a822d1ecf1db1096959413d35e1c37cf1a5",
                 "reference": "85402a822d1ecf1db1096959413d35e1c37cf1a5",
->>>>>>> 2d7b2dde
                 "shasum": ""
             },
             "require": {
@@ -796,11 +765,7 @@
             "support": {
                 "issues": "https://github.com/sebastianbergmann/php-code-coverage/issues",
                 "security": "https://github.com/sebastianbergmann/php-code-coverage/security/policy",
-<<<<<<< HEAD
-                "source": "https://github.com/sebastianbergmann/php-code-coverage/tree/9.2.29"
-=======
                 "source": "https://github.com/sebastianbergmann/php-code-coverage/tree/9.2.32"
->>>>>>> 2d7b2dde
             },
             "funding": [
                 {
@@ -808,11 +773,7 @@
                     "type": "github"
                 }
             ],
-<<<<<<< HEAD
-            "time": "2023-09-19T04:57:46+00:00"
-=======
             "time": "2024-08-22T04:23:01+00:00"
->>>>>>> 2d7b2dde
         },
         {
             "name": "phpunit/php-file-iterator",
@@ -1057,18 +1018,6 @@
         },
         {
             "name": "phpunit/phpunit",
-<<<<<<< HEAD
-            "version": "9.6.13",
-            "source": {
-                "type": "git",
-                "url": "https://github.com/sebastianbergmann/phpunit.git",
-                "reference": "f3d767f7f9e191eab4189abe41ab37797e30b1be"
-            },
-            "dist": {
-                "type": "zip",
-                "url": "https://api.github.com/repos/sebastianbergmann/phpunit/zipball/f3d767f7f9e191eab4189abe41ab37797e30b1be",
-                "reference": "f3d767f7f9e191eab4189abe41ab37797e30b1be",
-=======
             "version": "9.6.22",
             "source": {
                 "type": "git",
@@ -1079,7 +1028,6 @@
                 "type": "zip",
                 "url": "https://api.github.com/repos/sebastianbergmann/phpunit/zipball/f80235cb4d3caa59ae09be3adf1ded27521d1a9c",
                 "reference": "f80235cb4d3caa59ae09be3adf1ded27521d1a9c",
->>>>>>> 2d7b2dde
                 "shasum": ""
             },
             "require": {
@@ -1094,13 +1042,8 @@
                 "phar-io/manifest": "^2.0.4",
                 "phar-io/version": "^3.2.1",
                 "php": ">=7.3",
-<<<<<<< HEAD
-                "phpunit/php-code-coverage": "^9.2.28",
-                "phpunit/php-file-iterator": "^3.0.5",
-=======
                 "phpunit/php-code-coverage": "^9.2.32",
                 "phpunit/php-file-iterator": "^3.0.6",
->>>>>>> 2d7b2dde
                 "phpunit/php-invoker": "^3.1.1",
                 "phpunit/php-text-template": "^2.0.4",
                 "phpunit/php-timer": "^5.0.3",
@@ -1158,11 +1101,7 @@
             "support": {
                 "issues": "https://github.com/sebastianbergmann/phpunit/issues",
                 "security": "https://github.com/sebastianbergmann/phpunit/security/policy",
-<<<<<<< HEAD
-                "source": "https://github.com/sebastianbergmann/phpunit/tree/9.6.13"
-=======
                 "source": "https://github.com/sebastianbergmann/phpunit/tree/9.6.22"
->>>>>>> 2d7b2dde
             },
             "funding": [
                 {
@@ -1178,11 +1117,7 @@
                     "type": "tidelift"
                 }
             ],
-<<<<<<< HEAD
-            "time": "2023-09-19T05:39:22+00:00"
-=======
             "time": "2024-12-05T13:48:26+00:00"
->>>>>>> 2d7b2dde
         },
         {
             "name": "sebastian/cli-parser",
@@ -1690,18 +1625,6 @@
         },
         {
             "name": "sebastian/global-state",
-<<<<<<< HEAD
-            "version": "5.0.6",
-            "source": {
-                "type": "git",
-                "url": "https://github.com/sebastianbergmann/global-state.git",
-                "reference": "bde739e7565280bda77be70044ac1047bc007e34"
-            },
-            "dist": {
-                "type": "zip",
-                "url": "https://api.github.com/repos/sebastianbergmann/global-state/zipball/bde739e7565280bda77be70044ac1047bc007e34",
-                "reference": "bde739e7565280bda77be70044ac1047bc007e34",
-=======
             "version": "5.0.7",
             "source": {
                 "type": "git",
@@ -1712,7 +1635,6 @@
                 "type": "zip",
                 "url": "https://api.github.com/repos/sebastianbergmann/global-state/zipball/bca7df1f32ee6fe93b4d4a9abbf69e13a4ada2c9",
                 "reference": "bca7df1f32ee6fe93b4d4a9abbf69e13a4ada2c9",
->>>>>>> 2d7b2dde
                 "shasum": ""
             },
             "require": {
@@ -1755,11 +1677,7 @@
             ],
             "support": {
                 "issues": "https://github.com/sebastianbergmann/global-state/issues",
-<<<<<<< HEAD
-                "source": "https://github.com/sebastianbergmann/global-state/tree/5.0.6"
-=======
                 "source": "https://github.com/sebastianbergmann/global-state/tree/5.0.7"
->>>>>>> 2d7b2dde
             },
             "funding": [
                 {
@@ -1767,11 +1685,7 @@
                     "type": "github"
                 }
             ],
-<<<<<<< HEAD
-            "time": "2023-08-02T09:26:13+00:00"
-=======
             "time": "2024-03-02T06:35:11+00:00"
->>>>>>> 2d7b2dde
         },
         {
             "name": "sebastian/lines-of-code",
@@ -2273,12 +2187,7 @@
     "stability-flags": {},
     "prefer-stable": false,
     "prefer-lowest": false,
-<<<<<<< HEAD
-    "platform": [],
-    "platform-dev": [],
-=======
     "platform": {},
     "platform-dev": {},
->>>>>>> 2d7b2dde
     "plugin-api-version": "2.6.0"
 }