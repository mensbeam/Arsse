--- conflicted
+++ resolved
@@ -316,18 +316,6 @@
         },
         {
             "name": "phake/phake",
-<<<<<<< HEAD
-            "version": "v4.6.0",
-            "source": {
-                "type": "git",
-                "url": "https://github.com/phake/phake.git",
-                "reference": "b5eac5dfff8a00588fcf89cffaa3ab9936c37a8c"
-            },
-            "dist": {
-                "type": "zip",
-                "url": "https://api.github.com/repos/phake/phake/zipball/b5eac5dfff8a00588fcf89cffaa3ab9936c37a8c",
-                "reference": "b5eac5dfff8a00588fcf89cffaa3ab9936c37a8c",
-=======
             "version": "v4.6.1",
             "source": {
                 "type": "git",
@@ -338,17 +326,12 @@
                 "type": "zip",
                 "url": "https://api.github.com/repos/phake/phake/zipball/fca279683f26db1ec729da773479f6bfceb6f0e0",
                 "reference": "fca279683f26db1ec729da773479f6bfceb6f0e0",
->>>>>>> 16e6f755
                 "shasum": ""
             },
             "require": {
                 "doctrine/instantiator": "^1.4",
                 "php": "^7.1|^8.0",
-<<<<<<< HEAD
-                "sebastian/comparator": "^1.1|^2.0|^3.0|^4.0|^5.0|^6.0|7.0"
-=======
                 "sebastian/comparator": "^1.1|^2.0|^3.0|^4.0|^5.0|^6.0|^7.0"
->>>>>>> 16e6f755
             },
             "require-dev": {
                 "doctrine/annotations": "^1.13",
@@ -398,15 +381,9 @@
             "support": {
                 "docs": "https://phake.github.io/doc/",
                 "issues": "https://github.com/phake/phake/issues",
-<<<<<<< HEAD
-                "source": "https://github.com/phake/phake/tree/v4.6.0"
-            },
-            "time": "2025-02-10T16:43:17+00:00"
-=======
                 "source": "https://github.com/phake/phake/tree/v4.6.1"
             },
             "time": "2025-03-11T03:06:35+00:00"
->>>>>>> 16e6f755
         },
         {
             "name": "phar-io/manifest",
@@ -851,18 +828,6 @@
         },
         {
             "name": "phpunit/phpunit",
-<<<<<<< HEAD
-            "version": "11.5.12",
-            "source": {
-                "type": "git",
-                "url": "https://github.com/sebastianbergmann/phpunit.git",
-                "reference": "d42785840519401ed2113292263795eb4c0f95da"
-            },
-            "dist": {
-                "type": "zip",
-                "url": "https://api.github.com/repos/sebastianbergmann/phpunit/zipball/d42785840519401ed2113292263795eb4c0f95da",
-                "reference": "d42785840519401ed2113292263795eb4c0f95da",
-=======
             "version": "11.5.15",
             "source": {
                 "type": "git",
@@ -873,7 +838,6 @@
                 "type": "zip",
                 "url": "https://api.github.com/repos/sebastianbergmann/phpunit/zipball/4b6a4ee654e5e0c5e1f17e2f83c0f4c91dee1f9c",
                 "reference": "4b6a4ee654e5e0c5e1f17e2f83c0f4c91dee1f9c",
->>>>>>> 16e6f755
                 "shasum": ""
             },
             "require": {
@@ -893,22 +857,14 @@
                 "phpunit/php-text-template": "^4.0.1",
                 "phpunit/php-timer": "^7.0.1",
                 "sebastian/cli-parser": "^3.0.2",
-<<<<<<< HEAD
-                "sebastian/code-unit": "^3.0.2",
-=======
                 "sebastian/code-unit": "^3.0.3",
->>>>>>> 16e6f755
                 "sebastian/comparator": "^6.3.1",
                 "sebastian/diff": "^6.0.2",
                 "sebastian/environment": "^7.2.0",
                 "sebastian/exporter": "^6.3.0",
                 "sebastian/global-state": "^7.0.2",
                 "sebastian/object-enumerator": "^6.0.1",
-<<<<<<< HEAD
-                "sebastian/type": "^5.1.0",
-=======
                 "sebastian/type": "^5.1.2",
->>>>>>> 16e6f755
                 "sebastian/version": "^5.0.2",
                 "staabm/side-effects-detector": "^1.0.5"
             },
@@ -953,11 +909,7 @@
             "support": {
                 "issues": "https://github.com/sebastianbergmann/phpunit/issues",
                 "security": "https://github.com/sebastianbergmann/phpunit/security/policy",
-<<<<<<< HEAD
-                "source": "https://github.com/sebastianbergmann/phpunit/tree/11.5.12"
-=======
                 "source": "https://github.com/sebastianbergmann/phpunit/tree/11.5.15"
->>>>>>> 16e6f755
             },
             "funding": [
                 {
@@ -973,11 +925,7 @@
                     "type": "tidelift"
                 }
             ],
-<<<<<<< HEAD
-            "time": "2025-03-07T07:31:03+00:00"
-=======
             "time": "2025-03-23T16:02:11+00:00"
->>>>>>> 16e6f755
         },
         {
             "name": "sebastian/cli-parser",
@@ -1038,18 +986,6 @@
         },
         {
             "name": "sebastian/code-unit",
-<<<<<<< HEAD
-            "version": "3.0.2",
-            "source": {
-                "type": "git",
-                "url": "https://github.com/sebastianbergmann/code-unit.git",
-                "reference": "ee88b0cdbe74cf8dd3b54940ff17643c0d6543ca"
-            },
-            "dist": {
-                "type": "zip",
-                "url": "https://api.github.com/repos/sebastianbergmann/code-unit/zipball/ee88b0cdbe74cf8dd3b54940ff17643c0d6543ca",
-                "reference": "ee88b0cdbe74cf8dd3b54940ff17643c0d6543ca",
-=======
             "version": "3.0.3",
             "source": {
                 "type": "git",
@@ -1060,7 +996,6 @@
                 "type": "zip",
                 "url": "https://api.github.com/repos/sebastianbergmann/code-unit/zipball/54391c61e4af8078e5b276ab082b6d3c54c9ad64",
                 "reference": "54391c61e4af8078e5b276ab082b6d3c54c9ad64",
->>>>>>> 16e6f755
                 "shasum": ""
             },
             "require": {
@@ -1096,11 +1031,7 @@
             "support": {
                 "issues": "https://github.com/sebastianbergmann/code-unit/issues",
                 "security": "https://github.com/sebastianbergmann/code-unit/security/policy",
-<<<<<<< HEAD
-                "source": "https://github.com/sebastianbergmann/code-unit/tree/3.0.2"
-=======
                 "source": "https://github.com/sebastianbergmann/code-unit/tree/3.0.3"
->>>>>>> 16e6f755
             },
             "funding": [
                 {
@@ -1108,11 +1039,7 @@
                     "type": "github"
                 }
             ],
-<<<<<<< HEAD
-            "time": "2024-12-12T09:59:06+00:00"
-=======
             "time": "2025-03-19T07:56:08+00:00"
->>>>>>> 16e6f755
         },
         {
             "name": "sebastian/code-unit-reverse-lookup",
@@ -1817,18 +1744,6 @@
         },
         {
             "name": "sebastian/type",
-<<<<<<< HEAD
-            "version": "5.1.0",
-            "source": {
-                "type": "git",
-                "url": "https://github.com/sebastianbergmann/type.git",
-                "reference": "461b9c5da241511a2a0e8f240814fb23ce5c0aac"
-            },
-            "dist": {
-                "type": "zip",
-                "url": "https://api.github.com/repos/sebastianbergmann/type/zipball/461b9c5da241511a2a0e8f240814fb23ce5c0aac",
-                "reference": "461b9c5da241511a2a0e8f240814fb23ce5c0aac",
-=======
             "version": "5.1.2",
             "source": {
                 "type": "git",
@@ -1839,7 +1754,6 @@
                 "type": "zip",
                 "url": "https://api.github.com/repos/sebastianbergmann/type/zipball/a8a7e30534b0eb0c77cd9d07e82de1a114389f5e",
                 "reference": "a8a7e30534b0eb0c77cd9d07e82de1a114389f5e",
->>>>>>> 16e6f755
                 "shasum": ""
             },
             "require": {
@@ -1875,11 +1789,7 @@
             "support": {
                 "issues": "https://github.com/sebastianbergmann/type/issues",
                 "security": "https://github.com/sebastianbergmann/type/security/policy",
-<<<<<<< HEAD
-                "source": "https://github.com/sebastianbergmann/type/tree/5.1.0"
-=======
                 "source": "https://github.com/sebastianbergmann/type/tree/5.1.2"
->>>>>>> 16e6f755
             },
             "funding": [
                 {
@@ -1887,11 +1797,7 @@
                     "type": "github"
                 }
             ],
-<<<<<<< HEAD
-            "time": "2024-09-17T13:12:04+00:00"
-=======
             "time": "2025-03-18T13:35:50+00:00"
->>>>>>> 16e6f755
         },
         {
             "name": "sebastian/version",
