--- conflicted
+++ resolved
@@ -58,18 +58,6 @@
         },
         {
             "name": "doctrine/instantiator",
-<<<<<<< HEAD
-            "version": "1.1.0",
-            "source": {
-                "type": "git",
-                "url": "https://github.com/doctrine/instantiator.git",
-                "reference": "185b8868aa9bf7159f5f953ed5afb2d7fcdc3bda"
-            },
-            "dist": {
-                "type": "zip",
-                "url": "https://api.github.com/repos/doctrine/instantiator/zipball/185b8868aa9bf7159f5f953ed5afb2d7fcdc3bda",
-                "reference": "185b8868aa9bf7159f5f953ed5afb2d7fcdc3bda",
-=======
             "version": "1.2.0",
             "source": {
                 "type": "git",
@@ -80,7 +68,6 @@
                 "type": "zip",
                 "url": "https://api.github.com/repos/doctrine/instantiator/zipball/a2c590166b2133a4633738648b6b064edae0814a",
                 "reference": "a2c590166b2133a4633738648b6b064edae0814a",
->>>>>>> 77b71966
                 "shasum": ""
             },
             "require": {
@@ -90,15 +77,10 @@
                 "doctrine/coding-standard": "^6.0",
                 "ext-pdo": "*",
                 "ext-phar": "*",
-<<<<<<< HEAD
-                "phpunit/phpunit": "^6.2.3",
-                "squizlabs/php_codesniffer": "^3.0.2"
-=======
                 "phpbench/phpbench": "^0.13",
                 "phpstan/phpstan-phpunit": "^0.11",
                 "phpstan/phpstan-shim": "^0.11",
                 "phpunit/phpunit": "^7.0"
->>>>>>> 77b71966
             },
             "type": "library",
             "extra": {
@@ -128,11 +110,7 @@
                 "constructor",
                 "instantiate"
             ],
-<<<<<<< HEAD
-            "time": "2017-07-22T11:58:36+00:00"
-=======
             "time": "2019-03-17T17:37:11+00:00"
->>>>>>> 77b71966
         },
         {
             "name": "mikey179/vfsstream",
@@ -182,18 +160,6 @@
         },
         {
             "name": "myclabs/deep-copy",
-<<<<<<< HEAD
-            "version": "1.8.1",
-            "source": {
-                "type": "git",
-                "url": "https://github.com/myclabs/DeepCopy.git",
-                "reference": "3e01bdad3e18354c3dce54466b7fbe33a9f9f7f8"
-            },
-            "dist": {
-                "type": "zip",
-                "url": "https://api.github.com/repos/myclabs/DeepCopy/zipball/3e01bdad3e18354c3dce54466b7fbe33a9f9f7f8",
-                "reference": "3e01bdad3e18354c3dce54466b7fbe33a9f9f7f8",
-=======
             "version": "1.9.1",
             "source": {
                 "type": "git",
@@ -204,7 +170,6 @@
                 "type": "zip",
                 "url": "https://api.github.com/repos/myclabs/DeepCopy/zipball/e6828efaba2c9b79f4499dae1d66ef8bfa7b2b72",
                 "reference": "e6828efaba2c9b79f4499dae1d66ef8bfa7b2b72",
->>>>>>> 77b71966
                 "shasum": ""
             },
             "require": {
@@ -239,11 +204,7 @@
                 "object",
                 "object graph"
             ],
-<<<<<<< HEAD
-            "time": "2018-06-11T23:09:50+00:00"
-=======
             "time": "2019-04-07T13:18:21+00:00"
->>>>>>> 77b71966
         },
         {
             "name": "phake/phake",
@@ -1524,18 +1485,6 @@
         },
         {
             "name": "symfony/polyfill-ctype",
-<<<<<<< HEAD
-            "version": "v1.10.0",
-            "source": {
-                "type": "git",
-                "url": "https://github.com/symfony/polyfill-ctype.git",
-                "reference": "e3d826245268269cd66f8326bd8bc066687b4a19"
-            },
-            "dist": {
-                "type": "zip",
-                "url": "https://api.github.com/repos/symfony/polyfill-ctype/zipball/e3d826245268269cd66f8326bd8bc066687b4a19",
-                "reference": "e3d826245268269cd66f8326bd8bc066687b4a19",
-=======
             "version": "v1.11.0",
             "source": {
                 "type": "git",
@@ -1546,7 +1495,6 @@
                 "type": "zip",
                 "url": "https://api.github.com/repos/symfony/polyfill-ctype/zipball/82ebae02209c21113908c229e9883c419720738a",
                 "reference": "82ebae02209c21113908c229e9883c419720738a",
->>>>>>> 77b71966
                 "shasum": ""
             },
             "require": {
@@ -1558,11 +1506,7 @@
             "type": "library",
             "extra": {
                 "branch-alias": {
-<<<<<<< HEAD
-                    "dev-master": "1.9-dev"
-=======
                     "dev-master": "1.11-dev"
->>>>>>> 77b71966
                 }
             },
             "autoload": {
@@ -1595,11 +1539,7 @@
                 "polyfill",
                 "portable"
             ],
-<<<<<<< HEAD
-            "time": "2018-08-06T14:22:27+00:00"
-=======
             "time": "2019-02-06T07:57:58+00:00"
->>>>>>> 77b71966
         },
         {
             "name": "theseer/tokenizer",
