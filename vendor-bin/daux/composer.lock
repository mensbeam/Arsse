{
    "_readme": [
        "This file locks the dependencies of your project to a known state",
        "Read more about it at https://getcomposer.org/doc/01-basic-usage.md#installing-dependencies",
        "This file is @generated automatically"
    ],
    "content-hash": "96485876c7a0e21fe5da189394966ef1",
    "packages": [],
    "packages-dev": [
        {
            "name": "daux/daux.io",
            "version": "0.15.1",
            "source": {
                "type": "git",
                "url": "https://github.com/dauxio/daux.io.git",
                "reference": "0f03a24aef0e9f2544b08981e20a1c79dd8fbda0"
            },
            "dist": {
                "type": "zip",
                "url": "https://api.github.com/repos/dauxio/daux.io/zipball/0f03a24aef0e9f2544b08981e20a1c79dd8fbda0",
                "reference": "0f03a24aef0e9f2544b08981e20a1c79dd8fbda0",
                "shasum": ""
            },
            "require": {
                "ext-json": "*",
                "guzzlehttp/guzzle": "~6.0 || ~7.0",
                "league/commonmark": "^1.0.0",
                "league/plates": "~3.1",
                "php": ">=7.2",
                "scrivo/highlight.php": "^9.15",
                "symfony/console": "^4.4|^5.0",
                "symfony/http-foundation": "^4.4|^5.0",
                "symfony/mime": "^4.4|^5.0",
                "symfony/polyfill-intl-icu": "^1.10",
                "symfony/process": "^4.4|^5.0",
                "webuni/front-matter": "^1.0.0"
            },
            "replace": {
                "justinwalsh/daux.io": "*"
            },
            "require-dev": {
                "mikey179/vfsstream": "^1.6"
            },
            "suggest": {
                "ext-intl": "Allows to translate the modified at date"
            },
            "bin": [
                "bin/daux"
            ],
            "type": "project",
            "autoload": {
                "psr-4": {
                    "Todaymade\\Daux\\": "libs/"
                }
            },
            "notification-url": "https://packagist.org/downloads/",
            "license": [
                "MIT"
            ],
            "authors": [
                {
                    "name": "Stéphane Goetz",
                    "homepage": "http://onigoetz.ch/"
                },
                {
                    "name": "Justin Walsh",
                    "homepage": "http://todaymade.com/"
                }
            ],
            "description": "Documentation generator that uses a simple folder structure and Markdown files to create custom documentation on the fly",
            "homepage": "https://dauxio.github.io/",
            "keywords": [
                "docs",
                "documentation",
                "markdown",
                "md"
            ],
            "support": {
                "issues": "https://github.com/dauxio/daux.io/issues",
                "source": "https://github.com/dauxio/daux.io/tree/0.15.1"
            },
            "time": "2020-12-30T17:58:01+00:00"
        },
        {
            "name": "guzzlehttp/guzzle",
            "version": "7.5.0",
            "source": {
                "type": "git",
                "url": "https://github.com/guzzle/guzzle.git",
                "reference": "b50a2a1251152e43f6a37f0fa053e730a67d25ba"
            },
            "dist": {
                "type": "zip",
                "url": "https://api.github.com/repos/guzzle/guzzle/zipball/b50a2a1251152e43f6a37f0fa053e730a67d25ba",
                "reference": "b50a2a1251152e43f6a37f0fa053e730a67d25ba",
                "shasum": ""
            },
            "require": {
                "ext-json": "*",
                "guzzlehttp/promises": "^1.5",
                "guzzlehttp/psr7": "^1.9 || ^2.4",
                "php": "^7.2.5 || ^8.0",
                "psr/http-client": "^1.0",
                "symfony/deprecation-contracts": "^2.2 || ^3.0"
            },
            "provide": {
                "psr/http-client-implementation": "1.0"
            },
            "require-dev": {
                "bamarni/composer-bin-plugin": "^1.8.1",
                "ext-curl": "*",
                "php-http/client-integration-tests": "^3.0",
                "phpunit/phpunit": "^8.5.29 || ^9.5.23",
                "psr/log": "^1.1 || ^2.0 || ^3.0"
            },
            "suggest": {
                "ext-curl": "Required for CURL handler support",
                "ext-intl": "Required for Internationalized Domain Name (IDN) support",
                "psr/log": "Required for using the Log middleware"
            },
            "type": "library",
            "extra": {
                "bamarni-bin": {
                    "bin-links": true,
                    "forward-command": false
                },
                "branch-alias": {
                    "dev-master": "7.5-dev"
                }
            },
            "autoload": {
                "files": [
                    "src/functions_include.php"
                ],
                "psr-4": {
                    "GuzzleHttp\\": "src/"
                }
            },
            "notification-url": "https://packagist.org/downloads/",
            "license": [
                "MIT"
            ],
            "authors": [
                {
                    "name": "Graham Campbell",
                    "email": "hello@gjcampbell.co.uk",
                    "homepage": "https://github.com/GrahamCampbell"
                },
                {
                    "name": "Michael Dowling",
                    "email": "mtdowling@gmail.com",
                    "homepage": "https://github.com/mtdowling"
                },
                {
                    "name": "Jeremy Lindblom",
                    "email": "jeremeamia@gmail.com",
                    "homepage": "https://github.com/jeremeamia"
                },
                {
                    "name": "George Mponos",
                    "email": "gmponos@gmail.com",
                    "homepage": "https://github.com/gmponos"
                },
                {
                    "name": "Tobias Nyholm",
                    "email": "tobias.nyholm@gmail.com",
                    "homepage": "https://github.com/Nyholm"
                },
                {
                    "name": "Márk Sági-Kazár",
                    "email": "mark.sagikazar@gmail.com",
                    "homepage": "https://github.com/sagikazarmark"
                },
                {
                    "name": "Tobias Schultze",
                    "email": "webmaster@tubo-world.de",
                    "homepage": "https://github.com/Tobion"
                }
            ],
            "description": "Guzzle is a PHP HTTP client library",
            "keywords": [
                "client",
                "curl",
                "framework",
                "http",
                "http client",
                "psr-18",
                "psr-7",
                "rest",
                "web service"
            ],
            "support": {
                "issues": "https://github.com/guzzle/guzzle/issues",
                "source": "https://github.com/guzzle/guzzle/tree/7.5.0"
            },
            "funding": [
                {
                    "url": "https://github.com/GrahamCampbell",
                    "type": "github"
                },
                {
                    "url": "https://github.com/Nyholm",
                    "type": "github"
                },
                {
                    "url": "https://tidelift.com/funding/github/packagist/guzzlehttp/guzzle",
                    "type": "tidelift"
                }
            ],
            "time": "2022-08-28T15:39:27+00:00"
        },
        {
            "name": "guzzlehttp/promises",
            "version": "1.5.2",
            "source": {
                "type": "git",
                "url": "https://github.com/guzzle/promises.git",
                "reference": "b94b2807d85443f9719887892882d0329d1e2598"
            },
            "dist": {
                "type": "zip",
                "url": "https://api.github.com/repos/guzzle/promises/zipball/b94b2807d85443f9719887892882d0329d1e2598",
                "reference": "b94b2807d85443f9719887892882d0329d1e2598",
                "shasum": ""
            },
            "require": {
                "php": ">=5.5"
            },
            "require-dev": {
                "symfony/phpunit-bridge": "^4.4 || ^5.1"
            },
            "type": "library",
            "extra": {
                "branch-alias": {
                    "dev-master": "1.5-dev"
                }
            },
            "autoload": {
                "files": [
                    "src/functions_include.php"
                ],
                "psr-4": {
                    "GuzzleHttp\\Promise\\": "src/"
                }
            },
            "notification-url": "https://packagist.org/downloads/",
            "license": [
                "MIT"
            ],
            "authors": [
                {
                    "name": "Graham Campbell",
                    "email": "hello@gjcampbell.co.uk",
                    "homepage": "https://github.com/GrahamCampbell"
                },
                {
                    "name": "Michael Dowling",
                    "email": "mtdowling@gmail.com",
                    "homepage": "https://github.com/mtdowling"
                },
                {
                    "name": "Tobias Nyholm",
                    "email": "tobias.nyholm@gmail.com",
                    "homepage": "https://github.com/Nyholm"
                },
                {
                    "name": "Tobias Schultze",
                    "email": "webmaster@tubo-world.de",
                    "homepage": "https://github.com/Tobion"
                }
            ],
            "description": "Guzzle promises library",
            "keywords": [
                "promise"
            ],
            "support": {
                "issues": "https://github.com/guzzle/promises/issues",
                "source": "https://github.com/guzzle/promises/tree/1.5.2"
            },
            "funding": [
                {
                    "url": "https://github.com/GrahamCampbell",
                    "type": "github"
                },
                {
                    "url": "https://github.com/Nyholm",
                    "type": "github"
                },
                {
                    "url": "https://tidelift.com/funding/github/packagist/guzzlehttp/promises",
                    "type": "tidelift"
                }
            ],
            "time": "2022-08-28T14:55:35+00:00"
        },
        {
            "name": "guzzlehttp/psr7",
<<<<<<< HEAD
            "version": "2.4.1",
            "source": {
                "type": "git",
                "url": "https://github.com/guzzle/psr7.git",
                "reference": "69568e4293f4fa993f3b0e51c9723e1e17c41379"
            },
            "dist": {
                "type": "zip",
                "url": "https://api.github.com/repos/guzzle/psr7/zipball/69568e4293f4fa993f3b0e51c9723e1e17c41379",
                "reference": "69568e4293f4fa993f3b0e51c9723e1e17c41379",
=======
            "version": "2.4.3",
            "source": {
                "type": "git",
                "url": "https://github.com/guzzle/psr7.git",
                "reference": "67c26b443f348a51926030c83481b85718457d3d"
            },
            "dist": {
                "type": "zip",
                "url": "https://api.github.com/repos/guzzle/psr7/zipball/67c26b443f348a51926030c83481b85718457d3d",
                "reference": "67c26b443f348a51926030c83481b85718457d3d",
>>>>>>> 92b1a840
                "shasum": ""
            },
            "require": {
                "php": "^7.2.5 || ^8.0",
                "psr/http-factory": "^1.0",
                "psr/http-message": "^1.0",
                "ralouphie/getallheaders": "^3.0"
            },
            "provide": {
                "psr/http-factory-implementation": "1.0",
                "psr/http-message-implementation": "1.0"
            },
            "require-dev": {
                "bamarni/composer-bin-plugin": "^1.8.1",
                "http-interop/http-factory-tests": "^0.9",
                "phpunit/phpunit": "^8.5.29 || ^9.5.23"
            },
            "suggest": {
                "laminas/laminas-httphandlerrunner": "Emit PSR-7 responses"
            },
            "type": "library",
            "extra": {
                "bamarni-bin": {
                    "bin-links": true,
                    "forward-command": false
                },
                "branch-alias": {
                    "dev-master": "2.4-dev"
                }
            },
            "autoload": {
                "psr-4": {
                    "GuzzleHttp\\Psr7\\": "src/"
                }
            },
            "notification-url": "https://packagist.org/downloads/",
            "license": [
                "MIT"
            ],
            "authors": [
                {
                    "name": "Graham Campbell",
                    "email": "hello@gjcampbell.co.uk",
                    "homepage": "https://github.com/GrahamCampbell"
                },
                {
                    "name": "Michael Dowling",
                    "email": "mtdowling@gmail.com",
                    "homepage": "https://github.com/mtdowling"
                },
                {
                    "name": "George Mponos",
                    "email": "gmponos@gmail.com",
                    "homepage": "https://github.com/gmponos"
                },
                {
                    "name": "Tobias Nyholm",
                    "email": "tobias.nyholm@gmail.com",
                    "homepage": "https://github.com/Nyholm"
                },
                {
                    "name": "Márk Sági-Kazár",
                    "email": "mark.sagikazar@gmail.com",
                    "homepage": "https://github.com/sagikazarmark"
                },
                {
                    "name": "Tobias Schultze",
                    "email": "webmaster@tubo-world.de",
                    "homepage": "https://github.com/Tobion"
                },
                {
                    "name": "Márk Sági-Kazár",
                    "email": "mark.sagikazar@gmail.com",
                    "homepage": "https://sagikazarmark.hu"
                }
            ],
            "description": "PSR-7 message implementation that also provides common utility methods",
            "keywords": [
                "http",
                "message",
                "psr-7",
                "request",
                "response",
                "stream",
                "uri",
                "url"
            ],
            "support": {
                "issues": "https://github.com/guzzle/psr7/issues",
<<<<<<< HEAD
                "source": "https://github.com/guzzle/psr7/tree/2.4.1"
=======
                "source": "https://github.com/guzzle/psr7/tree/2.4.3"
>>>>>>> 92b1a840
            },
            "funding": [
                {
                    "url": "https://github.com/GrahamCampbell",
                    "type": "github"
                },
                {
                    "url": "https://github.com/Nyholm",
                    "type": "github"
                },
                {
                    "url": "https://tidelift.com/funding/github/packagist/guzzlehttp/psr7",
                    "type": "tidelift"
                }
            ],
<<<<<<< HEAD
            "time": "2022-08-28T14:45:39+00:00"
=======
            "time": "2022-10-26T14:07:24+00:00"
>>>>>>> 92b1a840
        },
        {
            "name": "league/commonmark",
            "version": "1.6.7",
            "source": {
                "type": "git",
                "url": "https://github.com/thephpleague/commonmark.git",
                "reference": "2b8185c13bc9578367a5bf901881d1c1b5bbd09b"
            },
            "dist": {
                "type": "zip",
                "url": "https://api.github.com/repos/thephpleague/commonmark/zipball/2b8185c13bc9578367a5bf901881d1c1b5bbd09b",
                "reference": "2b8185c13bc9578367a5bf901881d1c1b5bbd09b",
                "shasum": ""
            },
            "require": {
                "ext-mbstring": "*",
                "php": "^7.1 || ^8.0"
            },
            "conflict": {
                "scrutinizer/ocular": "1.7.*"
            },
            "require-dev": {
                "cebe/markdown": "~1.0",
                "commonmark/commonmark.js": "0.29.2",
                "erusev/parsedown": "~1.0",
                "ext-json": "*",
                "github/gfm": "0.29.0",
                "michelf/php-markdown": "~1.4",
                "mikehaertl/php-shellcommand": "^1.4",
                "phpstan/phpstan": "^0.12.90",
                "phpunit/phpunit": "^7.5 || ^8.5 || ^9.2",
                "scrutinizer/ocular": "^1.5",
                "symfony/finder": "^4.2"
            },
            "bin": [
                "bin/commonmark"
            ],
            "type": "library",
            "autoload": {
                "psr-4": {
                    "League\\CommonMark\\": "src"
                }
            },
            "notification-url": "https://packagist.org/downloads/",
            "license": [
                "BSD-3-Clause"
            ],
            "authors": [
                {
                    "name": "Colin O'Dell",
                    "email": "colinodell@gmail.com",
                    "homepage": "https://www.colinodell.com",
                    "role": "Lead Developer"
                }
            ],
            "description": "Highly-extensible PHP Markdown parser which fully supports the CommonMark spec and Github-Flavored Markdown (GFM)",
            "homepage": "https://commonmark.thephpleague.com",
            "keywords": [
                "commonmark",
                "flavored",
                "gfm",
                "github",
                "github-flavored",
                "markdown",
                "md",
                "parser"
            ],
            "support": {
                "docs": "https://commonmark.thephpleague.com/",
                "issues": "https://github.com/thephpleague/commonmark/issues",
                "rss": "https://github.com/thephpleague/commonmark/releases.atom",
                "source": "https://github.com/thephpleague/commonmark"
            },
            "funding": [
                {
                    "url": "https://www.colinodell.com/sponsor",
                    "type": "custom"
                },
                {
                    "url": "https://www.paypal.me/colinpodell/10.00",
                    "type": "custom"
                },
                {
                    "url": "https://github.com/colinodell",
                    "type": "github"
                },
                {
                    "url": "https://tidelift.com/funding/github/packagist/league/commonmark",
                    "type": "tidelift"
                }
            ],
            "time": "2022-01-13T17:18:13+00:00"
        },
        {
            "name": "league/plates",
            "version": "v3.5.0",
            "source": {
                "type": "git",
                "url": "https://github.com/thephpleague/plates.git",
                "reference": "a6a3238e46c6e19af7318fdc36bfbe49b0620231"
            },
            "dist": {
                "type": "zip",
                "url": "https://api.github.com/repos/thephpleague/plates/zipball/a6a3238e46c6e19af7318fdc36bfbe49b0620231",
                "reference": "a6a3238e46c6e19af7318fdc36bfbe49b0620231",
                "shasum": ""
            },
            "require": {
                "php": "^7.0|^8.0"
            },
            "require-dev": {
                "mikey179/vfsstream": "^1.6",
                "phpunit/phpunit": "^9.5",
                "squizlabs/php_codesniffer": "^3.5"
            },
            "type": "library",
            "extra": {
                "branch-alias": {
                    "dev-master": "3.0-dev"
                }
            },
            "autoload": {
                "psr-4": {
                    "League\\Plates\\": "src"
                }
            },
            "notification-url": "https://packagist.org/downloads/",
            "license": [
                "MIT"
            ],
            "authors": [
                {
                    "name": "Jonathan Reinink",
                    "email": "jonathan@reinink.ca",
                    "role": "Developer"
                },
                {
                    "name": "RJ Garcia",
                    "email": "ragboyjr@icloud.com",
                    "role": "Developer"
                }
            ],
            "description": "Plates, the native PHP template system that's fast, easy to use and easy to extend.",
            "homepage": "https://platesphp.com",
            "keywords": [
                "league",
                "package",
                "templates",
                "templating",
                "views"
            ],
            "support": {
                "issues": "https://github.com/thephpleague/plates/issues",
                "source": "https://github.com/thephpleague/plates/tree/v3.5.0"
            },
            "time": "2023-01-16T20:25:45+00:00"
        },
        {
            "name": "psr/container",
            "version": "2.0.2",
            "source": {
                "type": "git",
                "url": "https://github.com/php-fig/container.git",
                "reference": "c71ecc56dfe541dbd90c5360474fbc405f8d5963"
            },
            "dist": {
                "type": "zip",
                "url": "https://api.github.com/repos/php-fig/container/zipball/c71ecc56dfe541dbd90c5360474fbc405f8d5963",
                "reference": "c71ecc56dfe541dbd90c5360474fbc405f8d5963",
                "shasum": ""
            },
            "require": {
                "php": ">=7.4.0"
            },
            "type": "library",
            "extra": {
                "branch-alias": {
                    "dev-master": "2.0.x-dev"
                }
            },
            "autoload": {
                "psr-4": {
                    "Psr\\Container\\": "src/"
                }
            },
            "notification-url": "https://packagist.org/downloads/",
            "license": [
                "MIT"
            ],
            "authors": [
                {
                    "name": "PHP-FIG",
                    "homepage": "https://www.php-fig.org/"
                }
            ],
            "description": "Common Container Interface (PHP FIG PSR-11)",
            "homepage": "https://github.com/php-fig/container",
            "keywords": [
                "PSR-11",
                "container",
                "container-interface",
                "container-interop",
                "psr"
            ],
            "support": {
                "issues": "https://github.com/php-fig/container/issues",
                "source": "https://github.com/php-fig/container/tree/2.0.2"
            },
            "time": "2021-11-05T16:47:00+00:00"
        },
        {
            "name": "psr/http-client",
            "version": "1.0.1",
            "source": {
                "type": "git",
                "url": "https://github.com/php-fig/http-client.git",
                "reference": "2dfb5f6c5eff0e91e20e913f8c5452ed95b86621"
            },
            "dist": {
                "type": "zip",
                "url": "https://api.github.com/repos/php-fig/http-client/zipball/2dfb5f6c5eff0e91e20e913f8c5452ed95b86621",
                "reference": "2dfb5f6c5eff0e91e20e913f8c5452ed95b86621",
                "shasum": ""
            },
            "require": {
                "php": "^7.0 || ^8.0",
                "psr/http-message": "^1.0"
            },
            "type": "library",
            "extra": {
                "branch-alias": {
                    "dev-master": "1.0.x-dev"
                }
            },
            "autoload": {
                "psr-4": {
                    "Psr\\Http\\Client\\": "src/"
                }
            },
            "notification-url": "https://packagist.org/downloads/",
            "license": [
                "MIT"
            ],
            "authors": [
                {
                    "name": "PHP-FIG",
                    "homepage": "http://www.php-fig.org/"
                }
            ],
            "description": "Common interface for HTTP clients",
            "homepage": "https://github.com/php-fig/http-client",
            "keywords": [
                "http",
                "http-client",
                "psr",
                "psr-18"
            ],
            "support": {
                "source": "https://github.com/php-fig/http-client/tree/master"
            },
            "time": "2020-06-29T06:28:15+00:00"
        },
        {
            "name": "psr/http-factory",
            "version": "1.0.1",
            "source": {
                "type": "git",
                "url": "https://github.com/php-fig/http-factory.git",
                "reference": "12ac7fcd07e5b077433f5f2bee95b3a771bf61be"
            },
            "dist": {
                "type": "zip",
                "url": "https://api.github.com/repos/php-fig/http-factory/zipball/12ac7fcd07e5b077433f5f2bee95b3a771bf61be",
                "reference": "12ac7fcd07e5b077433f5f2bee95b3a771bf61be",
                "shasum": ""
            },
            "require": {
                "php": ">=7.0.0",
                "psr/http-message": "^1.0"
            },
            "type": "library",
            "extra": {
                "branch-alias": {
                    "dev-master": "1.0.x-dev"
                }
            },
            "autoload": {
                "psr-4": {
                    "Psr\\Http\\Message\\": "src/"
                }
            },
            "notification-url": "https://packagist.org/downloads/",
            "license": [
                "MIT"
            ],
            "authors": [
                {
                    "name": "PHP-FIG",
                    "homepage": "http://www.php-fig.org/"
                }
            ],
            "description": "Common interfaces for PSR-7 HTTP message factories",
            "keywords": [
                "factory",
                "http",
                "message",
                "psr",
                "psr-17",
                "psr-7",
                "request",
                "response"
            ],
            "support": {
                "source": "https://github.com/php-fig/http-factory/tree/master"
            },
            "time": "2019-04-30T12:38:16+00:00"
        },
        {
            "name": "psr/http-message",
            "version": "1.0.1",
            "source": {
                "type": "git",
                "url": "https://github.com/php-fig/http-message.git",
                "reference": "f6561bf28d520154e4b0ec72be95418abe6d9363"
            },
            "dist": {
                "type": "zip",
                "url": "https://api.github.com/repos/php-fig/http-message/zipball/f6561bf28d520154e4b0ec72be95418abe6d9363",
                "reference": "f6561bf28d520154e4b0ec72be95418abe6d9363",
                "shasum": ""
            },
            "require": {
                "php": ">=5.3.0"
            },
            "type": "library",
            "extra": {
                "branch-alias": {
                    "dev-master": "1.0.x-dev"
                }
            },
            "autoload": {
                "psr-4": {
                    "Psr\\Http\\Message\\": "src/"
                }
            },
            "notification-url": "https://packagist.org/downloads/",
            "license": [
                "MIT"
            ],
            "authors": [
                {
                    "name": "PHP-FIG",
                    "homepage": "http://www.php-fig.org/"
                }
            ],
            "description": "Common interface for HTTP messages",
            "homepage": "https://github.com/php-fig/http-message",
            "keywords": [
                "http",
                "http-message",
                "psr",
                "psr-7",
                "request",
                "response"
            ],
            "support": {
                "source": "https://github.com/php-fig/http-message/tree/master"
            },
            "time": "2016-08-06T14:39:51+00:00"
        },
        {
            "name": "ralouphie/getallheaders",
            "version": "3.0.3",
            "source": {
                "type": "git",
                "url": "https://github.com/ralouphie/getallheaders.git",
                "reference": "120b605dfeb996808c31b6477290a714d356e822"
            },
            "dist": {
                "type": "zip",
                "url": "https://api.github.com/repos/ralouphie/getallheaders/zipball/120b605dfeb996808c31b6477290a714d356e822",
                "reference": "120b605dfeb996808c31b6477290a714d356e822",
                "shasum": ""
            },
            "require": {
                "php": ">=5.6"
            },
            "require-dev": {
                "php-coveralls/php-coveralls": "^2.1",
                "phpunit/phpunit": "^5 || ^6.5"
            },
            "type": "library",
            "autoload": {
                "files": [
                    "src/getallheaders.php"
                ]
            },
            "notification-url": "https://packagist.org/downloads/",
            "license": [
                "MIT"
            ],
            "authors": [
                {
                    "name": "Ralph Khattar",
                    "email": "ralph.khattar@gmail.com"
                }
            ],
            "description": "A polyfill for getallheaders.",
            "support": {
                "issues": "https://github.com/ralouphie/getallheaders/issues",
                "source": "https://github.com/ralouphie/getallheaders/tree/develop"
            },
            "time": "2019-03-08T08:55:37+00:00"
        },
        {
            "name": "scrivo/highlight.php",
            "version": "v9.18.1.10",
            "source": {
                "type": "git",
                "url": "https://github.com/scrivo/highlight.php.git",
                "reference": "850f4b44697a2552e892ffe71490ba2733c2fc6e"
            },
            "dist": {
                "type": "zip",
                "url": "https://api.github.com/repos/scrivo/highlight.php/zipball/850f4b44697a2552e892ffe71490ba2733c2fc6e",
                "reference": "850f4b44697a2552e892ffe71490ba2733c2fc6e",
                "shasum": ""
            },
            "require": {
                "ext-json": "*",
                "php": ">=5.4"
            },
            "require-dev": {
                "phpunit/phpunit": "^4.8|^5.7",
                "sabberworm/php-css-parser": "^8.3",
                "symfony/finder": "^2.8|^3.4|^5.4",
                "symfony/var-dumper": "^2.8|^3.4|^5.4"
            },
            "suggest": {
                "ext-mbstring": "Allows highlighting code with unicode characters and supports language with unicode keywords"
            },
            "type": "library",
            "autoload": {
                "files": [
                    "HighlightUtilities/functions.php"
                ],
                "psr-0": {
                    "Highlight\\": "",
                    "HighlightUtilities\\": ""
                }
            },
            "notification-url": "https://packagist.org/downloads/",
            "license": [
                "BSD-3-Clause"
            ],
            "authors": [
                {
                    "name": "Geert Bergman",
                    "homepage": "http://www.scrivo.org/",
                    "role": "Project Author"
                },
                {
                    "name": "Vladimir Jimenez",
                    "homepage": "https://allejo.io",
                    "role": "Maintainer"
                },
                {
                    "name": "Martin Folkers",
                    "homepage": "https://twobrain.io",
                    "role": "Contributor"
                }
            ],
            "description": "Server side syntax highlighter that supports 185 languages. It's a PHP port of highlight.js",
            "keywords": [
                "code",
                "highlight",
                "highlight.js",
                "highlight.php",
                "syntax"
            ],
            "support": {
                "issues": "https://github.com/scrivo/highlight.php/issues",
                "source": "https://github.com/scrivo/highlight.php"
            },
            "funding": [
                {
                    "url": "https://github.com/allejo",
                    "type": "github"
                }
            ],
            "time": "2022-12-17T21:53:22+00:00"
        },
        {
            "name": "symfony/console",
<<<<<<< HEAD
            "version": "v5.4.12",
            "source": {
                "type": "git",
                "url": "https://github.com/symfony/console.git",
                "reference": "c072aa8f724c3af64e2c7a96b796a4863d24dba1"
            },
            "dist": {
                "type": "zip",
                "url": "https://api.github.com/repos/symfony/console/zipball/c072aa8f724c3af64e2c7a96b796a4863d24dba1",
                "reference": "c072aa8f724c3af64e2c7a96b796a4863d24dba1",
=======
            "version": "v5.4.19",
            "source": {
                "type": "git",
                "url": "https://github.com/symfony/console.git",
                "reference": "dccb8d251a9017d5994c988b034d3e18aaabf740"
            },
            "dist": {
                "type": "zip",
                "url": "https://api.github.com/repos/symfony/console/zipball/dccb8d251a9017d5994c988b034d3e18aaabf740",
                "reference": "dccb8d251a9017d5994c988b034d3e18aaabf740",
>>>>>>> 92b1a840
                "shasum": ""
            },
            "require": {
                "php": ">=7.2.5",
                "symfony/deprecation-contracts": "^2.1|^3",
                "symfony/polyfill-mbstring": "~1.0",
                "symfony/polyfill-php73": "^1.9",
                "symfony/polyfill-php80": "^1.16",
                "symfony/service-contracts": "^1.1|^2|^3",
                "symfony/string": "^5.1|^6.0"
            },
            "conflict": {
                "psr/log": ">=3",
                "symfony/dependency-injection": "<4.4",
                "symfony/dotenv": "<5.1",
                "symfony/event-dispatcher": "<4.4",
                "symfony/lock": "<4.4",
                "symfony/process": "<4.4"
            },
            "provide": {
                "psr/log-implementation": "1.0|2.0"
            },
            "require-dev": {
                "psr/log": "^1|^2",
                "symfony/config": "^4.4|^5.0|^6.0",
                "symfony/dependency-injection": "^4.4|^5.0|^6.0",
                "symfony/event-dispatcher": "^4.4|^5.0|^6.0",
                "symfony/lock": "^4.4|^5.0|^6.0",
                "symfony/process": "^4.4|^5.0|^6.0",
                "symfony/var-dumper": "^4.4|^5.0|^6.0"
            },
            "suggest": {
                "psr/log": "For using the console logger",
                "symfony/event-dispatcher": "",
                "symfony/lock": "",
                "symfony/process": ""
            },
            "type": "library",
            "autoload": {
                "psr-4": {
                    "Symfony\\Component\\Console\\": ""
                },
                "exclude-from-classmap": [
                    "/Tests/"
                ]
            },
            "notification-url": "https://packagist.org/downloads/",
            "license": [
                "MIT"
            ],
            "authors": [
                {
                    "name": "Fabien Potencier",
                    "email": "fabien@symfony.com"
                },
                {
                    "name": "Symfony Community",
                    "homepage": "https://symfony.com/contributors"
                }
            ],
            "description": "Eases the creation of beautiful and testable command line interfaces",
            "homepage": "https://symfony.com",
            "keywords": [
                "cli",
                "command line",
                "console",
                "terminal"
            ],
            "support": {
<<<<<<< HEAD
                "source": "https://github.com/symfony/console/tree/v5.4.12"
=======
                "source": "https://github.com/symfony/console/tree/v5.4.19"
>>>>>>> 92b1a840
            },
            "funding": [
                {
                    "url": "https://symfony.com/sponsor",
                    "type": "custom"
                },
                {
                    "url": "https://github.com/fabpot",
                    "type": "github"
                },
                {
                    "url": "https://tidelift.com/funding/github/packagist/symfony/symfony",
                    "type": "tidelift"
                }
            ],
<<<<<<< HEAD
            "time": "2022-08-17T13:18:05+00:00"
=======
            "time": "2023-01-01T08:32:19+00:00"
>>>>>>> 92b1a840
        },
        {
            "name": "symfony/deprecation-contracts",
            "version": "v3.2.0",
            "source": {
                "type": "git",
                "url": "https://github.com/symfony/deprecation-contracts.git",
                "reference": "1ee04c65529dea5d8744774d474e7cbd2f1206d3"
            },
            "dist": {
                "type": "zip",
                "url": "https://api.github.com/repos/symfony/deprecation-contracts/zipball/1ee04c65529dea5d8744774d474e7cbd2f1206d3",
                "reference": "1ee04c65529dea5d8744774d474e7cbd2f1206d3",
                "shasum": ""
            },
            "require": {
                "php": ">=8.1"
            },
            "type": "library",
            "extra": {
                "branch-alias": {
                    "dev-main": "3.3-dev"
                },
                "thanks": {
                    "name": "symfony/contracts",
                    "url": "https://github.com/symfony/contracts"
                }
            },
            "autoload": {
                "files": [
                    "function.php"
                ]
            },
            "notification-url": "https://packagist.org/downloads/",
            "license": [
                "MIT"
            ],
            "authors": [
                {
                    "name": "Nicolas Grekas",
                    "email": "p@tchwork.com"
                },
                {
                    "name": "Symfony Community",
                    "homepage": "https://symfony.com/contributors"
                }
            ],
            "description": "A generic function and convention to trigger deprecation notices",
            "homepage": "https://symfony.com",
            "support": {
                "source": "https://github.com/symfony/deprecation-contracts/tree/v3.2.0"
            },
            "funding": [
                {
                    "url": "https://symfony.com/sponsor",
                    "type": "custom"
                },
                {
                    "url": "https://github.com/fabpot",
                    "type": "github"
                },
                {
                    "url": "https://tidelift.com/funding/github/packagist/symfony/symfony",
                    "type": "tidelift"
                }
            ],
            "time": "2022-11-25T10:21:52+00:00"
        },
        {
            "name": "symfony/http-foundation",
<<<<<<< HEAD
            "version": "v5.4.12",
            "source": {
                "type": "git",
                "url": "https://github.com/symfony/http-foundation.git",
                "reference": "f4bfe9611b113b15d98a43da68ec9b5a00d56791"
            },
            "dist": {
                "type": "zip",
                "url": "https://api.github.com/repos/symfony/http-foundation/zipball/f4bfe9611b113b15d98a43da68ec9b5a00d56791",
                "reference": "f4bfe9611b113b15d98a43da68ec9b5a00d56791",
=======
            "version": "v5.4.19",
            "source": {
                "type": "git",
                "url": "https://github.com/symfony/http-foundation.git",
                "reference": "70fd0eb8a1570ba119d5e496c8ee79bf9f0b51b0"
            },
            "dist": {
                "type": "zip",
                "url": "https://api.github.com/repos/symfony/http-foundation/zipball/70fd0eb8a1570ba119d5e496c8ee79bf9f0b51b0",
                "reference": "70fd0eb8a1570ba119d5e496c8ee79bf9f0b51b0",
>>>>>>> 92b1a840
                "shasum": ""
            },
            "require": {
                "php": ">=7.2.5",
                "symfony/deprecation-contracts": "^2.1|^3",
                "symfony/polyfill-mbstring": "~1.1",
                "symfony/polyfill-php80": "^1.16"
            },
            "require-dev": {
                "predis/predis": "~1.0",
                "symfony/cache": "^4.4|^5.0|^6.0",
                "symfony/dependency-injection": "^5.4|^6.0",
                "symfony/expression-language": "^4.4|^5.0|^6.0",
                "symfony/http-kernel": "^5.4.12|^6.0.12|^6.1.4",
                "symfony/mime": "^4.4|^5.0|^6.0",
                "symfony/rate-limiter": "^5.2|^6.0"
            },
            "suggest": {
                "symfony/mime": "To use the file extension guesser"
            },
            "type": "library",
            "autoload": {
                "psr-4": {
                    "Symfony\\Component\\HttpFoundation\\": ""
                },
                "exclude-from-classmap": [
                    "/Tests/"
                ]
            },
            "notification-url": "https://packagist.org/downloads/",
            "license": [
                "MIT"
            ],
            "authors": [
                {
                    "name": "Fabien Potencier",
                    "email": "fabien@symfony.com"
                },
                {
                    "name": "Symfony Community",
                    "homepage": "https://symfony.com/contributors"
                }
            ],
            "description": "Defines an object-oriented layer for the HTTP specification",
            "homepage": "https://symfony.com",
            "support": {
<<<<<<< HEAD
                "source": "https://github.com/symfony/http-foundation/tree/v5.4.12"
=======
                "source": "https://github.com/symfony/http-foundation/tree/v5.4.19"
>>>>>>> 92b1a840
            },
            "funding": [
                {
                    "url": "https://symfony.com/sponsor",
                    "type": "custom"
                },
                {
                    "url": "https://github.com/fabpot",
                    "type": "github"
                },
                {
                    "url": "https://tidelift.com/funding/github/packagist/symfony/symfony",
                    "type": "tidelift"
                }
            ],
<<<<<<< HEAD
            "time": "2022-08-19T07:33:17+00:00"
        },
        {
            "name": "symfony/mime",
            "version": "v5.4.12",
            "source": {
                "type": "git",
                "url": "https://github.com/symfony/mime.git",
                "reference": "03876e9c5a36f5b45e7d9a381edda5421eff8a90"
            },
            "dist": {
                "type": "zip",
                "url": "https://api.github.com/repos/symfony/mime/zipball/03876e9c5a36f5b45e7d9a381edda5421eff8a90",
                "reference": "03876e9c5a36f5b45e7d9a381edda5421eff8a90",
=======
            "time": "2023-01-01T08:32:19+00:00"
        },
        {
            "name": "symfony/mime",
            "version": "v5.4.19",
            "source": {
                "type": "git",
                "url": "https://github.com/symfony/mime.git",
                "reference": "a858429a9c704edc53fe057228cf9ca282ba48eb"
            },
            "dist": {
                "type": "zip",
                "url": "https://api.github.com/repos/symfony/mime/zipball/a858429a9c704edc53fe057228cf9ca282ba48eb",
                "reference": "a858429a9c704edc53fe057228cf9ca282ba48eb",
>>>>>>> 92b1a840
                "shasum": ""
            },
            "require": {
                "php": ">=7.2.5",
                "symfony/deprecation-contracts": "^2.1|^3",
                "symfony/polyfill-intl-idn": "^1.10",
                "symfony/polyfill-mbstring": "^1.0",
                "symfony/polyfill-php80": "^1.16"
            },
            "conflict": {
                "egulias/email-validator": "~3.0.0",
                "phpdocumentor/reflection-docblock": "<3.2.2",
                "phpdocumentor/type-resolver": "<1.4.0",
                "symfony/mailer": "<4.4",
                "symfony/serializer": "<5.4.14|>=6.0,<6.0.14|>=6.1,<6.1.6"
            },
            "require-dev": {
                "egulias/email-validator": "^2.1.10|^3.1|^4",
                "phpdocumentor/reflection-docblock": "^3.0|^4.0|^5.0",
                "symfony/dependency-injection": "^4.4|^5.0|^6.0",
                "symfony/property-access": "^4.4|^5.1|^6.0",
                "symfony/property-info": "^4.4|^5.1|^6.0",
                "symfony/serializer": "^5.4.14|~6.0.14|^6.1.6"
            },
            "type": "library",
            "autoload": {
                "psr-4": {
                    "Symfony\\Component\\Mime\\": ""
                },
                "exclude-from-classmap": [
                    "/Tests/"
                ]
            },
            "notification-url": "https://packagist.org/downloads/",
            "license": [
                "MIT"
            ],
            "authors": [
                {
                    "name": "Fabien Potencier",
                    "email": "fabien@symfony.com"
                },
                {
                    "name": "Symfony Community",
                    "homepage": "https://symfony.com/contributors"
                }
            ],
            "description": "Allows manipulating MIME messages",
            "homepage": "https://symfony.com",
            "keywords": [
                "mime",
                "mime-type"
            ],
            "support": {
<<<<<<< HEAD
                "source": "https://github.com/symfony/mime/tree/v5.4.12"
=======
                "source": "https://github.com/symfony/mime/tree/v5.4.19"
>>>>>>> 92b1a840
            },
            "funding": [
                {
                    "url": "https://symfony.com/sponsor",
                    "type": "custom"
                },
                {
                    "url": "https://github.com/fabpot",
                    "type": "github"
                },
                {
                    "url": "https://tidelift.com/funding/github/packagist/symfony/symfony",
                    "type": "tidelift"
                }
            ],
<<<<<<< HEAD
            "time": "2022-08-19T14:24:03+00:00"
=======
            "time": "2023-01-09T05:43:46+00:00"
>>>>>>> 92b1a840
        },
        {
            "name": "symfony/polyfill-ctype",
            "version": "v1.27.0",
            "source": {
                "type": "git",
                "url": "https://github.com/symfony/polyfill-ctype.git",
                "reference": "5bbc823adecdae860bb64756d639ecfec17b050a"
            },
            "dist": {
                "type": "zip",
                "url": "https://api.github.com/repos/symfony/polyfill-ctype/zipball/5bbc823adecdae860bb64756d639ecfec17b050a",
                "reference": "5bbc823adecdae860bb64756d639ecfec17b050a",
                "shasum": ""
            },
            "require": {
                "php": ">=7.1"
            },
            "provide": {
                "ext-ctype": "*"
            },
            "suggest": {
                "ext-ctype": "For best performance"
            },
            "type": "library",
            "extra": {
                "branch-alias": {
                    "dev-main": "1.27-dev"
                },
                "thanks": {
                    "name": "symfony/polyfill",
                    "url": "https://github.com/symfony/polyfill"
                }
            },
            "autoload": {
                "files": [
                    "bootstrap.php"
                ],
                "psr-4": {
                    "Symfony\\Polyfill\\Ctype\\": ""
                }
            },
            "notification-url": "https://packagist.org/downloads/",
            "license": [
                "MIT"
            ],
            "authors": [
                {
                    "name": "Gert de Pagter",
                    "email": "BackEndTea@gmail.com"
                },
                {
                    "name": "Symfony Community",
                    "homepage": "https://symfony.com/contributors"
                }
            ],
            "description": "Symfony polyfill for ctype functions",
            "homepage": "https://symfony.com",
            "keywords": [
                "compatibility",
                "ctype",
                "polyfill",
                "portable"
            ],
            "support": {
                "source": "https://github.com/symfony/polyfill-ctype/tree/v1.27.0"
            },
            "funding": [
                {
                    "url": "https://symfony.com/sponsor",
                    "type": "custom"
                },
                {
                    "url": "https://github.com/fabpot",
                    "type": "github"
                },
                {
                    "url": "https://tidelift.com/funding/github/packagist/symfony/symfony",
                    "type": "tidelift"
                }
            ],
            "time": "2022-11-03T14:55:06+00:00"
        },
        {
            "name": "symfony/polyfill-intl-grapheme",
            "version": "v1.27.0",
            "source": {
                "type": "git",
                "url": "https://github.com/symfony/polyfill-intl-grapheme.git",
                "reference": "511a08c03c1960e08a883f4cffcacd219b758354"
            },
            "dist": {
                "type": "zip",
                "url": "https://api.github.com/repos/symfony/polyfill-intl-grapheme/zipball/511a08c03c1960e08a883f4cffcacd219b758354",
                "reference": "511a08c03c1960e08a883f4cffcacd219b758354",
                "shasum": ""
            },
            "require": {
                "php": ">=7.1"
            },
            "suggest": {
                "ext-intl": "For best performance"
            },
            "type": "library",
            "extra": {
                "branch-alias": {
                    "dev-main": "1.27-dev"
                },
                "thanks": {
                    "name": "symfony/polyfill",
                    "url": "https://github.com/symfony/polyfill"
                }
            },
            "autoload": {
                "files": [
                    "bootstrap.php"
                ],
                "psr-4": {
                    "Symfony\\Polyfill\\Intl\\Grapheme\\": ""
                }
            },
            "notification-url": "https://packagist.org/downloads/",
            "license": [
                "MIT"
            ],
            "authors": [
                {
                    "name": "Nicolas Grekas",
                    "email": "p@tchwork.com"
                },
                {
                    "name": "Symfony Community",
                    "homepage": "https://symfony.com/contributors"
                }
            ],
            "description": "Symfony polyfill for intl's grapheme_* functions",
            "homepage": "https://symfony.com",
            "keywords": [
                "compatibility",
                "grapheme",
                "intl",
                "polyfill",
                "portable",
                "shim"
            ],
            "support": {
                "source": "https://github.com/symfony/polyfill-intl-grapheme/tree/v1.27.0"
            },
            "funding": [
                {
                    "url": "https://symfony.com/sponsor",
                    "type": "custom"
                },
                {
                    "url": "https://github.com/fabpot",
                    "type": "github"
                },
                {
                    "url": "https://tidelift.com/funding/github/packagist/symfony/symfony",
                    "type": "tidelift"
                }
            ],
            "time": "2022-11-03T14:55:06+00:00"
        },
        {
            "name": "symfony/polyfill-intl-icu",
            "version": "v1.27.0",
            "source": {
                "type": "git",
                "url": "https://github.com/symfony/polyfill-intl-icu.git",
                "reference": "a3d9148e2c363588e05abbdd4ee4f971f0a5330c"
            },
            "dist": {
                "type": "zip",
                "url": "https://api.github.com/repos/symfony/polyfill-intl-icu/zipball/a3d9148e2c363588e05abbdd4ee4f971f0a5330c",
                "reference": "a3d9148e2c363588e05abbdd4ee4f971f0a5330c",
                "shasum": ""
            },
            "require": {
                "php": ">=7.1"
            },
            "suggest": {
                "ext-intl": "For best performance and support of other locales than \"en\""
            },
            "type": "library",
            "extra": {
                "branch-alias": {
                    "dev-main": "1.27-dev"
                },
                "thanks": {
                    "name": "symfony/polyfill",
                    "url": "https://github.com/symfony/polyfill"
                }
            },
            "autoload": {
                "files": [
                    "bootstrap.php"
                ],
                "psr-4": {
                    "Symfony\\Polyfill\\Intl\\Icu\\": ""
                },
                "classmap": [
                    "Resources/stubs"
                ],
                "exclude-from-classmap": [
                    "/Tests/"
                ]
            },
            "notification-url": "https://packagist.org/downloads/",
            "license": [
                "MIT"
            ],
            "authors": [
                {
                    "name": "Nicolas Grekas",
                    "email": "p@tchwork.com"
                },
                {
                    "name": "Symfony Community",
                    "homepage": "https://symfony.com/contributors"
                }
            ],
            "description": "Symfony polyfill for intl's ICU-related data and classes",
            "homepage": "https://symfony.com",
            "keywords": [
                "compatibility",
                "icu",
                "intl",
                "polyfill",
                "portable",
                "shim"
            ],
            "support": {
                "source": "https://github.com/symfony/polyfill-intl-icu/tree/v1.27.0"
            },
            "funding": [
                {
                    "url": "https://symfony.com/sponsor",
                    "type": "custom"
                },
                {
                    "url": "https://github.com/fabpot",
                    "type": "github"
                },
                {
                    "url": "https://tidelift.com/funding/github/packagist/symfony/symfony",
                    "type": "tidelift"
                }
            ],
            "time": "2022-11-03T14:55:06+00:00"
        },
        {
            "name": "symfony/polyfill-intl-idn",
            "version": "v1.27.0",
            "source": {
                "type": "git",
                "url": "https://github.com/symfony/polyfill-intl-idn.git",
                "reference": "639084e360537a19f9ee352433b84ce831f3d2da"
            },
            "dist": {
                "type": "zip",
                "url": "https://api.github.com/repos/symfony/polyfill-intl-idn/zipball/639084e360537a19f9ee352433b84ce831f3d2da",
                "reference": "639084e360537a19f9ee352433b84ce831f3d2da",
                "shasum": ""
            },
            "require": {
                "php": ">=7.1",
                "symfony/polyfill-intl-normalizer": "^1.10",
                "symfony/polyfill-php72": "^1.10"
            },
            "suggest": {
                "ext-intl": "For best performance"
            },
            "type": "library",
            "extra": {
                "branch-alias": {
                    "dev-main": "1.27-dev"
                },
                "thanks": {
                    "name": "symfony/polyfill",
                    "url": "https://github.com/symfony/polyfill"
                }
            },
            "autoload": {
                "files": [
                    "bootstrap.php"
                ],
                "psr-4": {
                    "Symfony\\Polyfill\\Intl\\Idn\\": ""
                }
            },
            "notification-url": "https://packagist.org/downloads/",
            "license": [
                "MIT"
            ],
            "authors": [
                {
                    "name": "Laurent Bassin",
                    "email": "laurent@bassin.info"
                },
                {
                    "name": "Trevor Rowbotham",
                    "email": "trevor.rowbotham@pm.me"
                },
                {
                    "name": "Symfony Community",
                    "homepage": "https://symfony.com/contributors"
                }
            ],
            "description": "Symfony polyfill for intl's idn_to_ascii and idn_to_utf8 functions",
            "homepage": "https://symfony.com",
            "keywords": [
                "compatibility",
                "idn",
                "intl",
                "polyfill",
                "portable",
                "shim"
            ],
            "support": {
                "source": "https://github.com/symfony/polyfill-intl-idn/tree/v1.27.0"
            },
            "funding": [
                {
                    "url": "https://symfony.com/sponsor",
                    "type": "custom"
                },
                {
                    "url": "https://github.com/fabpot",
                    "type": "github"
                },
                {
                    "url": "https://tidelift.com/funding/github/packagist/symfony/symfony",
                    "type": "tidelift"
                }
            ],
            "time": "2022-11-03T14:55:06+00:00"
        },
        {
            "name": "symfony/polyfill-intl-normalizer",
            "version": "v1.27.0",
            "source": {
                "type": "git",
                "url": "https://github.com/symfony/polyfill-intl-normalizer.git",
                "reference": "19bd1e4fcd5b91116f14d8533c57831ed00571b6"
            },
            "dist": {
                "type": "zip",
                "url": "https://api.github.com/repos/symfony/polyfill-intl-normalizer/zipball/19bd1e4fcd5b91116f14d8533c57831ed00571b6",
                "reference": "19bd1e4fcd5b91116f14d8533c57831ed00571b6",
                "shasum": ""
            },
            "require": {
                "php": ">=7.1"
            },
            "suggest": {
                "ext-intl": "For best performance"
            },
            "type": "library",
            "extra": {
                "branch-alias": {
                    "dev-main": "1.27-dev"
                },
                "thanks": {
                    "name": "symfony/polyfill",
                    "url": "https://github.com/symfony/polyfill"
                }
            },
            "autoload": {
                "files": [
                    "bootstrap.php"
                ],
                "psr-4": {
                    "Symfony\\Polyfill\\Intl\\Normalizer\\": ""
                },
                "classmap": [
                    "Resources/stubs"
                ]
            },
            "notification-url": "https://packagist.org/downloads/",
            "license": [
                "MIT"
            ],
            "authors": [
                {
                    "name": "Nicolas Grekas",
                    "email": "p@tchwork.com"
                },
                {
                    "name": "Symfony Community",
                    "homepage": "https://symfony.com/contributors"
                }
            ],
            "description": "Symfony polyfill for intl's Normalizer class and related functions",
            "homepage": "https://symfony.com",
            "keywords": [
                "compatibility",
                "intl",
                "normalizer",
                "polyfill",
                "portable",
                "shim"
            ],
            "support": {
                "source": "https://github.com/symfony/polyfill-intl-normalizer/tree/v1.27.0"
            },
            "funding": [
                {
                    "url": "https://symfony.com/sponsor",
                    "type": "custom"
                },
                {
                    "url": "https://github.com/fabpot",
                    "type": "github"
                },
                {
                    "url": "https://tidelift.com/funding/github/packagist/symfony/symfony",
                    "type": "tidelift"
                }
            ],
            "time": "2022-11-03T14:55:06+00:00"
        },
        {
            "name": "symfony/polyfill-mbstring",
            "version": "v1.27.0",
            "source": {
                "type": "git",
                "url": "https://github.com/symfony/polyfill-mbstring.git",
                "reference": "8ad114f6b39e2c98a8b0e3bd907732c207c2b534"
            },
            "dist": {
                "type": "zip",
                "url": "https://api.github.com/repos/symfony/polyfill-mbstring/zipball/8ad114f6b39e2c98a8b0e3bd907732c207c2b534",
                "reference": "8ad114f6b39e2c98a8b0e3bd907732c207c2b534",
                "shasum": ""
            },
            "require": {
                "php": ">=7.1"
            },
            "provide": {
                "ext-mbstring": "*"
            },
            "suggest": {
                "ext-mbstring": "For best performance"
            },
            "type": "library",
            "extra": {
                "branch-alias": {
                    "dev-main": "1.27-dev"
                },
                "thanks": {
                    "name": "symfony/polyfill",
                    "url": "https://github.com/symfony/polyfill"
                }
            },
            "autoload": {
                "files": [
                    "bootstrap.php"
                ],
                "psr-4": {
                    "Symfony\\Polyfill\\Mbstring\\": ""
                }
            },
            "notification-url": "https://packagist.org/downloads/",
            "license": [
                "MIT"
            ],
            "authors": [
                {
                    "name": "Nicolas Grekas",
                    "email": "p@tchwork.com"
                },
                {
                    "name": "Symfony Community",
                    "homepage": "https://symfony.com/contributors"
                }
            ],
            "description": "Symfony polyfill for the Mbstring extension",
            "homepage": "https://symfony.com",
            "keywords": [
                "compatibility",
                "mbstring",
                "polyfill",
                "portable",
                "shim"
            ],
            "support": {
                "source": "https://github.com/symfony/polyfill-mbstring/tree/v1.27.0"
            },
            "funding": [
                {
                    "url": "https://symfony.com/sponsor",
                    "type": "custom"
                },
                {
                    "url": "https://github.com/fabpot",
                    "type": "github"
                },
                {
                    "url": "https://tidelift.com/funding/github/packagist/symfony/symfony",
                    "type": "tidelift"
                }
            ],
            "time": "2022-11-03T14:55:06+00:00"
        },
        {
            "name": "symfony/polyfill-php72",
            "version": "v1.27.0",
            "source": {
                "type": "git",
                "url": "https://github.com/symfony/polyfill-php72.git",
                "reference": "869329b1e9894268a8a61dabb69153029b7a8c97"
            },
            "dist": {
                "type": "zip",
                "url": "https://api.github.com/repos/symfony/polyfill-php72/zipball/869329b1e9894268a8a61dabb69153029b7a8c97",
                "reference": "869329b1e9894268a8a61dabb69153029b7a8c97",
                "shasum": ""
            },
            "require": {
                "php": ">=7.1"
            },
            "type": "library",
            "extra": {
                "branch-alias": {
                    "dev-main": "1.27-dev"
                },
                "thanks": {
                    "name": "symfony/polyfill",
                    "url": "https://github.com/symfony/polyfill"
                }
            },
            "autoload": {
                "files": [
                    "bootstrap.php"
                ],
                "psr-4": {
                    "Symfony\\Polyfill\\Php72\\": ""
                }
            },
            "notification-url": "https://packagist.org/downloads/",
            "license": [
                "MIT"
            ],
            "authors": [
                {
                    "name": "Nicolas Grekas",
                    "email": "p@tchwork.com"
                },
                {
                    "name": "Symfony Community",
                    "homepage": "https://symfony.com/contributors"
                }
            ],
            "description": "Symfony polyfill backporting some PHP 7.2+ features to lower PHP versions",
            "homepage": "https://symfony.com",
            "keywords": [
                "compatibility",
                "polyfill",
                "portable",
                "shim"
            ],
            "support": {
                "source": "https://github.com/symfony/polyfill-php72/tree/v1.27.0"
            },
            "funding": [
                {
                    "url": "https://symfony.com/sponsor",
                    "type": "custom"
                },
                {
                    "url": "https://github.com/fabpot",
                    "type": "github"
                },
                {
                    "url": "https://tidelift.com/funding/github/packagist/symfony/symfony",
                    "type": "tidelift"
                }
            ],
            "time": "2022-11-03T14:55:06+00:00"
        },
        {
            "name": "symfony/polyfill-php73",
            "version": "v1.27.0",
            "source": {
                "type": "git",
                "url": "https://github.com/symfony/polyfill-php73.git",
                "reference": "9e8ecb5f92152187c4799efd3c96b78ccab18ff9"
            },
            "dist": {
                "type": "zip",
                "url": "https://api.github.com/repos/symfony/polyfill-php73/zipball/9e8ecb5f92152187c4799efd3c96b78ccab18ff9",
                "reference": "9e8ecb5f92152187c4799efd3c96b78ccab18ff9",
                "shasum": ""
            },
            "require": {
                "php": ">=7.1"
            },
            "type": "library",
            "extra": {
                "branch-alias": {
                    "dev-main": "1.27-dev"
                },
                "thanks": {
                    "name": "symfony/polyfill",
                    "url": "https://github.com/symfony/polyfill"
                }
            },
            "autoload": {
                "files": [
                    "bootstrap.php"
                ],
                "psr-4": {
                    "Symfony\\Polyfill\\Php73\\": ""
                },
                "classmap": [
                    "Resources/stubs"
                ]
            },
            "notification-url": "https://packagist.org/downloads/",
            "license": [
                "MIT"
            ],
            "authors": [
                {
                    "name": "Nicolas Grekas",
                    "email": "p@tchwork.com"
                },
                {
                    "name": "Symfony Community",
                    "homepage": "https://symfony.com/contributors"
                }
            ],
            "description": "Symfony polyfill backporting some PHP 7.3+ features to lower PHP versions",
            "homepage": "https://symfony.com",
            "keywords": [
                "compatibility",
                "polyfill",
                "portable",
                "shim"
            ],
            "support": {
                "source": "https://github.com/symfony/polyfill-php73/tree/v1.27.0"
            },
            "funding": [
                {
                    "url": "https://symfony.com/sponsor",
                    "type": "custom"
                },
                {
                    "url": "https://github.com/fabpot",
                    "type": "github"
                },
                {
                    "url": "https://tidelift.com/funding/github/packagist/symfony/symfony",
                    "type": "tidelift"
                }
            ],
            "time": "2022-11-03T14:55:06+00:00"
        },
        {
            "name": "symfony/polyfill-php80",
            "version": "v1.27.0",
            "source": {
                "type": "git",
                "url": "https://github.com/symfony/polyfill-php80.git",
                "reference": "7a6ff3f1959bb01aefccb463a0f2cd3d3d2fd936"
            },
            "dist": {
                "type": "zip",
                "url": "https://api.github.com/repos/symfony/polyfill-php80/zipball/7a6ff3f1959bb01aefccb463a0f2cd3d3d2fd936",
                "reference": "7a6ff3f1959bb01aefccb463a0f2cd3d3d2fd936",
                "shasum": ""
            },
            "require": {
                "php": ">=7.1"
            },
            "type": "library",
            "extra": {
                "branch-alias": {
                    "dev-main": "1.27-dev"
                },
                "thanks": {
                    "name": "symfony/polyfill",
                    "url": "https://github.com/symfony/polyfill"
                }
            },
            "autoload": {
                "files": [
                    "bootstrap.php"
                ],
                "psr-4": {
                    "Symfony\\Polyfill\\Php80\\": ""
                },
                "classmap": [
                    "Resources/stubs"
                ]
            },
            "notification-url": "https://packagist.org/downloads/",
            "license": [
                "MIT"
            ],
            "authors": [
                {
                    "name": "Ion Bazan",
                    "email": "ion.bazan@gmail.com"
                },
                {
                    "name": "Nicolas Grekas",
                    "email": "p@tchwork.com"
                },
                {
                    "name": "Symfony Community",
                    "homepage": "https://symfony.com/contributors"
                }
            ],
            "description": "Symfony polyfill backporting some PHP 8.0+ features to lower PHP versions",
            "homepage": "https://symfony.com",
            "keywords": [
                "compatibility",
                "polyfill",
                "portable",
                "shim"
            ],
            "support": {
                "source": "https://github.com/symfony/polyfill-php80/tree/v1.27.0"
            },
            "funding": [
                {
                    "url": "https://symfony.com/sponsor",
                    "type": "custom"
                },
                {
                    "url": "https://github.com/fabpot",
                    "type": "github"
                },
                {
                    "url": "https://tidelift.com/funding/github/packagist/symfony/symfony",
                    "type": "tidelift"
                }
            ],
            "time": "2022-11-03T14:55:06+00:00"
        },
        {
            "name": "symfony/process",
            "version": "v5.4.19",
            "source": {
                "type": "git",
                "url": "https://github.com/symfony/process.git",
                "reference": "c5ba874c9b636dbccf761e22ce750e88ec3f55e1"
            },
            "dist": {
                "type": "zip",
                "url": "https://api.github.com/repos/symfony/process/zipball/c5ba874c9b636dbccf761e22ce750e88ec3f55e1",
                "reference": "c5ba874c9b636dbccf761e22ce750e88ec3f55e1",
                "shasum": ""
            },
            "require": {
                "php": ">=7.2.5",
                "symfony/polyfill-php80": "^1.16"
            },
            "type": "library",
            "autoload": {
                "psr-4": {
                    "Symfony\\Component\\Process\\": ""
                },
                "exclude-from-classmap": [
                    "/Tests/"
                ]
            },
            "notification-url": "https://packagist.org/downloads/",
            "license": [
                "MIT"
            ],
            "authors": [
                {
                    "name": "Fabien Potencier",
                    "email": "fabien@symfony.com"
                },
                {
                    "name": "Symfony Community",
                    "homepage": "https://symfony.com/contributors"
                }
            ],
            "description": "Executes commands in sub-processes",
            "homepage": "https://symfony.com",
            "support": {
                "source": "https://github.com/symfony/process/tree/v5.4.19"
            },
            "funding": [
                {
                    "url": "https://symfony.com/sponsor",
                    "type": "custom"
                },
                {
                    "url": "https://github.com/fabpot",
                    "type": "github"
                },
                {
                    "url": "https://tidelift.com/funding/github/packagist/symfony/symfony",
                    "type": "tidelift"
                }
            ],
            "time": "2023-01-01T08:32:19+00:00"
        },
        {
            "name": "symfony/service-contracts",
            "version": "v3.2.0",
            "source": {
                "type": "git",
                "url": "https://github.com/symfony/service-contracts.git",
                "reference": "aac98028c69df04ee77eb69b96b86ee51fbf4b75"
            },
            "dist": {
                "type": "zip",
                "url": "https://api.github.com/repos/symfony/service-contracts/zipball/aac98028c69df04ee77eb69b96b86ee51fbf4b75",
                "reference": "aac98028c69df04ee77eb69b96b86ee51fbf4b75",
                "shasum": ""
            },
            "require": {
                "php": ">=8.1",
                "psr/container": "^2.0"
            },
            "conflict": {
                "ext-psr": "<1.1|>=2"
            },
            "suggest": {
                "symfony/service-implementation": ""
            },
            "type": "library",
            "extra": {
                "branch-alias": {
                    "dev-main": "3.3-dev"
                },
                "thanks": {
                    "name": "symfony/contracts",
                    "url": "https://github.com/symfony/contracts"
                }
            },
            "autoload": {
                "psr-4": {
                    "Symfony\\Contracts\\Service\\": ""
                },
                "exclude-from-classmap": [
                    "/Test/"
                ]
            },
            "notification-url": "https://packagist.org/downloads/",
            "license": [
                "MIT"
            ],
            "authors": [
                {
                    "name": "Nicolas Grekas",
                    "email": "p@tchwork.com"
                },
                {
                    "name": "Symfony Community",
                    "homepage": "https://symfony.com/contributors"
                }
            ],
            "description": "Generic abstractions related to writing services",
            "homepage": "https://symfony.com",
            "keywords": [
                "abstractions",
                "contracts",
                "decoupling",
                "interfaces",
                "interoperability",
                "standards"
            ],
            "support": {
                "source": "https://github.com/symfony/service-contracts/tree/v3.2.0"
            },
            "funding": [
                {
                    "url": "https://symfony.com/sponsor",
                    "type": "custom"
                },
                {
                    "url": "https://github.com/fabpot",
                    "type": "github"
                },
                {
                    "url": "https://tidelift.com/funding/github/packagist/symfony/symfony",
                    "type": "tidelift"
                }
            ],
            "time": "2022-11-25T10:21:52+00:00"
        },
        {
            "name": "symfony/string",
<<<<<<< HEAD
            "version": "v6.1.4",
            "source": {
                "type": "git",
                "url": "https://github.com/symfony/string.git",
                "reference": "290972cad7b364e3befaa74ba0ec729800fb161c"
            },
            "dist": {
                "type": "zip",
                "url": "https://api.github.com/repos/symfony/string/zipball/290972cad7b364e3befaa74ba0ec729800fb161c",
                "reference": "290972cad7b364e3befaa74ba0ec729800fb161c",
=======
            "version": "v6.2.5",
            "source": {
                "type": "git",
                "url": "https://github.com/symfony/string.git",
                "reference": "b2dac0fa27b1ac0f9c0c0b23b43977f12308d0b0"
            },
            "dist": {
                "type": "zip",
                "url": "https://api.github.com/repos/symfony/string/zipball/b2dac0fa27b1ac0f9c0c0b23b43977f12308d0b0",
                "reference": "b2dac0fa27b1ac0f9c0c0b23b43977f12308d0b0",
>>>>>>> 92b1a840
                "shasum": ""
            },
            "require": {
                "php": ">=8.1",
                "symfony/polyfill-ctype": "~1.8",
                "symfony/polyfill-intl-grapheme": "~1.0",
                "symfony/polyfill-intl-normalizer": "~1.0",
                "symfony/polyfill-mbstring": "~1.0"
            },
            "conflict": {
                "symfony/translation-contracts": "<2.0"
            },
            "require-dev": {
                "symfony/error-handler": "^5.4|^6.0",
                "symfony/http-client": "^5.4|^6.0",
                "symfony/intl": "^6.2",
                "symfony/translation-contracts": "^2.0|^3.0",
                "symfony/var-exporter": "^5.4|^6.0"
            },
            "type": "library",
            "autoload": {
                "files": [
                    "Resources/functions.php"
                ],
                "psr-4": {
                    "Symfony\\Component\\String\\": ""
                },
                "exclude-from-classmap": [
                    "/Tests/"
                ]
            },
            "notification-url": "https://packagist.org/downloads/",
            "license": [
                "MIT"
            ],
            "authors": [
                {
                    "name": "Nicolas Grekas",
                    "email": "p@tchwork.com"
                },
                {
                    "name": "Symfony Community",
                    "homepage": "https://symfony.com/contributors"
                }
            ],
            "description": "Provides an object-oriented API to strings and deals with bytes, UTF-8 code points and grapheme clusters in a unified way",
            "homepage": "https://symfony.com",
            "keywords": [
                "grapheme",
                "i18n",
                "string",
                "unicode",
                "utf-8",
                "utf8"
            ],
            "support": {
<<<<<<< HEAD
                "source": "https://github.com/symfony/string/tree/v6.1.4"
=======
                "source": "https://github.com/symfony/string/tree/v6.2.5"
>>>>>>> 92b1a840
            },
            "funding": [
                {
                    "url": "https://symfony.com/sponsor",
                    "type": "custom"
                },
                {
                    "url": "https://github.com/fabpot",
                    "type": "github"
                },
                {
                    "url": "https://tidelift.com/funding/github/packagist/symfony/symfony",
                    "type": "tidelift"
                }
            ],
<<<<<<< HEAD
            "time": "2022-08-12T18:05:43+00:00"
        },
        {
            "name": "symfony/yaml",
            "version": "v5.4.12",
            "source": {
                "type": "git",
                "url": "https://github.com/symfony/yaml.git",
                "reference": "7a3aa21ac8ab1a96cc6de5bbcab4bc9fc943b18c"
            },
            "dist": {
                "type": "zip",
                "url": "https://api.github.com/repos/symfony/yaml/zipball/7a3aa21ac8ab1a96cc6de5bbcab4bc9fc943b18c",
                "reference": "7a3aa21ac8ab1a96cc6de5bbcab4bc9fc943b18c",
=======
            "time": "2023-01-01T08:38:09+00:00"
        },
        {
            "name": "symfony/yaml",
            "version": "v6.2.5",
            "source": {
                "type": "git",
                "url": "https://github.com/symfony/yaml.git",
                "reference": "2bbfbdacc8a15574f8440c4838ce0d7bb6c86b19"
            },
            "dist": {
                "type": "zip",
                "url": "https://api.github.com/repos/symfony/yaml/zipball/2bbfbdacc8a15574f8440c4838ce0d7bb6c86b19",
                "reference": "2bbfbdacc8a15574f8440c4838ce0d7bb6c86b19",
>>>>>>> 92b1a840
                "shasum": ""
            },
            "require": {
                "php": ">=8.1",
                "symfony/polyfill-ctype": "^1.8"
            },
            "conflict": {
                "symfony/console": "<5.4"
            },
            "require-dev": {
                "symfony/console": "^5.4|^6.0"
            },
            "suggest": {
                "symfony/console": "For validating YAML files using the lint command"
            },
            "bin": [
                "Resources/bin/yaml-lint"
            ],
            "type": "library",
            "autoload": {
                "psr-4": {
                    "Symfony\\Component\\Yaml\\": ""
                },
                "exclude-from-classmap": [
                    "/Tests/"
                ]
            },
            "notification-url": "https://packagist.org/downloads/",
            "license": [
                "MIT"
            ],
            "authors": [
                {
                    "name": "Fabien Potencier",
                    "email": "fabien@symfony.com"
                },
                {
                    "name": "Symfony Community",
                    "homepage": "https://symfony.com/contributors"
                }
            ],
            "description": "Loads and dumps YAML files",
            "homepage": "https://symfony.com",
            "support": {
<<<<<<< HEAD
                "source": "https://github.com/symfony/yaml/tree/v5.4.12"
=======
                "source": "https://github.com/symfony/yaml/tree/v6.2.5"
>>>>>>> 92b1a840
            },
            "funding": [
                {
                    "url": "https://symfony.com/sponsor",
                    "type": "custom"
                },
                {
                    "url": "https://github.com/fabpot",
                    "type": "github"
                },
                {
                    "url": "https://tidelift.com/funding/github/packagist/symfony/symfony",
                    "type": "tidelift"
                }
            ],
<<<<<<< HEAD
            "time": "2022-08-02T15:52:22+00:00"
=======
            "time": "2023-01-10T18:53:53+00:00"
>>>>>>> 92b1a840
        },
        {
            "name": "webuni/front-matter",
            "version": "1.5.0",
            "source": {
                "type": "git",
                "url": "https://github.com/webuni/front-matter.git",
                "reference": "bbe3a14c01a73232a0e8bad9b96db70448bf5ca9"
            },
            "dist": {
                "type": "zip",
                "url": "https://api.github.com/repos/webuni/front-matter/zipball/bbe3a14c01a73232a0e8bad9b96db70448bf5ca9",
                "reference": "bbe3a14c01a73232a0e8bad9b96db70448bf5ca9",
                "shasum": ""
            },
            "require": {
                "php": "^7.4 || ^8.0",
                "symfony/yaml": "^3.4.31 || ^4.3.4 || ^5.0 || ^6.0"
            },
            "require-dev": {
                "ext-json": "*",
                "league/commonmark": "^1.4 || ^2.0",
                "mthaml/mthaml": "^1.3",
                "nette/neon": "^2.2 || ^3.0",
                "twig/twig": "^3.0",
                "yosymfony/toml": "^1.0"
            },
            "suggest": {
                "nette/neon": "If you want to use NEON as front matter",
                "yosymfony/toml": "If you want to use TOML as front matter"
            },
            "type": "library",
            "extra": {
                "branch-alias": {
                    "dev-master": "1.5-dev"
                }
            },
            "autoload": {
                "psr-4": {
                    "Webuni\\FrontMatter\\": "src"
                }
            },
            "notification-url": "https://packagist.org/downloads/",
            "license": [
                "MIT"
            ],
            "authors": [
                {
                    "name": "Martin Hasoň",
                    "email": "martin.hason@gmail.com",
                    "homepage": "https://www.martinhason.cz"
                },
                {
                    "name": "Webuni s.r.o.",
                    "homepage": "https://www.webuni.cz"
                }
            ],
            "description": "Front matter parser and dumper for PHP",
            "homepage": "https://github.com/webuni/front-matter",
            "keywords": [
                "commonmark",
                "front-matter",
                "json",
                "neon",
                "toml",
                "yaml"
            ],
            "support": {
                "issues": "https://github.com/webuni/front-matter/issues",
                "source": "https://github.com/webuni/front-matter/tree/1.5.0"
            },
            "time": "2022-12-12T01:04:27+00:00"
        }
    ],
    "aliases": [],
    "minimum-stability": "stable",
    "stability-flags": [],
    "prefer-stable": false,
    "prefer-lowest": false,
    "platform": [],
    "platform-dev": [],
    "plugin-api-version": "2.3.0"
}<|MERGE_RESOLUTION|>--- conflicted
+++ resolved
@@ -295,18 +295,6 @@
         },
         {
             "name": "guzzlehttp/psr7",
-<<<<<<< HEAD
-            "version": "2.4.1",
-            "source": {
-                "type": "git",
-                "url": "https://github.com/guzzle/psr7.git",
-                "reference": "69568e4293f4fa993f3b0e51c9723e1e17c41379"
-            },
-            "dist": {
-                "type": "zip",
-                "url": "https://api.github.com/repos/guzzle/psr7/zipball/69568e4293f4fa993f3b0e51c9723e1e17c41379",
-                "reference": "69568e4293f4fa993f3b0e51c9723e1e17c41379",
-=======
             "version": "2.4.3",
             "source": {
                 "type": "git",
@@ -317,7 +305,6 @@
                 "type": "zip",
                 "url": "https://api.github.com/repos/guzzle/psr7/zipball/67c26b443f348a51926030c83481b85718457d3d",
                 "reference": "67c26b443f348a51926030c83481b85718457d3d",
->>>>>>> 92b1a840
                 "shasum": ""
             },
             "require": {
@@ -407,11 +394,7 @@
             ],
             "support": {
                 "issues": "https://github.com/guzzle/psr7/issues",
-<<<<<<< HEAD
-                "source": "https://github.com/guzzle/psr7/tree/2.4.1"
-=======
                 "source": "https://github.com/guzzle/psr7/tree/2.4.3"
->>>>>>> 92b1a840
             },
             "funding": [
                 {
@@ -427,11 +410,7 @@
                     "type": "tidelift"
                 }
             ],
-<<<<<<< HEAD
-            "time": "2022-08-28T14:45:39+00:00"
-=======
             "time": "2022-10-26T14:07:24+00:00"
->>>>>>> 92b1a840
         },
         {
             "name": "league/commonmark",
@@ -927,18 +906,6 @@
         },
         {
             "name": "symfony/console",
-<<<<<<< HEAD
-            "version": "v5.4.12",
-            "source": {
-                "type": "git",
-                "url": "https://github.com/symfony/console.git",
-                "reference": "c072aa8f724c3af64e2c7a96b796a4863d24dba1"
-            },
-            "dist": {
-                "type": "zip",
-                "url": "https://api.github.com/repos/symfony/console/zipball/c072aa8f724c3af64e2c7a96b796a4863d24dba1",
-                "reference": "c072aa8f724c3af64e2c7a96b796a4863d24dba1",
-=======
             "version": "v5.4.19",
             "source": {
                 "type": "git",
@@ -949,7 +916,6 @@
                 "type": "zip",
                 "url": "https://api.github.com/repos/symfony/console/zipball/dccb8d251a9017d5994c988b034d3e18aaabf740",
                 "reference": "dccb8d251a9017d5994c988b034d3e18aaabf740",
->>>>>>> 92b1a840
                 "shasum": ""
             },
             "require": {
@@ -1019,11 +985,7 @@
                 "terminal"
             ],
             "support": {
-<<<<<<< HEAD
-                "source": "https://github.com/symfony/console/tree/v5.4.12"
-=======
                 "source": "https://github.com/symfony/console/tree/v5.4.19"
->>>>>>> 92b1a840
             },
             "funding": [
                 {
@@ -1039,11 +1001,7 @@
                     "type": "tidelift"
                 }
             ],
-<<<<<<< HEAD
-            "time": "2022-08-17T13:18:05+00:00"
-=======
             "time": "2023-01-01T08:32:19+00:00"
->>>>>>> 92b1a840
         },
         {
             "name": "symfony/deprecation-contracts",
@@ -1114,18 +1072,6 @@
         },
         {
             "name": "symfony/http-foundation",
-<<<<<<< HEAD
-            "version": "v5.4.12",
-            "source": {
-                "type": "git",
-                "url": "https://github.com/symfony/http-foundation.git",
-                "reference": "f4bfe9611b113b15d98a43da68ec9b5a00d56791"
-            },
-            "dist": {
-                "type": "zip",
-                "url": "https://api.github.com/repos/symfony/http-foundation/zipball/f4bfe9611b113b15d98a43da68ec9b5a00d56791",
-                "reference": "f4bfe9611b113b15d98a43da68ec9b5a00d56791",
-=======
             "version": "v5.4.19",
             "source": {
                 "type": "git",
@@ -1136,7 +1082,6 @@
                 "type": "zip",
                 "url": "https://api.github.com/repos/symfony/http-foundation/zipball/70fd0eb8a1570ba119d5e496c8ee79bf9f0b51b0",
                 "reference": "70fd0eb8a1570ba119d5e496c8ee79bf9f0b51b0",
->>>>>>> 92b1a840
                 "shasum": ""
             },
             "require": {
@@ -1183,11 +1128,7 @@
             "description": "Defines an object-oriented layer for the HTTP specification",
             "homepage": "https://symfony.com",
             "support": {
-<<<<<<< HEAD
-                "source": "https://github.com/symfony/http-foundation/tree/v5.4.12"
-=======
                 "source": "https://github.com/symfony/http-foundation/tree/v5.4.19"
->>>>>>> 92b1a840
             },
             "funding": [
                 {
@@ -1203,22 +1144,6 @@
                     "type": "tidelift"
                 }
             ],
-<<<<<<< HEAD
-            "time": "2022-08-19T07:33:17+00:00"
-        },
-        {
-            "name": "symfony/mime",
-            "version": "v5.4.12",
-            "source": {
-                "type": "git",
-                "url": "https://github.com/symfony/mime.git",
-                "reference": "03876e9c5a36f5b45e7d9a381edda5421eff8a90"
-            },
-            "dist": {
-                "type": "zip",
-                "url": "https://api.github.com/repos/symfony/mime/zipball/03876e9c5a36f5b45e7d9a381edda5421eff8a90",
-                "reference": "03876e9c5a36f5b45e7d9a381edda5421eff8a90",
-=======
             "time": "2023-01-01T08:32:19+00:00"
         },
         {
@@ -1233,7 +1158,6 @@
                 "type": "zip",
                 "url": "https://api.github.com/repos/symfony/mime/zipball/a858429a9c704edc53fe057228cf9ca282ba48eb",
                 "reference": "a858429a9c704edc53fe057228cf9ca282ba48eb",
->>>>>>> 92b1a840
                 "shasum": ""
             },
             "require": {
@@ -1288,11 +1212,7 @@
                 "mime-type"
             ],
             "support": {
-<<<<<<< HEAD
-                "source": "https://github.com/symfony/mime/tree/v5.4.12"
-=======
                 "source": "https://github.com/symfony/mime/tree/v5.4.19"
->>>>>>> 92b1a840
             },
             "funding": [
                 {
@@ -1308,11 +1228,7 @@
                     "type": "tidelift"
                 }
             ],
-<<<<<<< HEAD
-            "time": "2022-08-19T14:24:03+00:00"
-=======
             "time": "2023-01-09T05:43:46+00:00"
->>>>>>> 92b1a840
         },
         {
             "name": "symfony/polyfill-ctype",
@@ -2205,18 +2121,6 @@
         },
         {
             "name": "symfony/string",
-<<<<<<< HEAD
-            "version": "v6.1.4",
-            "source": {
-                "type": "git",
-                "url": "https://github.com/symfony/string.git",
-                "reference": "290972cad7b364e3befaa74ba0ec729800fb161c"
-            },
-            "dist": {
-                "type": "zip",
-                "url": "https://api.github.com/repos/symfony/string/zipball/290972cad7b364e3befaa74ba0ec729800fb161c",
-                "reference": "290972cad7b364e3befaa74ba0ec729800fb161c",
-=======
             "version": "v6.2.5",
             "source": {
                 "type": "git",
@@ -2227,7 +2131,6 @@
                 "type": "zip",
                 "url": "https://api.github.com/repos/symfony/string/zipball/b2dac0fa27b1ac0f9c0c0b23b43977f12308d0b0",
                 "reference": "b2dac0fa27b1ac0f9c0c0b23b43977f12308d0b0",
->>>>>>> 92b1a840
                 "shasum": ""
             },
             "require": {
@@ -2284,11 +2187,7 @@
                 "utf8"
             ],
             "support": {
-<<<<<<< HEAD
-                "source": "https://github.com/symfony/string/tree/v6.1.4"
-=======
                 "source": "https://github.com/symfony/string/tree/v6.2.5"
->>>>>>> 92b1a840
             },
             "funding": [
                 {
@@ -2304,22 +2203,6 @@
                     "type": "tidelift"
                 }
             ],
-<<<<<<< HEAD
-            "time": "2022-08-12T18:05:43+00:00"
-        },
-        {
-            "name": "symfony/yaml",
-            "version": "v5.4.12",
-            "source": {
-                "type": "git",
-                "url": "https://github.com/symfony/yaml.git",
-                "reference": "7a3aa21ac8ab1a96cc6de5bbcab4bc9fc943b18c"
-            },
-            "dist": {
-                "type": "zip",
-                "url": "https://api.github.com/repos/symfony/yaml/zipball/7a3aa21ac8ab1a96cc6de5bbcab4bc9fc943b18c",
-                "reference": "7a3aa21ac8ab1a96cc6de5bbcab4bc9fc943b18c",
-=======
             "time": "2023-01-01T08:38:09+00:00"
         },
         {
@@ -2334,7 +2217,6 @@
                 "type": "zip",
                 "url": "https://api.github.com/repos/symfony/yaml/zipball/2bbfbdacc8a15574f8440c4838ce0d7bb6c86b19",
                 "reference": "2bbfbdacc8a15574f8440c4838ce0d7bb6c86b19",
->>>>>>> 92b1a840
                 "shasum": ""
             },
             "require": {
@@ -2379,11 +2261,7 @@
             "description": "Loads and dumps YAML files",
             "homepage": "https://symfony.com",
             "support": {
-<<<<<<< HEAD
-                "source": "https://github.com/symfony/yaml/tree/v5.4.12"
-=======
                 "source": "https://github.com/symfony/yaml/tree/v6.2.5"
->>>>>>> 92b1a840
             },
             "funding": [
                 {
@@ -2399,11 +2277,7 @@
                     "type": "tidelift"
                 }
             ],
-<<<<<<< HEAD
-            "time": "2022-08-02T15:52:22+00:00"
-=======
             "time": "2023-01-10T18:53:53+00:00"
->>>>>>> 92b1a840
         },
         {
             "name": "webuni/front-matter",
