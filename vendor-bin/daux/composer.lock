{
    "_readme": [
        "This file locks the dependencies of your project to a known state",
        "Read more about it at https://getcomposer.org/doc/01-basic-usage.md#installing-dependencies",
        "This file is @generated automatically"
    ],
    "content-hash": "96485876c7a0e21fe5da189394966ef1",
    "packages": [],
    "packages-dev": [
        {
            "name": "daux/daux.io",
            "version": "0.15.1",
            "source": {
                "type": "git",
                "url": "https://github.com/dauxio/daux.io.git",
                "reference": "0f03a24aef0e9f2544b08981e20a1c79dd8fbda0"
            },
            "dist": {
                "type": "zip",
                "url": "https://api.github.com/repos/dauxio/daux.io/zipball/0f03a24aef0e9f2544b08981e20a1c79dd8fbda0",
                "reference": "0f03a24aef0e9f2544b08981e20a1c79dd8fbda0",
                "shasum": ""
            },
            "require": {
                "ext-json": "*",
                "guzzlehttp/guzzle": "~6.0 || ~7.0",
                "league/commonmark": "^1.0.0",
                "league/plates": "~3.1",
                "php": ">=7.2",
                "scrivo/highlight.php": "^9.15",
                "symfony/console": "^4.4|^5.0",
                "symfony/http-foundation": "^4.4|^5.0",
                "symfony/mime": "^4.4|^5.0",
                "symfony/polyfill-intl-icu": "^1.10",
                "symfony/process": "^4.4|^5.0",
                "webuni/front-matter": "^1.0.0"
            },
            "replace": {
                "justinwalsh/daux.io": "*"
            },
            "require-dev": {
                "mikey179/vfsstream": "^1.6"
            },
            "suggest": {
                "ext-intl": "Allows to translate the modified at date"
            },
            "bin": [
                "bin/daux"
            ],
            "type": "project",
            "autoload": {
                "psr-4": {
                    "Todaymade\\Daux\\": "libs/"
                }
            },
            "notification-url": "https://packagist.org/downloads/",
            "license": [
                "MIT"
            ],
            "authors": [
                {
                    "name": "Stéphane Goetz",
                    "homepage": "http://onigoetz.ch/"
                },
                {
                    "name": "Justin Walsh",
                    "homepage": "http://todaymade.com/"
                }
            ],
            "description": "Documentation generator that uses a simple folder structure and Markdown files to create custom documentation on the fly",
            "homepage": "https://dauxio.github.io/",
            "keywords": [
                "docs",
                "documentation",
                "markdown",
                "md"
            ],
            "support": {
                "issues": "https://github.com/dauxio/daux.io/issues",
                "source": "https://github.com/dauxio/daux.io/tree/0.15.1"
            },
            "time": "2020-12-30T17:58:01+00:00"
        },
        {
            "name": "guzzlehttp/guzzle",
<<<<<<< HEAD
            "version": "7.4.3",
            "source": {
                "type": "git",
                "url": "https://github.com/guzzle/guzzle.git",
                "reference": "74a8602c6faec9ef74b7a9391ac82c5e65b1cdab"
            },
            "dist": {
                "type": "zip",
                "url": "https://api.github.com/repos/guzzle/guzzle/zipball/74a8602c6faec9ef74b7a9391ac82c5e65b1cdab",
                "reference": "74a8602c6faec9ef74b7a9391ac82c5e65b1cdab",
=======
            "version": "7.4.5",
            "source": {
                "type": "git",
                "url": "https://github.com/guzzle/guzzle.git",
                "reference": "1dd98b0564cb3f6bd16ce683cb755f94c10fbd82"
            },
            "dist": {
                "type": "zip",
                "url": "https://api.github.com/repos/guzzle/guzzle/zipball/1dd98b0564cb3f6bd16ce683cb755f94c10fbd82",
                "reference": "1dd98b0564cb3f6bd16ce683cb755f94c10fbd82",
>>>>>>> a25e777e
                "shasum": ""
            },
            "require": {
                "ext-json": "*",
                "guzzlehttp/promises": "^1.5",
                "guzzlehttp/psr7": "^1.9 || ^2.4",
                "php": "^7.2.5 || ^8.0",
                "psr/http-client": "^1.0",
                "symfony/deprecation-contracts": "^2.2 || ^3.0"
            },
            "provide": {
                "psr/http-client-implementation": "1.0"
            },
            "require-dev": {
                "bamarni/composer-bin-plugin": "^1.4.1",
                "ext-curl": "*",
                "php-http/client-integration-tests": "^3.0",
                "phpunit/phpunit": "^8.5.5 || ^9.3.5",
                "psr/log": "^1.1 || ^2.0 || ^3.0"
            },
            "suggest": {
                "ext-curl": "Required for CURL handler support",
                "ext-intl": "Required for Internationalized Domain Name (IDN) support",
                "psr/log": "Required for using the Log middleware"
            },
            "type": "library",
            "extra": {
                "branch-alias": {
                    "dev-master": "7.4-dev"
                }
            },
            "autoload": {
                "files": [
                    "src/functions_include.php"
                ],
                "psr-4": {
                    "GuzzleHttp\\": "src/"
                }
            },
            "notification-url": "https://packagist.org/downloads/",
            "license": [
                "MIT"
            ],
            "authors": [
                {
                    "name": "Graham Campbell",
                    "email": "hello@gjcampbell.co.uk",
                    "homepage": "https://github.com/GrahamCampbell"
                },
                {
                    "name": "Michael Dowling",
                    "email": "mtdowling@gmail.com",
                    "homepage": "https://github.com/mtdowling"
                },
                {
                    "name": "Jeremy Lindblom",
                    "email": "jeremeamia@gmail.com",
                    "homepage": "https://github.com/jeremeamia"
                },
                {
                    "name": "George Mponos",
                    "email": "gmponos@gmail.com",
                    "homepage": "https://github.com/gmponos"
                },
                {
                    "name": "Tobias Nyholm",
                    "email": "tobias.nyholm@gmail.com",
                    "homepage": "https://github.com/Nyholm"
                },
                {
                    "name": "Márk Sági-Kazár",
                    "email": "mark.sagikazar@gmail.com",
                    "homepage": "https://github.com/sagikazarmark"
                },
                {
                    "name": "Tobias Schultze",
                    "email": "webmaster@tubo-world.de",
                    "homepage": "https://github.com/Tobion"
                }
            ],
            "description": "Guzzle is a PHP HTTP client library",
            "keywords": [
                "client",
                "curl",
                "framework",
                "http",
                "http client",
                "psr-18",
                "psr-7",
                "rest",
                "web service"
            ],
            "support": {
                "issues": "https://github.com/guzzle/guzzle/issues",
<<<<<<< HEAD
                "source": "https://github.com/guzzle/guzzle/tree/7.4.3"
=======
                "source": "https://github.com/guzzle/guzzle/tree/7.4.5"
>>>>>>> a25e777e
            },
            "funding": [
                {
                    "url": "https://github.com/GrahamCampbell",
                    "type": "github"
                },
                {
                    "url": "https://github.com/Nyholm",
                    "type": "github"
                },
                {
                    "url": "https://tidelift.com/funding/github/packagist/guzzlehttp/guzzle",
                    "type": "tidelift"
                }
            ],
<<<<<<< HEAD
            "time": "2022-05-25T13:24:33+00:00"
=======
            "time": "2022-06-20T22:16:13+00:00"
>>>>>>> a25e777e
        },
        {
            "name": "guzzlehttp/promises",
            "version": "1.5.1",
            "source": {
                "type": "git",
                "url": "https://github.com/guzzle/promises.git",
                "reference": "fe752aedc9fd8fcca3fe7ad05d419d32998a06da"
            },
            "dist": {
                "type": "zip",
                "url": "https://api.github.com/repos/guzzle/promises/zipball/fe752aedc9fd8fcca3fe7ad05d419d32998a06da",
                "reference": "fe752aedc9fd8fcca3fe7ad05d419d32998a06da",
                "shasum": ""
            },
            "require": {
                "php": ">=5.5"
            },
            "require-dev": {
                "symfony/phpunit-bridge": "^4.4 || ^5.1"
            },
            "type": "library",
            "extra": {
                "branch-alias": {
                    "dev-master": "1.5-dev"
                }
            },
            "autoload": {
                "files": [
                    "src/functions_include.php"
                ],
                "psr-4": {
                    "GuzzleHttp\\Promise\\": "src/"
                }
            },
            "notification-url": "https://packagist.org/downloads/",
            "license": [
                "MIT"
            ],
            "authors": [
                {
                    "name": "Graham Campbell",
                    "email": "hello@gjcampbell.co.uk",
                    "homepage": "https://github.com/GrahamCampbell"
                },
                {
                    "name": "Michael Dowling",
                    "email": "mtdowling@gmail.com",
                    "homepage": "https://github.com/mtdowling"
                },
                {
                    "name": "Tobias Nyholm",
                    "email": "tobias.nyholm@gmail.com",
                    "homepage": "https://github.com/Nyholm"
                },
                {
                    "name": "Tobias Schultze",
                    "email": "webmaster@tubo-world.de",
                    "homepage": "https://github.com/Tobion"
                }
            ],
            "description": "Guzzle promises library",
            "keywords": [
                "promise"
            ],
            "support": {
                "issues": "https://github.com/guzzle/promises/issues",
                "source": "https://github.com/guzzle/promises/tree/1.5.1"
            },
            "funding": [
                {
                    "url": "https://github.com/GrahamCampbell",
                    "type": "github"
                },
                {
                    "url": "https://github.com/Nyholm",
                    "type": "github"
                },
                {
                    "url": "https://tidelift.com/funding/github/packagist/guzzlehttp/promises",
                    "type": "tidelift"
                }
            ],
            "time": "2021-10-22T20:56:57+00:00"
        },
        {
            "name": "guzzlehttp/psr7",
            "version": "2.4.0",
            "source": {
                "type": "git",
                "url": "https://github.com/guzzle/psr7.git",
                "reference": "13388f00956b1503577598873fffb5ae994b5737"
            },
            "dist": {
                "type": "zip",
                "url": "https://api.github.com/repos/guzzle/psr7/zipball/13388f00956b1503577598873fffb5ae994b5737",
                "reference": "13388f00956b1503577598873fffb5ae994b5737",
                "shasum": ""
            },
            "require": {
                "php": "^7.2.5 || ^8.0",
                "psr/http-factory": "^1.0",
                "psr/http-message": "^1.0",
                "ralouphie/getallheaders": "^3.0"
            },
            "provide": {
                "psr/http-factory-implementation": "1.0",
                "psr/http-message-implementation": "1.0"
            },
            "require-dev": {
                "bamarni/composer-bin-plugin": "^1.4.1",
                "http-interop/http-factory-tests": "^0.9",
                "phpunit/phpunit": "^8.5.8 || ^9.3.10"
            },
            "suggest": {
                "laminas/laminas-httphandlerrunner": "Emit PSR-7 responses"
            },
            "type": "library",
            "extra": {
                "branch-alias": {
                    "dev-master": "2.4-dev"
                }
            },
            "autoload": {
                "psr-4": {
                    "GuzzleHttp\\Psr7\\": "src/"
                }
            },
            "notification-url": "https://packagist.org/downloads/",
            "license": [
                "MIT"
            ],
            "authors": [
                {
                    "name": "Graham Campbell",
                    "email": "hello@gjcampbell.co.uk",
                    "homepage": "https://github.com/GrahamCampbell"
                },
                {
                    "name": "Michael Dowling",
                    "email": "mtdowling@gmail.com",
                    "homepage": "https://github.com/mtdowling"
                },
                {
                    "name": "George Mponos",
                    "email": "gmponos@gmail.com",
                    "homepage": "https://github.com/gmponos"
                },
                {
                    "name": "Tobias Nyholm",
                    "email": "tobias.nyholm@gmail.com",
                    "homepage": "https://github.com/Nyholm"
                },
                {
                    "name": "Márk Sági-Kazár",
                    "email": "mark.sagikazar@gmail.com",
                    "homepage": "https://github.com/sagikazarmark"
                },
                {
                    "name": "Tobias Schultze",
                    "email": "webmaster@tubo-world.de",
                    "homepage": "https://github.com/Tobion"
                },
                {
                    "name": "Márk Sági-Kazár",
                    "email": "mark.sagikazar@gmail.com",
                    "homepage": "https://sagikazarmark.hu"
                }
            ],
            "description": "PSR-7 message implementation that also provides common utility methods",
            "keywords": [
                "http",
                "message",
                "psr-7",
                "request",
                "response",
                "stream",
                "uri",
                "url"
            ],
            "support": {
                "issues": "https://github.com/guzzle/psr7/issues",
                "source": "https://github.com/guzzle/psr7/tree/2.4.0"
            },
            "funding": [
                {
                    "url": "https://github.com/GrahamCampbell",
                    "type": "github"
                },
                {
                    "url": "https://github.com/Nyholm",
                    "type": "github"
                },
                {
                    "url": "https://tidelift.com/funding/github/packagist/guzzlehttp/psr7",
                    "type": "tidelift"
                }
            ],
            "time": "2022-06-20T21:43:11+00:00"
        },
        {
            "name": "league/commonmark",
            "version": "1.6.7",
            "source": {
                "type": "git",
                "url": "https://github.com/thephpleague/commonmark.git",
                "reference": "2b8185c13bc9578367a5bf901881d1c1b5bbd09b"
            },
            "dist": {
                "type": "zip",
                "url": "https://api.github.com/repos/thephpleague/commonmark/zipball/2b8185c13bc9578367a5bf901881d1c1b5bbd09b",
                "reference": "2b8185c13bc9578367a5bf901881d1c1b5bbd09b",
                "shasum": ""
            },
            "require": {
                "ext-mbstring": "*",
                "php": "^7.1 || ^8.0"
            },
            "conflict": {
                "scrutinizer/ocular": "1.7.*"
            },
            "require-dev": {
                "cebe/markdown": "~1.0",
                "commonmark/commonmark.js": "0.29.2",
                "erusev/parsedown": "~1.0",
                "ext-json": "*",
                "github/gfm": "0.29.0",
                "michelf/php-markdown": "~1.4",
                "mikehaertl/php-shellcommand": "^1.4",
                "phpstan/phpstan": "^0.12.90",
                "phpunit/phpunit": "^7.5 || ^8.5 || ^9.2",
                "scrutinizer/ocular": "^1.5",
                "symfony/finder": "^4.2"
            },
            "bin": [
                "bin/commonmark"
            ],
            "type": "library",
            "autoload": {
                "psr-4": {
                    "League\\CommonMark\\": "src"
                }
            },
            "notification-url": "https://packagist.org/downloads/",
            "license": [
                "BSD-3-Clause"
            ],
            "authors": [
                {
                    "name": "Colin O'Dell",
                    "email": "colinodell@gmail.com",
                    "homepage": "https://www.colinodell.com",
                    "role": "Lead Developer"
                }
            ],
            "description": "Highly-extensible PHP Markdown parser which fully supports the CommonMark spec and Github-Flavored Markdown (GFM)",
            "homepage": "https://commonmark.thephpleague.com",
            "keywords": [
                "commonmark",
                "flavored",
                "gfm",
                "github",
                "github-flavored",
                "markdown",
                "md",
                "parser"
            ],
            "support": {
                "docs": "https://commonmark.thephpleague.com/",
                "issues": "https://github.com/thephpleague/commonmark/issues",
                "rss": "https://github.com/thephpleague/commonmark/releases.atom",
                "source": "https://github.com/thephpleague/commonmark"
            },
            "funding": [
                {
                    "url": "https://www.colinodell.com/sponsor",
                    "type": "custom"
                },
                {
                    "url": "https://www.paypal.me/colinpodell/10.00",
                    "type": "custom"
                },
                {
                    "url": "https://github.com/colinodell",
                    "type": "github"
                },
                {
                    "url": "https://tidelift.com/funding/github/packagist/league/commonmark",
                    "type": "tidelift"
                }
            ],
            "time": "2022-01-13T17:18:13+00:00"
        },
        {
            "name": "league/plates",
            "version": "v3.4.0",
            "source": {
                "type": "git",
                "url": "https://github.com/thephpleague/plates.git",
                "reference": "6d3ee31199b536a4e003b34a356ca20f6f75496a"
            },
            "dist": {
                "type": "zip",
                "url": "https://api.github.com/repos/thephpleague/plates/zipball/6d3ee31199b536a4e003b34a356ca20f6f75496a",
                "reference": "6d3ee31199b536a4e003b34a356ca20f6f75496a",
                "shasum": ""
            },
            "require": {
                "php": "^7.0|^8.0"
            },
            "require-dev": {
                "mikey179/vfsstream": "^1.6",
                "phpunit/phpunit": "^9.5",
                "squizlabs/php_codesniffer": "^3.5"
            },
            "type": "library",
            "extra": {
                "branch-alias": {
                    "dev-master": "3.0-dev"
                }
            },
            "autoload": {
                "psr-4": {
                    "League\\Plates\\": "src"
                }
            },
            "notification-url": "https://packagist.org/downloads/",
            "license": [
                "MIT"
            ],
            "authors": [
                {
                    "name": "Jonathan Reinink",
                    "email": "jonathan@reinink.ca",
                    "role": "Developer"
                },
                {
                    "name": "RJ Garcia",
                    "email": "ragboyjr@icloud.com",
                    "role": "Developer"
                }
            ],
            "description": "Plates, the native PHP template system that's fast, easy to use and easy to extend.",
            "homepage": "https://platesphp.com",
            "keywords": [
                "league",
                "package",
                "templates",
                "templating",
                "views"
            ],
            "support": {
                "issues": "https://github.com/thephpleague/plates/issues",
                "source": "https://github.com/thephpleague/plates/tree/v3.4.0"
            },
            "time": "2020-12-25T05:00:37+00:00"
        },
        {
            "name": "psr/container",
            "version": "2.0.2",
            "source": {
                "type": "git",
                "url": "https://github.com/php-fig/container.git",
                "reference": "c71ecc56dfe541dbd90c5360474fbc405f8d5963"
            },
            "dist": {
                "type": "zip",
                "url": "https://api.github.com/repos/php-fig/container/zipball/c71ecc56dfe541dbd90c5360474fbc405f8d5963",
                "reference": "c71ecc56dfe541dbd90c5360474fbc405f8d5963",
                "shasum": ""
            },
            "require": {
                "php": ">=7.4.0"
            },
            "type": "library",
            "extra": {
                "branch-alias": {
                    "dev-master": "2.0.x-dev"
                }
            },
            "autoload": {
                "psr-4": {
                    "Psr\\Container\\": "src/"
                }
            },
            "notification-url": "https://packagist.org/downloads/",
            "license": [
                "MIT"
            ],
            "authors": [
                {
                    "name": "PHP-FIG",
                    "homepage": "https://www.php-fig.org/"
                }
            ],
            "description": "Common Container Interface (PHP FIG PSR-11)",
            "homepage": "https://github.com/php-fig/container",
            "keywords": [
                "PSR-11",
                "container",
                "container-interface",
                "container-interop",
                "psr"
            ],
            "support": {
                "issues": "https://github.com/php-fig/container/issues",
                "source": "https://github.com/php-fig/container/tree/2.0.2"
            },
            "time": "2021-11-05T16:47:00+00:00"
        },
        {
            "name": "psr/http-client",
            "version": "1.0.1",
            "source": {
                "type": "git",
                "url": "https://github.com/php-fig/http-client.git",
                "reference": "2dfb5f6c5eff0e91e20e913f8c5452ed95b86621"
            },
            "dist": {
                "type": "zip",
                "url": "https://api.github.com/repos/php-fig/http-client/zipball/2dfb5f6c5eff0e91e20e913f8c5452ed95b86621",
                "reference": "2dfb5f6c5eff0e91e20e913f8c5452ed95b86621",
                "shasum": ""
            },
            "require": {
                "php": "^7.0 || ^8.0",
                "psr/http-message": "^1.0"
            },
            "type": "library",
            "extra": {
                "branch-alias": {
                    "dev-master": "1.0.x-dev"
                }
            },
            "autoload": {
                "psr-4": {
                    "Psr\\Http\\Client\\": "src/"
                }
            },
            "notification-url": "https://packagist.org/downloads/",
            "license": [
                "MIT"
            ],
            "authors": [
                {
                    "name": "PHP-FIG",
                    "homepage": "http://www.php-fig.org/"
                }
            ],
            "description": "Common interface for HTTP clients",
            "homepage": "https://github.com/php-fig/http-client",
            "keywords": [
                "http",
                "http-client",
                "psr",
                "psr-18"
            ],
            "support": {
                "source": "https://github.com/php-fig/http-client/tree/master"
            },
            "time": "2020-06-29T06:28:15+00:00"
        },
        {
            "name": "psr/http-factory",
            "version": "1.0.1",
            "source": {
                "type": "git",
                "url": "https://github.com/php-fig/http-factory.git",
                "reference": "12ac7fcd07e5b077433f5f2bee95b3a771bf61be"
            },
            "dist": {
                "type": "zip",
                "url": "https://api.github.com/repos/php-fig/http-factory/zipball/12ac7fcd07e5b077433f5f2bee95b3a771bf61be",
                "reference": "12ac7fcd07e5b077433f5f2bee95b3a771bf61be",
                "shasum": ""
            },
            "require": {
                "php": ">=7.0.0",
                "psr/http-message": "^1.0"
            },
            "type": "library",
            "extra": {
                "branch-alias": {
                    "dev-master": "1.0.x-dev"
                }
            },
            "autoload": {
                "psr-4": {
                    "Psr\\Http\\Message\\": "src/"
                }
            },
            "notification-url": "https://packagist.org/downloads/",
            "license": [
                "MIT"
            ],
            "authors": [
                {
                    "name": "PHP-FIG",
                    "homepage": "http://www.php-fig.org/"
                }
            ],
            "description": "Common interfaces for PSR-7 HTTP message factories",
            "keywords": [
                "factory",
                "http",
                "message",
                "psr",
                "psr-17",
                "psr-7",
                "request",
                "response"
            ],
            "support": {
                "source": "https://github.com/php-fig/http-factory/tree/master"
            },
            "time": "2019-04-30T12:38:16+00:00"
        },
        {
            "name": "psr/http-message",
            "version": "1.0.1",
            "source": {
                "type": "git",
                "url": "https://github.com/php-fig/http-message.git",
                "reference": "f6561bf28d520154e4b0ec72be95418abe6d9363"
            },
            "dist": {
                "type": "zip",
                "url": "https://api.github.com/repos/php-fig/http-message/zipball/f6561bf28d520154e4b0ec72be95418abe6d9363",
                "reference": "f6561bf28d520154e4b0ec72be95418abe6d9363",
                "shasum": ""
            },
            "require": {
                "php": ">=5.3.0"
            },
            "type": "library",
            "extra": {
                "branch-alias": {
                    "dev-master": "1.0.x-dev"
                }
            },
            "autoload": {
                "psr-4": {
                    "Psr\\Http\\Message\\": "src/"
                }
            },
            "notification-url": "https://packagist.org/downloads/",
            "license": [
                "MIT"
            ],
            "authors": [
                {
                    "name": "PHP-FIG",
                    "homepage": "http://www.php-fig.org/"
                }
            ],
            "description": "Common interface for HTTP messages",
            "homepage": "https://github.com/php-fig/http-message",
            "keywords": [
                "http",
                "http-message",
                "psr",
                "psr-7",
                "request",
                "response"
            ],
            "support": {
                "source": "https://github.com/php-fig/http-message/tree/master"
            },
            "time": "2016-08-06T14:39:51+00:00"
        },
        {
            "name": "ralouphie/getallheaders",
            "version": "3.0.3",
            "source": {
                "type": "git",
                "url": "https://github.com/ralouphie/getallheaders.git",
                "reference": "120b605dfeb996808c31b6477290a714d356e822"
            },
            "dist": {
                "type": "zip",
                "url": "https://api.github.com/repos/ralouphie/getallheaders/zipball/120b605dfeb996808c31b6477290a714d356e822",
                "reference": "120b605dfeb996808c31b6477290a714d356e822",
                "shasum": ""
            },
            "require": {
                "php": ">=5.6"
            },
            "require-dev": {
                "php-coveralls/php-coveralls": "^2.1",
                "phpunit/phpunit": "^5 || ^6.5"
            },
            "type": "library",
            "autoload": {
                "files": [
                    "src/getallheaders.php"
                ]
            },
            "notification-url": "https://packagist.org/downloads/",
            "license": [
                "MIT"
            ],
            "authors": [
                {
                    "name": "Ralph Khattar",
                    "email": "ralph.khattar@gmail.com"
                }
            ],
            "description": "A polyfill for getallheaders.",
            "support": {
                "issues": "https://github.com/ralouphie/getallheaders/issues",
                "source": "https://github.com/ralouphie/getallheaders/tree/develop"
            },
            "time": "2019-03-08T08:55:37+00:00"
        },
        {
            "name": "scrivo/highlight.php",
            "version": "v9.18.1.9",
            "source": {
                "type": "git",
                "url": "https://github.com/scrivo/highlight.php.git",
                "reference": "d45585504777e6194a91dffc7270ca39833787f8"
            },
            "dist": {
                "type": "zip",
                "url": "https://api.github.com/repos/scrivo/highlight.php/zipball/d45585504777e6194a91dffc7270ca39833787f8",
                "reference": "d45585504777e6194a91dffc7270ca39833787f8",
                "shasum": ""
            },
            "require": {
                "ext-json": "*",
                "php": ">=5.4"
            },
            "require-dev": {
                "phpunit/phpunit": "^4.8|^5.7",
                "sabberworm/php-css-parser": "^8.3",
                "symfony/finder": "^2.8|^3.4",
                "symfony/var-dumper": "^2.8|^3.4"
            },
            "suggest": {
                "ext-mbstring": "Allows highlighting code with unicode characters and supports language with unicode keywords"
            },
            "type": "library",
            "autoload": {
                "files": [
                    "HighlightUtilities/functions.php"
                ],
                "psr-0": {
                    "Highlight\\": "",
                    "HighlightUtilities\\": ""
                }
            },
            "notification-url": "https://packagist.org/downloads/",
            "license": [
                "BSD-3-Clause"
            ],
            "authors": [
                {
                    "name": "Geert Bergman",
                    "homepage": "http://www.scrivo.org/",
                    "role": "Project Author"
                },
                {
                    "name": "Vladimir Jimenez",
                    "homepage": "https://allejo.io",
                    "role": "Maintainer"
                },
                {
                    "name": "Martin Folkers",
                    "homepage": "https://twobrain.io",
                    "role": "Contributor"
                }
            ],
            "description": "Server side syntax highlighter that supports 185 languages. It's a PHP port of highlight.js",
            "keywords": [
                "code",
                "highlight",
                "highlight.js",
                "highlight.php",
                "syntax"
            ],
            "support": {
                "issues": "https://github.com/scrivo/highlight.php/issues",
                "source": "https://github.com/scrivo/highlight.php"
            },
            "funding": [
                {
                    "url": "https://github.com/allejo",
                    "type": "github"
                }
            ],
            "time": "2021-12-03T06:45:28+00:00"
        },
        {
            "name": "symfony/console",
<<<<<<< HEAD
            "version": "v5.4.9",
            "source": {
                "type": "git",
                "url": "https://github.com/symfony/console.git",
                "reference": "829d5d1bf60b2efeb0887b7436873becc71a45eb"
            },
            "dist": {
                "type": "zip",
                "url": "https://api.github.com/repos/symfony/console/zipball/829d5d1bf60b2efeb0887b7436873becc71a45eb",
                "reference": "829d5d1bf60b2efeb0887b7436873becc71a45eb",
=======
            "version": "v5.4.11",
            "source": {
                "type": "git",
                "url": "https://github.com/symfony/console.git",
                "reference": "535846c7ee6bc4dd027ca0d93220601456734b10"
            },
            "dist": {
                "type": "zip",
                "url": "https://api.github.com/repos/symfony/console/zipball/535846c7ee6bc4dd027ca0d93220601456734b10",
                "reference": "535846c7ee6bc4dd027ca0d93220601456734b10",
>>>>>>> a25e777e
                "shasum": ""
            },
            "require": {
                "php": ">=7.2.5",
                "symfony/deprecation-contracts": "^2.1|^3",
                "symfony/polyfill-mbstring": "~1.0",
                "symfony/polyfill-php73": "^1.9",
                "symfony/polyfill-php80": "^1.16",
                "symfony/service-contracts": "^1.1|^2|^3",
                "symfony/string": "^5.1|^6.0"
            },
            "conflict": {
                "psr/log": ">=3",
                "symfony/dependency-injection": "<4.4",
                "symfony/dotenv": "<5.1",
                "symfony/event-dispatcher": "<4.4",
                "symfony/lock": "<4.4",
                "symfony/process": "<4.4"
            },
            "provide": {
                "psr/log-implementation": "1.0|2.0"
            },
            "require-dev": {
                "psr/log": "^1|^2",
                "symfony/config": "^4.4|^5.0|^6.0",
                "symfony/dependency-injection": "^4.4|^5.0|^6.0",
                "symfony/event-dispatcher": "^4.4|^5.0|^6.0",
                "symfony/lock": "^4.4|^5.0|^6.0",
                "symfony/process": "^4.4|^5.0|^6.0",
                "symfony/var-dumper": "^4.4|^5.0|^6.0"
            },
            "suggest": {
                "psr/log": "For using the console logger",
                "symfony/event-dispatcher": "",
                "symfony/lock": "",
                "symfony/process": ""
            },
            "type": "library",
            "autoload": {
                "psr-4": {
                    "Symfony\\Component\\Console\\": ""
                },
                "exclude-from-classmap": [
                    "/Tests/"
                ]
            },
            "notification-url": "https://packagist.org/downloads/",
            "license": [
                "MIT"
            ],
            "authors": [
                {
                    "name": "Fabien Potencier",
                    "email": "fabien@symfony.com"
                },
                {
                    "name": "Symfony Community",
                    "homepage": "https://symfony.com/contributors"
                }
            ],
            "description": "Eases the creation of beautiful and testable command line interfaces",
            "homepage": "https://symfony.com",
            "keywords": [
                "cli",
                "command line",
                "console",
                "terminal"
            ],
            "support": {
<<<<<<< HEAD
                "source": "https://github.com/symfony/console/tree/v5.4.9"
=======
                "source": "https://github.com/symfony/console/tree/v5.4.11"
>>>>>>> a25e777e
            },
            "funding": [
                {
                    "url": "https://symfony.com/sponsor",
                    "type": "custom"
                },
                {
                    "url": "https://github.com/fabpot",
                    "type": "github"
                },
                {
                    "url": "https://tidelift.com/funding/github/packagist/symfony/symfony",
                    "type": "tidelift"
                }
            ],
<<<<<<< HEAD
            "time": "2022-05-18T06:17:34+00:00"
        },
        {
            "name": "symfony/deprecation-contracts",
            "version": "v3.1.0",
=======
            "time": "2022-07-22T10:42:43+00:00"
        },
        {
            "name": "symfony/deprecation-contracts",
            "version": "v3.1.1",
>>>>>>> a25e777e
            "source": {
                "type": "git",
                "url": "https://github.com/symfony/deprecation-contracts.git",
                "reference": "07f1b9cc2ffee6aaafcf4b710fbc38ff736bd918"
            },
            "dist": {
                "type": "zip",
                "url": "https://api.github.com/repos/symfony/deprecation-contracts/zipball/07f1b9cc2ffee6aaafcf4b710fbc38ff736bd918",
                "reference": "07f1b9cc2ffee6aaafcf4b710fbc38ff736bd918",
                "shasum": ""
            },
            "require": {
                "php": ">=8.1"
            },
            "type": "library",
            "extra": {
                "branch-alias": {
                    "dev-main": "3.1-dev"
                },
                "thanks": {
                    "name": "symfony/contracts",
                    "url": "https://github.com/symfony/contracts"
                }
            },
            "autoload": {
                "files": [
                    "function.php"
                ]
            },
            "notification-url": "https://packagist.org/downloads/",
            "license": [
                "MIT"
            ],
            "authors": [
                {
                    "name": "Nicolas Grekas",
                    "email": "p@tchwork.com"
                },
                {
                    "name": "Symfony Community",
                    "homepage": "https://symfony.com/contributors"
                }
            ],
            "description": "A generic function and convention to trigger deprecation notices",
            "homepage": "https://symfony.com",
            "support": {
<<<<<<< HEAD
                "source": "https://github.com/symfony/deprecation-contracts/tree/v3.1.0"
=======
                "source": "https://github.com/symfony/deprecation-contracts/tree/v3.1.1"
>>>>>>> a25e777e
            },
            "funding": [
                {
                    "url": "https://symfony.com/sponsor",
                    "type": "custom"
                },
                {
                    "url": "https://github.com/fabpot",
                    "type": "github"
                },
                {
                    "url": "https://tidelift.com/funding/github/packagist/symfony/symfony",
                    "type": "tidelift"
                }
            ],
            "time": "2022-02-25T11:15:52+00:00"
        },
        {
            "name": "symfony/http-foundation",
<<<<<<< HEAD
            "version": "v5.4.9",
            "source": {
                "type": "git",
                "url": "https://github.com/symfony/http-foundation.git",
                "reference": "6b0d0e4aca38d57605dcd11e2416994b38774522"
            },
            "dist": {
                "type": "zip",
                "url": "https://api.github.com/repos/symfony/http-foundation/zipball/6b0d0e4aca38d57605dcd11e2416994b38774522",
                "reference": "6b0d0e4aca38d57605dcd11e2416994b38774522",
=======
            "version": "v5.4.11",
            "source": {
                "type": "git",
                "url": "https://github.com/symfony/http-foundation.git",
                "reference": "0a5868e0999e9d47859ba3d918548ff6943e6389"
            },
            "dist": {
                "type": "zip",
                "url": "https://api.github.com/repos/symfony/http-foundation/zipball/0a5868e0999e9d47859ba3d918548ff6943e6389",
                "reference": "0a5868e0999e9d47859ba3d918548ff6943e6389",
>>>>>>> a25e777e
                "shasum": ""
            },
            "require": {
                "php": ">=7.2.5",
                "symfony/deprecation-contracts": "^2.1|^3",
                "symfony/polyfill-mbstring": "~1.1",
                "symfony/polyfill-php80": "^1.16"
            },
            "require-dev": {
                "predis/predis": "~1.0",
                "symfony/cache": "^4.4|^5.0|^6.0",
                "symfony/expression-language": "^4.4|^5.0|^6.0",
                "symfony/mime": "^4.4|^5.0|^6.0"
            },
            "suggest": {
                "symfony/mime": "To use the file extension guesser"
            },
            "type": "library",
            "autoload": {
                "psr-4": {
                    "Symfony\\Component\\HttpFoundation\\": ""
                },
                "exclude-from-classmap": [
                    "/Tests/"
                ]
            },
            "notification-url": "https://packagist.org/downloads/",
            "license": [
                "MIT"
            ],
            "authors": [
                {
                    "name": "Fabien Potencier",
                    "email": "fabien@symfony.com"
                },
                {
                    "name": "Symfony Community",
                    "homepage": "https://symfony.com/contributors"
                }
            ],
            "description": "Defines an object-oriented layer for the HTTP specification",
            "homepage": "https://symfony.com",
            "support": {
<<<<<<< HEAD
                "source": "https://github.com/symfony/http-foundation/tree/v5.4.9"
=======
                "source": "https://github.com/symfony/http-foundation/tree/v5.4.11"
>>>>>>> a25e777e
            },
            "funding": [
                {
                    "url": "https://symfony.com/sponsor",
                    "type": "custom"
                },
                {
                    "url": "https://github.com/fabpot",
                    "type": "github"
                },
                {
                    "url": "https://tidelift.com/funding/github/packagist/symfony/symfony",
                    "type": "tidelift"
                }
            ],
<<<<<<< HEAD
            "time": "2022-05-17T15:07:29+00:00"
        },
        {
            "name": "symfony/mime",
            "version": "v5.4.9",
            "source": {
                "type": "git",
                "url": "https://github.com/symfony/mime.git",
                "reference": "2b3802a24e48d0cfccf885173d2aac91e73df92e"
            },
            "dist": {
                "type": "zip",
                "url": "https://api.github.com/repos/symfony/mime/zipball/2b3802a24e48d0cfccf885173d2aac91e73df92e",
                "reference": "2b3802a24e48d0cfccf885173d2aac91e73df92e",
=======
            "time": "2022-07-20T13:00:38+00:00"
        },
        {
            "name": "symfony/mime",
            "version": "v5.4.11",
            "source": {
                "type": "git",
                "url": "https://github.com/symfony/mime.git",
                "reference": "3cd175cdcdb6db2e589e837dd46aff41027d9830"
            },
            "dist": {
                "type": "zip",
                "url": "https://api.github.com/repos/symfony/mime/zipball/3cd175cdcdb6db2e589e837dd46aff41027d9830",
                "reference": "3cd175cdcdb6db2e589e837dd46aff41027d9830",
>>>>>>> a25e777e
                "shasum": ""
            },
            "require": {
                "php": ">=7.2.5",
                "symfony/deprecation-contracts": "^2.1|^3",
                "symfony/polyfill-intl-idn": "^1.10",
                "symfony/polyfill-mbstring": "^1.0",
                "symfony/polyfill-php80": "^1.16"
            },
            "conflict": {
                "egulias/email-validator": "~3.0.0",
                "phpdocumentor/reflection-docblock": "<3.2.2",
                "phpdocumentor/type-resolver": "<1.4.0",
                "symfony/mailer": "<4.4"
            },
            "require-dev": {
                "egulias/email-validator": "^2.1.10|^3.1",
                "phpdocumentor/reflection-docblock": "^3.0|^4.0|^5.0",
                "symfony/dependency-injection": "^4.4|^5.0|^6.0",
                "symfony/property-access": "^4.4|^5.1|^6.0",
                "symfony/property-info": "^4.4|^5.1|^6.0",
                "symfony/serializer": "^5.2|^6.0"
            },
            "type": "library",
            "autoload": {
                "psr-4": {
                    "Symfony\\Component\\Mime\\": ""
                },
                "exclude-from-classmap": [
                    "/Tests/"
                ]
            },
            "notification-url": "https://packagist.org/downloads/",
            "license": [
                "MIT"
            ],
            "authors": [
                {
                    "name": "Fabien Potencier",
                    "email": "fabien@symfony.com"
                },
                {
                    "name": "Symfony Community",
                    "homepage": "https://symfony.com/contributors"
                }
            ],
            "description": "Allows manipulating MIME messages",
            "homepage": "https://symfony.com",
            "keywords": [
                "mime",
                "mime-type"
            ],
            "support": {
<<<<<<< HEAD
                "source": "https://github.com/symfony/mime/tree/v5.4.9"
=======
                "source": "https://github.com/symfony/mime/tree/v5.4.11"
>>>>>>> a25e777e
            },
            "funding": [
                {
                    "url": "https://symfony.com/sponsor",
                    "type": "custom"
                },
                {
                    "url": "https://github.com/fabpot",
                    "type": "github"
                },
                {
                    "url": "https://tidelift.com/funding/github/packagist/symfony/symfony",
                    "type": "tidelift"
                }
            ],
<<<<<<< HEAD
            "time": "2022-05-21T10:24:18+00:00"
=======
            "time": "2022-07-20T11:34:24+00:00"
>>>>>>> a25e777e
        },
        {
            "name": "symfony/polyfill-ctype",
            "version": "v1.26.0",
            "source": {
                "type": "git",
                "url": "https://github.com/symfony/polyfill-ctype.git",
                "reference": "6fd1b9a79f6e3cf65f9e679b23af304cd9e010d4"
            },
            "dist": {
                "type": "zip",
                "url": "https://api.github.com/repos/symfony/polyfill-ctype/zipball/6fd1b9a79f6e3cf65f9e679b23af304cd9e010d4",
                "reference": "6fd1b9a79f6e3cf65f9e679b23af304cd9e010d4",
                "shasum": ""
            },
            "require": {
                "php": ">=7.1"
            },
            "provide": {
                "ext-ctype": "*"
            },
            "suggest": {
                "ext-ctype": "For best performance"
            },
            "type": "library",
            "extra": {
                "branch-alias": {
                    "dev-main": "1.26-dev"
                },
                "thanks": {
                    "name": "symfony/polyfill",
                    "url": "https://github.com/symfony/polyfill"
                }
            },
            "autoload": {
                "files": [
                    "bootstrap.php"
                ],
                "psr-4": {
                    "Symfony\\Polyfill\\Ctype\\": ""
                }
            },
            "notification-url": "https://packagist.org/downloads/",
            "license": [
                "MIT"
            ],
            "authors": [
                {
                    "name": "Gert de Pagter",
                    "email": "BackEndTea@gmail.com"
                },
                {
                    "name": "Symfony Community",
                    "homepage": "https://symfony.com/contributors"
                }
            ],
            "description": "Symfony polyfill for ctype functions",
            "homepage": "https://symfony.com",
            "keywords": [
                "compatibility",
                "ctype",
                "polyfill",
                "portable"
            ],
            "support": {
                "source": "https://github.com/symfony/polyfill-ctype/tree/v1.26.0"
            },
            "funding": [
                {
                    "url": "https://symfony.com/sponsor",
                    "type": "custom"
                },
                {
                    "url": "https://github.com/fabpot",
                    "type": "github"
                },
                {
                    "url": "https://tidelift.com/funding/github/packagist/symfony/symfony",
                    "type": "tidelift"
                }
            ],
            "time": "2022-05-24T11:49:31+00:00"
        },
        {
            "name": "symfony/polyfill-intl-grapheme",
            "version": "v1.26.0",
            "source": {
                "type": "git",
                "url": "https://github.com/symfony/polyfill-intl-grapheme.git",
                "reference": "433d05519ce6990bf3530fba6957499d327395c2"
            },
            "dist": {
                "type": "zip",
                "url": "https://api.github.com/repos/symfony/polyfill-intl-grapheme/zipball/433d05519ce6990bf3530fba6957499d327395c2",
                "reference": "433d05519ce6990bf3530fba6957499d327395c2",
                "shasum": ""
            },
            "require": {
                "php": ">=7.1"
            },
            "suggest": {
                "ext-intl": "For best performance"
            },
            "type": "library",
            "extra": {
                "branch-alias": {
                    "dev-main": "1.26-dev"
                },
                "thanks": {
                    "name": "symfony/polyfill",
                    "url": "https://github.com/symfony/polyfill"
                }
            },
            "autoload": {
                "files": [
                    "bootstrap.php"
                ],
                "psr-4": {
                    "Symfony\\Polyfill\\Intl\\Grapheme\\": ""
                }
            },
            "notification-url": "https://packagist.org/downloads/",
            "license": [
                "MIT"
            ],
            "authors": [
                {
                    "name": "Nicolas Grekas",
                    "email": "p@tchwork.com"
                },
                {
                    "name": "Symfony Community",
                    "homepage": "https://symfony.com/contributors"
                }
            ],
            "description": "Symfony polyfill for intl's grapheme_* functions",
            "homepage": "https://symfony.com",
            "keywords": [
                "compatibility",
                "grapheme",
                "intl",
                "polyfill",
                "portable",
                "shim"
            ],
            "support": {
                "source": "https://github.com/symfony/polyfill-intl-grapheme/tree/v1.26.0"
            },
            "funding": [
                {
                    "url": "https://symfony.com/sponsor",
                    "type": "custom"
                },
                {
                    "url": "https://github.com/fabpot",
                    "type": "github"
                },
                {
                    "url": "https://tidelift.com/funding/github/packagist/symfony/symfony",
                    "type": "tidelift"
                }
            ],
            "time": "2022-05-24T11:49:31+00:00"
        },
        {
            "name": "symfony/polyfill-intl-icu",
            "version": "v1.26.0",
            "source": {
                "type": "git",
                "url": "https://github.com/symfony/polyfill-intl-icu.git",
                "reference": "e407643d610e5f2c8a4b14189150f68934bf5e48"
            },
            "dist": {
                "type": "zip",
                "url": "https://api.github.com/repos/symfony/polyfill-intl-icu/zipball/e407643d610e5f2c8a4b14189150f68934bf5e48",
                "reference": "e407643d610e5f2c8a4b14189150f68934bf5e48",
                "shasum": ""
            },
            "require": {
                "php": ">=7.1"
            },
            "suggest": {
                "ext-intl": "For best performance and support of other locales than \"en\""
            },
            "type": "library",
            "extra": {
                "branch-alias": {
                    "dev-main": "1.26-dev"
                },
                "thanks": {
                    "name": "symfony/polyfill",
                    "url": "https://github.com/symfony/polyfill"
                }
            },
            "autoload": {
                "files": [
                    "bootstrap.php"
                ],
                "psr-4": {
                    "Symfony\\Polyfill\\Intl\\Icu\\": ""
                },
                "classmap": [
                    "Resources/stubs"
                ],
                "exclude-from-classmap": [
                    "/Tests/"
                ]
            },
            "notification-url": "https://packagist.org/downloads/",
            "license": [
                "MIT"
            ],
            "authors": [
                {
                    "name": "Nicolas Grekas",
                    "email": "p@tchwork.com"
                },
                {
                    "name": "Symfony Community",
                    "homepage": "https://symfony.com/contributors"
                }
            ],
            "description": "Symfony polyfill for intl's ICU-related data and classes",
            "homepage": "https://symfony.com",
            "keywords": [
                "compatibility",
                "icu",
                "intl",
                "polyfill",
                "portable",
                "shim"
            ],
            "support": {
                "source": "https://github.com/symfony/polyfill-intl-icu/tree/v1.26.0"
            },
            "funding": [
                {
                    "url": "https://symfony.com/sponsor",
                    "type": "custom"
                },
                {
                    "url": "https://github.com/fabpot",
                    "type": "github"
                },
                {
                    "url": "https://tidelift.com/funding/github/packagist/symfony/symfony",
                    "type": "tidelift"
                }
            ],
            "time": "2022-05-24T11:49:31+00:00"
        },
        {
            "name": "symfony/polyfill-intl-idn",
            "version": "v1.26.0",
            "source": {
                "type": "git",
                "url": "https://github.com/symfony/polyfill-intl-idn.git",
                "reference": "59a8d271f00dd0e4c2e518104cc7963f655a1aa8"
            },
            "dist": {
                "type": "zip",
                "url": "https://api.github.com/repos/symfony/polyfill-intl-idn/zipball/59a8d271f00dd0e4c2e518104cc7963f655a1aa8",
                "reference": "59a8d271f00dd0e4c2e518104cc7963f655a1aa8",
                "shasum": ""
            },
            "require": {
                "php": ">=7.1",
                "symfony/polyfill-intl-normalizer": "^1.10",
                "symfony/polyfill-php72": "^1.10"
            },
            "suggest": {
                "ext-intl": "For best performance"
            },
            "type": "library",
            "extra": {
                "branch-alias": {
                    "dev-main": "1.26-dev"
                },
                "thanks": {
                    "name": "symfony/polyfill",
                    "url": "https://github.com/symfony/polyfill"
                }
            },
            "autoload": {
                "files": [
                    "bootstrap.php"
                ],
                "psr-4": {
                    "Symfony\\Polyfill\\Intl\\Idn\\": ""
                }
            },
            "notification-url": "https://packagist.org/downloads/",
            "license": [
                "MIT"
            ],
            "authors": [
                {
                    "name": "Laurent Bassin",
                    "email": "laurent@bassin.info"
                },
                {
                    "name": "Trevor Rowbotham",
                    "email": "trevor.rowbotham@pm.me"
                },
                {
                    "name": "Symfony Community",
                    "homepage": "https://symfony.com/contributors"
                }
            ],
            "description": "Symfony polyfill for intl's idn_to_ascii and idn_to_utf8 functions",
            "homepage": "https://symfony.com",
            "keywords": [
                "compatibility",
                "idn",
                "intl",
                "polyfill",
                "portable",
                "shim"
            ],
            "support": {
                "source": "https://github.com/symfony/polyfill-intl-idn/tree/v1.26.0"
            },
            "funding": [
                {
                    "url": "https://symfony.com/sponsor",
                    "type": "custom"
                },
                {
                    "url": "https://github.com/fabpot",
                    "type": "github"
                },
                {
                    "url": "https://tidelift.com/funding/github/packagist/symfony/symfony",
                    "type": "tidelift"
                }
            ],
            "time": "2022-05-24T11:49:31+00:00"
        },
        {
            "name": "symfony/polyfill-intl-normalizer",
            "version": "v1.26.0",
            "source": {
                "type": "git",
                "url": "https://github.com/symfony/polyfill-intl-normalizer.git",
                "reference": "219aa369ceff116e673852dce47c3a41794c14bd"
            },
            "dist": {
                "type": "zip",
                "url": "https://api.github.com/repos/symfony/polyfill-intl-normalizer/zipball/219aa369ceff116e673852dce47c3a41794c14bd",
                "reference": "219aa369ceff116e673852dce47c3a41794c14bd",
                "shasum": ""
            },
            "require": {
                "php": ">=7.1"
            },
            "suggest": {
                "ext-intl": "For best performance"
            },
            "type": "library",
            "extra": {
                "branch-alias": {
                    "dev-main": "1.26-dev"
                },
                "thanks": {
                    "name": "symfony/polyfill",
                    "url": "https://github.com/symfony/polyfill"
                }
            },
            "autoload": {
                "files": [
                    "bootstrap.php"
                ],
                "psr-4": {
                    "Symfony\\Polyfill\\Intl\\Normalizer\\": ""
                },
                "classmap": [
                    "Resources/stubs"
                ]
            },
            "notification-url": "https://packagist.org/downloads/",
            "license": [
                "MIT"
            ],
            "authors": [
                {
                    "name": "Nicolas Grekas",
                    "email": "p@tchwork.com"
                },
                {
                    "name": "Symfony Community",
                    "homepage": "https://symfony.com/contributors"
                }
            ],
            "description": "Symfony polyfill for intl's Normalizer class and related functions",
            "homepage": "https://symfony.com",
            "keywords": [
                "compatibility",
                "intl",
                "normalizer",
                "polyfill",
                "portable",
                "shim"
            ],
            "support": {
                "source": "https://github.com/symfony/polyfill-intl-normalizer/tree/v1.26.0"
            },
            "funding": [
                {
                    "url": "https://symfony.com/sponsor",
                    "type": "custom"
                },
                {
                    "url": "https://github.com/fabpot",
                    "type": "github"
                },
                {
                    "url": "https://tidelift.com/funding/github/packagist/symfony/symfony",
                    "type": "tidelift"
                }
            ],
            "time": "2022-05-24T11:49:31+00:00"
        },
        {
            "name": "symfony/polyfill-mbstring",
            "version": "v1.26.0",
            "source": {
                "type": "git",
                "url": "https://github.com/symfony/polyfill-mbstring.git",
                "reference": "9344f9cb97f3b19424af1a21a3b0e75b0a7d8d7e"
            },
            "dist": {
                "type": "zip",
                "url": "https://api.github.com/repos/symfony/polyfill-mbstring/zipball/9344f9cb97f3b19424af1a21a3b0e75b0a7d8d7e",
                "reference": "9344f9cb97f3b19424af1a21a3b0e75b0a7d8d7e",
                "shasum": ""
            },
            "require": {
                "php": ">=7.1"
            },
            "provide": {
                "ext-mbstring": "*"
            },
            "suggest": {
                "ext-mbstring": "For best performance"
            },
            "type": "library",
            "extra": {
                "branch-alias": {
                    "dev-main": "1.26-dev"
                },
                "thanks": {
                    "name": "symfony/polyfill",
                    "url": "https://github.com/symfony/polyfill"
                }
            },
            "autoload": {
                "files": [
                    "bootstrap.php"
                ],
                "psr-4": {
                    "Symfony\\Polyfill\\Mbstring\\": ""
                }
            },
            "notification-url": "https://packagist.org/downloads/",
            "license": [
                "MIT"
            ],
            "authors": [
                {
                    "name": "Nicolas Grekas",
                    "email": "p@tchwork.com"
                },
                {
                    "name": "Symfony Community",
                    "homepage": "https://symfony.com/contributors"
                }
            ],
            "description": "Symfony polyfill for the Mbstring extension",
            "homepage": "https://symfony.com",
            "keywords": [
                "compatibility",
                "mbstring",
                "polyfill",
                "portable",
                "shim"
            ],
            "support": {
                "source": "https://github.com/symfony/polyfill-mbstring/tree/v1.26.0"
            },
            "funding": [
                {
                    "url": "https://symfony.com/sponsor",
                    "type": "custom"
                },
                {
                    "url": "https://github.com/fabpot",
                    "type": "github"
                },
                {
                    "url": "https://tidelift.com/funding/github/packagist/symfony/symfony",
                    "type": "tidelift"
                }
            ],
            "time": "2022-05-24T11:49:31+00:00"
        },
        {
            "name": "symfony/polyfill-php72",
            "version": "v1.26.0",
            "source": {
                "type": "git",
                "url": "https://github.com/symfony/polyfill-php72.git",
                "reference": "bf44a9fd41feaac72b074de600314a93e2ae78e2"
            },
            "dist": {
                "type": "zip",
                "url": "https://api.github.com/repos/symfony/polyfill-php72/zipball/bf44a9fd41feaac72b074de600314a93e2ae78e2",
                "reference": "bf44a9fd41feaac72b074de600314a93e2ae78e2",
                "shasum": ""
            },
            "require": {
                "php": ">=7.1"
            },
            "type": "library",
            "extra": {
                "branch-alias": {
                    "dev-main": "1.26-dev"
                },
                "thanks": {
                    "name": "symfony/polyfill",
                    "url": "https://github.com/symfony/polyfill"
                }
            },
            "autoload": {
                "files": [
                    "bootstrap.php"
                ],
                "psr-4": {
                    "Symfony\\Polyfill\\Php72\\": ""
                }
            },
            "notification-url": "https://packagist.org/downloads/",
            "license": [
                "MIT"
            ],
            "authors": [
                {
                    "name": "Nicolas Grekas",
                    "email": "p@tchwork.com"
                },
                {
                    "name": "Symfony Community",
                    "homepage": "https://symfony.com/contributors"
                }
            ],
            "description": "Symfony polyfill backporting some PHP 7.2+ features to lower PHP versions",
            "homepage": "https://symfony.com",
            "keywords": [
                "compatibility",
                "polyfill",
                "portable",
                "shim"
            ],
            "support": {
                "source": "https://github.com/symfony/polyfill-php72/tree/v1.26.0"
            },
            "funding": [
                {
                    "url": "https://symfony.com/sponsor",
                    "type": "custom"
                },
                {
                    "url": "https://github.com/fabpot",
                    "type": "github"
                },
                {
                    "url": "https://tidelift.com/funding/github/packagist/symfony/symfony",
                    "type": "tidelift"
                }
            ],
            "time": "2022-05-24T11:49:31+00:00"
        },
        {
            "name": "symfony/polyfill-php73",
            "version": "v1.26.0",
            "source": {
                "type": "git",
                "url": "https://github.com/symfony/polyfill-php73.git",
                "reference": "e440d35fa0286f77fb45b79a03fedbeda9307e85"
            },
            "dist": {
                "type": "zip",
                "url": "https://api.github.com/repos/symfony/polyfill-php73/zipball/e440d35fa0286f77fb45b79a03fedbeda9307e85",
                "reference": "e440d35fa0286f77fb45b79a03fedbeda9307e85",
                "shasum": ""
            },
            "require": {
                "php": ">=7.1"
            },
            "type": "library",
            "extra": {
                "branch-alias": {
                    "dev-main": "1.26-dev"
                },
                "thanks": {
                    "name": "symfony/polyfill",
                    "url": "https://github.com/symfony/polyfill"
                }
            },
            "autoload": {
                "files": [
                    "bootstrap.php"
                ],
                "psr-4": {
                    "Symfony\\Polyfill\\Php73\\": ""
                },
                "classmap": [
                    "Resources/stubs"
                ]
            },
            "notification-url": "https://packagist.org/downloads/",
            "license": [
                "MIT"
            ],
            "authors": [
                {
                    "name": "Nicolas Grekas",
                    "email": "p@tchwork.com"
                },
                {
                    "name": "Symfony Community",
                    "homepage": "https://symfony.com/contributors"
                }
            ],
            "description": "Symfony polyfill backporting some PHP 7.3+ features to lower PHP versions",
            "homepage": "https://symfony.com",
            "keywords": [
                "compatibility",
                "polyfill",
                "portable",
                "shim"
            ],
            "support": {
                "source": "https://github.com/symfony/polyfill-php73/tree/v1.26.0"
            },
            "funding": [
                {
                    "url": "https://symfony.com/sponsor",
                    "type": "custom"
                },
                {
                    "url": "https://github.com/fabpot",
                    "type": "github"
                },
                {
                    "url": "https://tidelift.com/funding/github/packagist/symfony/symfony",
                    "type": "tidelift"
                }
            ],
            "time": "2022-05-24T11:49:31+00:00"
        },
        {
            "name": "symfony/polyfill-php80",
            "version": "v1.26.0",
            "source": {
                "type": "git",
                "url": "https://github.com/symfony/polyfill-php80.git",
                "reference": "cfa0ae98841b9e461207c13ab093d76b0fa7bace"
            },
            "dist": {
                "type": "zip",
                "url": "https://api.github.com/repos/symfony/polyfill-php80/zipball/cfa0ae98841b9e461207c13ab093d76b0fa7bace",
                "reference": "cfa0ae98841b9e461207c13ab093d76b0fa7bace",
                "shasum": ""
            },
            "require": {
                "php": ">=7.1"
            },
            "type": "library",
            "extra": {
                "branch-alias": {
                    "dev-main": "1.26-dev"
                },
                "thanks": {
                    "name": "symfony/polyfill",
                    "url": "https://github.com/symfony/polyfill"
                }
            },
            "autoload": {
                "files": [
                    "bootstrap.php"
                ],
                "psr-4": {
                    "Symfony\\Polyfill\\Php80\\": ""
                },
                "classmap": [
                    "Resources/stubs"
                ]
            },
            "notification-url": "https://packagist.org/downloads/",
            "license": [
                "MIT"
            ],
            "authors": [
                {
                    "name": "Ion Bazan",
                    "email": "ion.bazan@gmail.com"
                },
                {
                    "name": "Nicolas Grekas",
                    "email": "p@tchwork.com"
                },
                {
                    "name": "Symfony Community",
                    "homepage": "https://symfony.com/contributors"
                }
            ],
            "description": "Symfony polyfill backporting some PHP 8.0+ features to lower PHP versions",
            "homepage": "https://symfony.com",
            "keywords": [
                "compatibility",
                "polyfill",
                "portable",
                "shim"
            ],
            "support": {
                "source": "https://github.com/symfony/polyfill-php80/tree/v1.26.0"
            },
            "funding": [
                {
                    "url": "https://symfony.com/sponsor",
                    "type": "custom"
                },
                {
                    "url": "https://github.com/fabpot",
                    "type": "github"
                },
                {
                    "url": "https://tidelift.com/funding/github/packagist/symfony/symfony",
                    "type": "tidelift"
                }
            ],
            "time": "2022-05-10T07:21:04+00:00"
        },
        {
            "name": "symfony/process",
<<<<<<< HEAD
            "version": "v5.4.8",
            "source": {
                "type": "git",
                "url": "https://github.com/symfony/process.git",
                "reference": "597f3fff8e3e91836bb0bd38f5718b56ddbde2f3"
            },
            "dist": {
                "type": "zip",
                "url": "https://api.github.com/repos/symfony/process/zipball/597f3fff8e3e91836bb0bd38f5718b56ddbde2f3",
                "reference": "597f3fff8e3e91836bb0bd38f5718b56ddbde2f3",
=======
            "version": "v5.4.11",
            "source": {
                "type": "git",
                "url": "https://github.com/symfony/process.git",
                "reference": "6e75fe6874cbc7e4773d049616ab450eff537bf1"
            },
            "dist": {
                "type": "zip",
                "url": "https://api.github.com/repos/symfony/process/zipball/6e75fe6874cbc7e4773d049616ab450eff537bf1",
                "reference": "6e75fe6874cbc7e4773d049616ab450eff537bf1",
>>>>>>> a25e777e
                "shasum": ""
            },
            "require": {
                "php": ">=7.2.5",
                "symfony/polyfill-php80": "^1.16"
            },
            "type": "library",
            "autoload": {
                "psr-4": {
                    "Symfony\\Component\\Process\\": ""
                },
                "exclude-from-classmap": [
                    "/Tests/"
                ]
            },
            "notification-url": "https://packagist.org/downloads/",
            "license": [
                "MIT"
            ],
            "authors": [
                {
                    "name": "Fabien Potencier",
                    "email": "fabien@symfony.com"
                },
                {
                    "name": "Symfony Community",
                    "homepage": "https://symfony.com/contributors"
                }
            ],
            "description": "Executes commands in sub-processes",
            "homepage": "https://symfony.com",
            "support": {
<<<<<<< HEAD
                "source": "https://github.com/symfony/process/tree/v5.4.8"
=======
                "source": "https://github.com/symfony/process/tree/v5.4.11"
>>>>>>> a25e777e
            },
            "funding": [
                {
                    "url": "https://symfony.com/sponsor",
                    "type": "custom"
                },
                {
                    "url": "https://github.com/fabpot",
                    "type": "github"
                },
                {
                    "url": "https://tidelift.com/funding/github/packagist/symfony/symfony",
                    "type": "tidelift"
                }
            ],
<<<<<<< HEAD
            "time": "2022-04-08T05:07:18+00:00"
        },
        {
            "name": "symfony/service-contracts",
            "version": "v3.1.0",
            "source": {
                "type": "git",
                "url": "https://github.com/symfony/service-contracts.git",
                "reference": "d66cd8ab656780f62c4215b903a420eb86358957"
            },
            "dist": {
                "type": "zip",
                "url": "https://api.github.com/repos/symfony/service-contracts/zipball/d66cd8ab656780f62c4215b903a420eb86358957",
                "reference": "d66cd8ab656780f62c4215b903a420eb86358957",
=======
            "time": "2022-06-27T16:58:25+00:00"
        },
        {
            "name": "symfony/service-contracts",
            "version": "v3.1.1",
            "source": {
                "type": "git",
                "url": "https://github.com/symfony/service-contracts.git",
                "reference": "925e713fe8fcacf6bc05e936edd8dd5441a21239"
            },
            "dist": {
                "type": "zip",
                "url": "https://api.github.com/repos/symfony/service-contracts/zipball/925e713fe8fcacf6bc05e936edd8dd5441a21239",
                "reference": "925e713fe8fcacf6bc05e936edd8dd5441a21239",
>>>>>>> a25e777e
                "shasum": ""
            },
            "require": {
                "php": ">=8.1",
                "psr/container": "^2.0"
            },
            "conflict": {
                "ext-psr": "<1.1|>=2"
            },
            "suggest": {
                "symfony/service-implementation": ""
            },
            "type": "library",
            "extra": {
                "branch-alias": {
                    "dev-main": "3.1-dev"
                },
                "thanks": {
                    "name": "symfony/contracts",
                    "url": "https://github.com/symfony/contracts"
                }
            },
            "autoload": {
                "psr-4": {
                    "Symfony\\Contracts\\Service\\": ""
                },
                "exclude-from-classmap": [
                    "/Test/"
                ]
            },
            "notification-url": "https://packagist.org/downloads/",
            "license": [
                "MIT"
            ],
            "authors": [
                {
                    "name": "Nicolas Grekas",
                    "email": "p@tchwork.com"
                },
                {
                    "name": "Symfony Community",
                    "homepage": "https://symfony.com/contributors"
                }
            ],
            "description": "Generic abstractions related to writing services",
            "homepage": "https://symfony.com",
            "keywords": [
                "abstractions",
                "contracts",
                "decoupling",
                "interfaces",
                "interoperability",
                "standards"
            ],
            "support": {
<<<<<<< HEAD
                "source": "https://github.com/symfony/service-contracts/tree/v3.1.0"
=======
                "source": "https://github.com/symfony/service-contracts/tree/v3.1.1"
>>>>>>> a25e777e
            },
            "funding": [
                {
                    "url": "https://symfony.com/sponsor",
                    "type": "custom"
                },
                {
                    "url": "https://github.com/fabpot",
                    "type": "github"
                },
                {
                    "url": "https://tidelift.com/funding/github/packagist/symfony/symfony",
                    "type": "tidelift"
                }
            ],
<<<<<<< HEAD
            "time": "2022-05-07T08:07:09+00:00"
        },
        {
            "name": "symfony/string",
            "version": "v6.1.0",
            "source": {
                "type": "git",
                "url": "https://github.com/symfony/string.git",
                "reference": "d3edc75baf9f1d4f94879764dda2e1ac33499529"
            },
            "dist": {
                "type": "zip",
                "url": "https://api.github.com/repos/symfony/string/zipball/d3edc75baf9f1d4f94879764dda2e1ac33499529",
                "reference": "d3edc75baf9f1d4f94879764dda2e1ac33499529",
=======
            "time": "2022-05-30T19:18:58+00:00"
        },
        {
            "name": "symfony/string",
            "version": "v6.1.3",
            "source": {
                "type": "git",
                "url": "https://github.com/symfony/string.git",
                "reference": "f35241f45c30bcd9046af2bb200a7086f70e1d6b"
            },
            "dist": {
                "type": "zip",
                "url": "https://api.github.com/repos/symfony/string/zipball/f35241f45c30bcd9046af2bb200a7086f70e1d6b",
                "reference": "f35241f45c30bcd9046af2bb200a7086f70e1d6b",
>>>>>>> a25e777e
                "shasum": ""
            },
            "require": {
                "php": ">=8.1",
                "symfony/polyfill-ctype": "~1.8",
                "symfony/polyfill-intl-grapheme": "~1.0",
                "symfony/polyfill-intl-normalizer": "~1.0",
                "symfony/polyfill-mbstring": "~1.0"
            },
            "conflict": {
                "symfony/translation-contracts": "<2.0"
            },
            "require-dev": {
                "symfony/error-handler": "^5.4|^6.0",
                "symfony/http-client": "^5.4|^6.0",
                "symfony/translation-contracts": "^2.0|^3.0",
                "symfony/var-exporter": "^5.4|^6.0"
            },
            "type": "library",
            "autoload": {
                "files": [
                    "Resources/functions.php"
                ],
                "psr-4": {
                    "Symfony\\Component\\String\\": ""
                },
                "exclude-from-classmap": [
                    "/Tests/"
                ]
            },
            "notification-url": "https://packagist.org/downloads/",
            "license": [
                "MIT"
            ],
            "authors": [
                {
                    "name": "Nicolas Grekas",
                    "email": "p@tchwork.com"
                },
                {
                    "name": "Symfony Community",
                    "homepage": "https://symfony.com/contributors"
                }
            ],
            "description": "Provides an object-oriented API to strings and deals with bytes, UTF-8 code points and grapheme clusters in a unified way",
            "homepage": "https://symfony.com",
            "keywords": [
                "grapheme",
                "i18n",
                "string",
                "unicode",
                "utf-8",
                "utf8"
            ],
            "support": {
<<<<<<< HEAD
                "source": "https://github.com/symfony/string/tree/v6.1.0"
=======
                "source": "https://github.com/symfony/string/tree/v6.1.3"
>>>>>>> a25e777e
            },
            "funding": [
                {
                    "url": "https://symfony.com/sponsor",
                    "type": "custom"
                },
                {
                    "url": "https://github.com/fabpot",
                    "type": "github"
                },
                {
                    "url": "https://tidelift.com/funding/github/packagist/symfony/symfony",
                    "type": "tidelift"
                }
            ],
<<<<<<< HEAD
            "time": "2022-04-22T08:18:23+00:00"
=======
            "time": "2022-07-27T15:50:51+00:00"
>>>>>>> a25e777e
        },
        {
            "name": "symfony/yaml",
            "version": "v5.4.11",
            "source": {
                "type": "git",
                "url": "https://github.com/symfony/yaml.git",
                "reference": "05d4ea560f3402c6c116afd99fdc66e60eda227e"
            },
            "dist": {
                "type": "zip",
                "url": "https://api.github.com/repos/symfony/yaml/zipball/05d4ea560f3402c6c116afd99fdc66e60eda227e",
                "reference": "05d4ea560f3402c6c116afd99fdc66e60eda227e",
                "shasum": ""
            },
            "require": {
                "php": ">=7.2.5",
                "symfony/deprecation-contracts": "^2.1|^3",
                "symfony/polyfill-ctype": "^1.8"
            },
            "conflict": {
                "symfony/console": "<5.3"
            },
            "require-dev": {
                "symfony/console": "^5.3|^6.0"
            },
            "suggest": {
                "symfony/console": "For validating YAML files using the lint command"
            },
            "bin": [
                "Resources/bin/yaml-lint"
            ],
            "type": "library",
            "autoload": {
                "psr-4": {
                    "Symfony\\Component\\Yaml\\": ""
                },
                "exclude-from-classmap": [
                    "/Tests/"
                ]
            },
            "notification-url": "https://packagist.org/downloads/",
            "license": [
                "MIT"
            ],
            "authors": [
                {
                    "name": "Fabien Potencier",
                    "email": "fabien@symfony.com"
                },
                {
                    "name": "Symfony Community",
                    "homepage": "https://symfony.com/contributors"
                }
            ],
            "description": "Loads and dumps YAML files",
            "homepage": "https://symfony.com",
            "support": {
                "source": "https://github.com/symfony/yaml/tree/v5.4.11"
            },
            "funding": [
                {
                    "url": "https://symfony.com/sponsor",
                    "type": "custom"
                },
                {
                    "url": "https://github.com/fabpot",
                    "type": "github"
                },
                {
                    "url": "https://tidelift.com/funding/github/packagist/symfony/symfony",
                    "type": "tidelift"
                }
            ],
            "time": "2022-06-27T16:58:25+00:00"
        },
        {
            "name": "webuni/front-matter",
            "version": "1.3.0",
            "source": {
                "type": "git",
                "url": "https://github.com/webuni/front-matter.git",
                "reference": "334e3532546d62d28164580208edef1c5c853024"
            },
            "dist": {
                "type": "zip",
                "url": "https://api.github.com/repos/webuni/front-matter/zipball/334e3532546d62d28164580208edef1c5c853024",
                "reference": "334e3532546d62d28164580208edef1c5c853024",
                "shasum": ""
            },
            "require": {
                "php": "^7.2 || ^8.0",
                "symfony/yaml": "^3.4.31 || ^4.3.4 || ^5.0"
            },
            "require-dev": {
                "ext-json": "*",
                "league/commonmark": "^1.4",
                "mthaml/mthaml": "^1.3",
                "nette/neon": "^2.2 || ^3.0",
                "twig/twig": "^3.0",
                "yosymfony/toml": "^1.0"
            },
            "suggest": {
                "nette/neon": "If you want to use NEON as front matter",
                "yosymfony/toml": "If you want to use TOML as front matter"
            },
            "type": "library",
            "extra": {
                "branch-alias": {
                    "dev-master": "1.3-dev"
                }
            },
            "autoload": {
                "psr-4": {
                    "Webuni\\FrontMatter\\": "src"
                }
            },
            "notification-url": "https://packagist.org/downloads/",
            "license": [
                "MIT"
            ],
            "authors": [
                {
                    "name": "Martin Hasoň",
                    "email": "martin.hason@gmail.com",
                    "homepage": "https://www.martinhason.cz"
                },
                {
                    "name": "Webuni s.r.o.",
                    "homepage": "https://www.webuni.cz"
                }
            ],
            "description": "Front matter parser and dumper for PHP",
            "homepage": "https://github.com/webuni/front-matter",
            "keywords": [
                "commonmark",
                "front-matter",
                "json",
                "neon",
                "toml",
                "yaml"
            ],
            "support": {
                "issues": "https://github.com/webuni/front-matter/issues",
                "source": "https://github.com/webuni/front-matter/tree/1.3.0"
            },
            "time": "2021-06-14T20:44:30+00:00"
        }
    ],
    "aliases": [],
    "minimum-stability": "stable",
    "stability-flags": [],
    "prefer-stable": false,
    "prefer-lowest": false,
    "platform": [],
    "platform-dev": [],
    "plugin-api-version": "2.3.0"
}<|MERGE_RESOLUTION|>--- conflicted
+++ resolved
@@ -83,29 +83,16 @@
         },
         {
             "name": "guzzlehttp/guzzle",
-<<<<<<< HEAD
-            "version": "7.4.3",
+            "version": "7.5.0",
             "source": {
                 "type": "git",
                 "url": "https://github.com/guzzle/guzzle.git",
-                "reference": "74a8602c6faec9ef74b7a9391ac82c5e65b1cdab"
-            },
-            "dist": {
-                "type": "zip",
-                "url": "https://api.github.com/repos/guzzle/guzzle/zipball/74a8602c6faec9ef74b7a9391ac82c5e65b1cdab",
-                "reference": "74a8602c6faec9ef74b7a9391ac82c5e65b1cdab",
-=======
-            "version": "7.4.5",
-            "source": {
-                "type": "git",
-                "url": "https://github.com/guzzle/guzzle.git",
-                "reference": "1dd98b0564cb3f6bd16ce683cb755f94c10fbd82"
-            },
-            "dist": {
-                "type": "zip",
-                "url": "https://api.github.com/repos/guzzle/guzzle/zipball/1dd98b0564cb3f6bd16ce683cb755f94c10fbd82",
-                "reference": "1dd98b0564cb3f6bd16ce683cb755f94c10fbd82",
->>>>>>> a25e777e
+                "reference": "b50a2a1251152e43f6a37f0fa053e730a67d25ba"
+            },
+            "dist": {
+                "type": "zip",
+                "url": "https://api.github.com/repos/guzzle/guzzle/zipball/b50a2a1251152e43f6a37f0fa053e730a67d25ba",
+                "reference": "b50a2a1251152e43f6a37f0fa053e730a67d25ba",
                 "shasum": ""
             },
             "require": {
@@ -120,10 +107,10 @@
                 "psr/http-client-implementation": "1.0"
             },
             "require-dev": {
-                "bamarni/composer-bin-plugin": "^1.4.1",
+                "bamarni/composer-bin-plugin": "^1.8.1",
                 "ext-curl": "*",
                 "php-http/client-integration-tests": "^3.0",
-                "phpunit/phpunit": "^8.5.5 || ^9.3.5",
+                "phpunit/phpunit": "^8.5.29 || ^9.5.23",
                 "psr/log": "^1.1 || ^2.0 || ^3.0"
             },
             "suggest": {
@@ -133,8 +120,12 @@
             },
             "type": "library",
             "extra": {
+                "bamarni-bin": {
+                    "bin-links": true,
+                    "forward-command": false
+                },
                 "branch-alias": {
-                    "dev-master": "7.4-dev"
+                    "dev-master": "7.5-dev"
                 }
             },
             "autoload": {
@@ -200,11 +191,7 @@
             ],
             "support": {
                 "issues": "https://github.com/guzzle/guzzle/issues",
-<<<<<<< HEAD
-                "source": "https://github.com/guzzle/guzzle/tree/7.4.3"
-=======
-                "source": "https://github.com/guzzle/guzzle/tree/7.4.5"
->>>>>>> a25e777e
+                "source": "https://github.com/guzzle/guzzle/tree/7.5.0"
             },
             "funding": [
                 {
@@ -220,24 +207,20 @@
                     "type": "tidelift"
                 }
             ],
-<<<<<<< HEAD
-            "time": "2022-05-25T13:24:33+00:00"
-=======
-            "time": "2022-06-20T22:16:13+00:00"
->>>>>>> a25e777e
+            "time": "2022-08-28T15:39:27+00:00"
         },
         {
             "name": "guzzlehttp/promises",
-            "version": "1.5.1",
+            "version": "1.5.2",
             "source": {
                 "type": "git",
                 "url": "https://github.com/guzzle/promises.git",
-                "reference": "fe752aedc9fd8fcca3fe7ad05d419d32998a06da"
-            },
-            "dist": {
-                "type": "zip",
-                "url": "https://api.github.com/repos/guzzle/promises/zipball/fe752aedc9fd8fcca3fe7ad05d419d32998a06da",
-                "reference": "fe752aedc9fd8fcca3fe7ad05d419d32998a06da",
+                "reference": "b94b2807d85443f9719887892882d0329d1e2598"
+            },
+            "dist": {
+                "type": "zip",
+                "url": "https://api.github.com/repos/guzzle/promises/zipball/b94b2807d85443f9719887892882d0329d1e2598",
+                "reference": "b94b2807d85443f9719887892882d0329d1e2598",
                 "shasum": ""
             },
             "require": {
@@ -292,7 +275,7 @@
             ],
             "support": {
                 "issues": "https://github.com/guzzle/promises/issues",
-                "source": "https://github.com/guzzle/promises/tree/1.5.1"
+                "source": "https://github.com/guzzle/promises/tree/1.5.2"
             },
             "funding": [
                 {
@@ -308,20 +291,20 @@
                     "type": "tidelift"
                 }
             ],
-            "time": "2021-10-22T20:56:57+00:00"
+            "time": "2022-08-28T14:55:35+00:00"
         },
         {
             "name": "guzzlehttp/psr7",
-            "version": "2.4.0",
+            "version": "2.4.1",
             "source": {
                 "type": "git",
                 "url": "https://github.com/guzzle/psr7.git",
-                "reference": "13388f00956b1503577598873fffb5ae994b5737"
-            },
-            "dist": {
-                "type": "zip",
-                "url": "https://api.github.com/repos/guzzle/psr7/zipball/13388f00956b1503577598873fffb5ae994b5737",
-                "reference": "13388f00956b1503577598873fffb5ae994b5737",
+                "reference": "69568e4293f4fa993f3b0e51c9723e1e17c41379"
+            },
+            "dist": {
+                "type": "zip",
+                "url": "https://api.github.com/repos/guzzle/psr7/zipball/69568e4293f4fa993f3b0e51c9723e1e17c41379",
+                "reference": "69568e4293f4fa993f3b0e51c9723e1e17c41379",
                 "shasum": ""
             },
             "require": {
@@ -335,15 +318,19 @@
                 "psr/http-message-implementation": "1.0"
             },
             "require-dev": {
-                "bamarni/composer-bin-plugin": "^1.4.1",
+                "bamarni/composer-bin-plugin": "^1.8.1",
                 "http-interop/http-factory-tests": "^0.9",
-                "phpunit/phpunit": "^8.5.8 || ^9.3.10"
+                "phpunit/phpunit": "^8.5.29 || ^9.5.23"
             },
             "suggest": {
                 "laminas/laminas-httphandlerrunner": "Emit PSR-7 responses"
             },
             "type": "library",
             "extra": {
+                "bamarni-bin": {
+                    "bin-links": true,
+                    "forward-command": false
+                },
                 "branch-alias": {
                     "dev-master": "2.4-dev"
                 }
@@ -407,7 +394,7 @@
             ],
             "support": {
                 "issues": "https://github.com/guzzle/psr7/issues",
-                "source": "https://github.com/guzzle/psr7/tree/2.4.0"
+                "source": "https://github.com/guzzle/psr7/tree/2.4.1"
             },
             "funding": [
                 {
@@ -423,7 +410,7 @@
                     "type": "tidelift"
                 }
             ],
-            "time": "2022-06-20T21:43:11+00:00"
+            "time": "2022-08-28T14:45:39+00:00"
         },
         {
             "name": "league/commonmark",
@@ -919,29 +906,16 @@
         },
         {
             "name": "symfony/console",
-<<<<<<< HEAD
-            "version": "v5.4.9",
+            "version": "v5.4.12",
             "source": {
                 "type": "git",
                 "url": "https://github.com/symfony/console.git",
-                "reference": "829d5d1bf60b2efeb0887b7436873becc71a45eb"
-            },
-            "dist": {
-                "type": "zip",
-                "url": "https://api.github.com/repos/symfony/console/zipball/829d5d1bf60b2efeb0887b7436873becc71a45eb",
-                "reference": "829d5d1bf60b2efeb0887b7436873becc71a45eb",
-=======
-            "version": "v5.4.11",
-            "source": {
-                "type": "git",
-                "url": "https://github.com/symfony/console.git",
-                "reference": "535846c7ee6bc4dd027ca0d93220601456734b10"
-            },
-            "dist": {
-                "type": "zip",
-                "url": "https://api.github.com/repos/symfony/console/zipball/535846c7ee6bc4dd027ca0d93220601456734b10",
-                "reference": "535846c7ee6bc4dd027ca0d93220601456734b10",
->>>>>>> a25e777e
+                "reference": "c072aa8f724c3af64e2c7a96b796a4863d24dba1"
+            },
+            "dist": {
+                "type": "zip",
+                "url": "https://api.github.com/repos/symfony/console/zipball/c072aa8f724c3af64e2c7a96b796a4863d24dba1",
+                "reference": "c072aa8f724c3af64e2c7a96b796a4863d24dba1",
                 "shasum": ""
             },
             "require": {
@@ -1011,11 +985,7 @@
                 "terminal"
             ],
             "support": {
-<<<<<<< HEAD
-                "source": "https://github.com/symfony/console/tree/v5.4.9"
-=======
-                "source": "https://github.com/symfony/console/tree/v5.4.11"
->>>>>>> a25e777e
+                "source": "https://github.com/symfony/console/tree/v5.4.12"
             },
             "funding": [
                 {
@@ -1031,19 +1001,11 @@
                     "type": "tidelift"
                 }
             ],
-<<<<<<< HEAD
-            "time": "2022-05-18T06:17:34+00:00"
-        },
-        {
-            "name": "symfony/deprecation-contracts",
-            "version": "v3.1.0",
-=======
-            "time": "2022-07-22T10:42:43+00:00"
+            "time": "2022-08-17T13:18:05+00:00"
         },
         {
             "name": "symfony/deprecation-contracts",
             "version": "v3.1.1",
->>>>>>> a25e777e
             "source": {
                 "type": "git",
                 "url": "https://github.com/symfony/deprecation-contracts.git",
@@ -1090,11 +1052,7 @@
             "description": "A generic function and convention to trigger deprecation notices",
             "homepage": "https://symfony.com",
             "support": {
-<<<<<<< HEAD
-                "source": "https://github.com/symfony/deprecation-contracts/tree/v3.1.0"
-=======
                 "source": "https://github.com/symfony/deprecation-contracts/tree/v3.1.1"
->>>>>>> a25e777e
             },
             "funding": [
                 {
@@ -1114,29 +1072,16 @@
         },
         {
             "name": "symfony/http-foundation",
-<<<<<<< HEAD
-            "version": "v5.4.9",
+            "version": "v5.4.12",
             "source": {
                 "type": "git",
                 "url": "https://github.com/symfony/http-foundation.git",
-                "reference": "6b0d0e4aca38d57605dcd11e2416994b38774522"
-            },
-            "dist": {
-                "type": "zip",
-                "url": "https://api.github.com/repos/symfony/http-foundation/zipball/6b0d0e4aca38d57605dcd11e2416994b38774522",
-                "reference": "6b0d0e4aca38d57605dcd11e2416994b38774522",
-=======
-            "version": "v5.4.11",
-            "source": {
-                "type": "git",
-                "url": "https://github.com/symfony/http-foundation.git",
-                "reference": "0a5868e0999e9d47859ba3d918548ff6943e6389"
-            },
-            "dist": {
-                "type": "zip",
-                "url": "https://api.github.com/repos/symfony/http-foundation/zipball/0a5868e0999e9d47859ba3d918548ff6943e6389",
-                "reference": "0a5868e0999e9d47859ba3d918548ff6943e6389",
->>>>>>> a25e777e
+                "reference": "f4bfe9611b113b15d98a43da68ec9b5a00d56791"
+            },
+            "dist": {
+                "type": "zip",
+                "url": "https://api.github.com/repos/symfony/http-foundation/zipball/f4bfe9611b113b15d98a43da68ec9b5a00d56791",
+                "reference": "f4bfe9611b113b15d98a43da68ec9b5a00d56791",
                 "shasum": ""
             },
             "require": {
@@ -1148,8 +1093,11 @@
             "require-dev": {
                 "predis/predis": "~1.0",
                 "symfony/cache": "^4.4|^5.0|^6.0",
+                "symfony/dependency-injection": "^5.4|^6.0",
                 "symfony/expression-language": "^4.4|^5.0|^6.0",
-                "symfony/mime": "^4.4|^5.0|^6.0"
+                "symfony/http-kernel": "^5.4.12|^6.0.12|^6.1.4",
+                "symfony/mime": "^4.4|^5.0|^6.0",
+                "symfony/rate-limiter": "^5.2|^6.0"
             },
             "suggest": {
                 "symfony/mime": "To use the file extension guesser"
@@ -1180,11 +1128,7 @@
             "description": "Defines an object-oriented layer for the HTTP specification",
             "homepage": "https://symfony.com",
             "support": {
-<<<<<<< HEAD
-                "source": "https://github.com/symfony/http-foundation/tree/v5.4.9"
-=======
-                "source": "https://github.com/symfony/http-foundation/tree/v5.4.11"
->>>>>>> a25e777e
+                "source": "https://github.com/symfony/http-foundation/tree/v5.4.12"
             },
             "funding": [
                 {
@@ -1200,37 +1144,20 @@
                     "type": "tidelift"
                 }
             ],
-<<<<<<< HEAD
-            "time": "2022-05-17T15:07:29+00:00"
+            "time": "2022-08-19T07:33:17+00:00"
         },
         {
             "name": "symfony/mime",
-            "version": "v5.4.9",
+            "version": "v5.4.12",
             "source": {
                 "type": "git",
                 "url": "https://github.com/symfony/mime.git",
-                "reference": "2b3802a24e48d0cfccf885173d2aac91e73df92e"
-            },
-            "dist": {
-                "type": "zip",
-                "url": "https://api.github.com/repos/symfony/mime/zipball/2b3802a24e48d0cfccf885173d2aac91e73df92e",
-                "reference": "2b3802a24e48d0cfccf885173d2aac91e73df92e",
-=======
-            "time": "2022-07-20T13:00:38+00:00"
-        },
-        {
-            "name": "symfony/mime",
-            "version": "v5.4.11",
-            "source": {
-                "type": "git",
-                "url": "https://github.com/symfony/mime.git",
-                "reference": "3cd175cdcdb6db2e589e837dd46aff41027d9830"
-            },
-            "dist": {
-                "type": "zip",
-                "url": "https://api.github.com/repos/symfony/mime/zipball/3cd175cdcdb6db2e589e837dd46aff41027d9830",
-                "reference": "3cd175cdcdb6db2e589e837dd46aff41027d9830",
->>>>>>> a25e777e
+                "reference": "03876e9c5a36f5b45e7d9a381edda5421eff8a90"
+            },
+            "dist": {
+                "type": "zip",
+                "url": "https://api.github.com/repos/symfony/mime/zipball/03876e9c5a36f5b45e7d9a381edda5421eff8a90",
+                "reference": "03876e9c5a36f5b45e7d9a381edda5421eff8a90",
                 "shasum": ""
             },
             "require": {
@@ -1284,11 +1211,7 @@
                 "mime-type"
             ],
             "support": {
-<<<<<<< HEAD
-                "source": "https://github.com/symfony/mime/tree/v5.4.9"
-=======
-                "source": "https://github.com/symfony/mime/tree/v5.4.11"
->>>>>>> a25e777e
+                "source": "https://github.com/symfony/mime/tree/v5.4.12"
             },
             "funding": [
                 {
@@ -1304,11 +1227,7 @@
                     "type": "tidelift"
                 }
             ],
-<<<<<<< HEAD
-            "time": "2022-05-21T10:24:18+00:00"
-=======
-            "time": "2022-07-20T11:34:24+00:00"
->>>>>>> a25e777e
+            "time": "2022-08-19T14:24:03+00:00"
         },
         {
             "name": "symfony/polyfill-ctype",
@@ -2054,18 +1973,6 @@
         },
         {
             "name": "symfony/process",
-<<<<<<< HEAD
-            "version": "v5.4.8",
-            "source": {
-                "type": "git",
-                "url": "https://github.com/symfony/process.git",
-                "reference": "597f3fff8e3e91836bb0bd38f5718b56ddbde2f3"
-            },
-            "dist": {
-                "type": "zip",
-                "url": "https://api.github.com/repos/symfony/process/zipball/597f3fff8e3e91836bb0bd38f5718b56ddbde2f3",
-                "reference": "597f3fff8e3e91836bb0bd38f5718b56ddbde2f3",
-=======
             "version": "v5.4.11",
             "source": {
                 "type": "git",
@@ -2076,7 +1983,6 @@
                 "type": "zip",
                 "url": "https://api.github.com/repos/symfony/process/zipball/6e75fe6874cbc7e4773d049616ab450eff537bf1",
                 "reference": "6e75fe6874cbc7e4773d049616ab450eff537bf1",
->>>>>>> a25e777e
                 "shasum": ""
             },
             "require": {
@@ -2109,11 +2015,7 @@
             "description": "Executes commands in sub-processes",
             "homepage": "https://symfony.com",
             "support": {
-<<<<<<< HEAD
-                "source": "https://github.com/symfony/process/tree/v5.4.8"
-=======
                 "source": "https://github.com/symfony/process/tree/v5.4.11"
->>>>>>> a25e777e
             },
             "funding": [
                 {
@@ -2129,22 +2031,6 @@
                     "type": "tidelift"
                 }
             ],
-<<<<<<< HEAD
-            "time": "2022-04-08T05:07:18+00:00"
-        },
-        {
-            "name": "symfony/service-contracts",
-            "version": "v3.1.0",
-            "source": {
-                "type": "git",
-                "url": "https://github.com/symfony/service-contracts.git",
-                "reference": "d66cd8ab656780f62c4215b903a420eb86358957"
-            },
-            "dist": {
-                "type": "zip",
-                "url": "https://api.github.com/repos/symfony/service-contracts/zipball/d66cd8ab656780f62c4215b903a420eb86358957",
-                "reference": "d66cd8ab656780f62c4215b903a420eb86358957",
-=======
             "time": "2022-06-27T16:58:25+00:00"
         },
         {
@@ -2159,7 +2045,6 @@
                 "type": "zip",
                 "url": "https://api.github.com/repos/symfony/service-contracts/zipball/925e713fe8fcacf6bc05e936edd8dd5441a21239",
                 "reference": "925e713fe8fcacf6bc05e936edd8dd5441a21239",
->>>>>>> a25e777e
                 "shasum": ""
             },
             "require": {
@@ -2215,11 +2100,7 @@
                 "standards"
             ],
             "support": {
-<<<<<<< HEAD
-                "source": "https://github.com/symfony/service-contracts/tree/v3.1.0"
-=======
                 "source": "https://github.com/symfony/service-contracts/tree/v3.1.1"
->>>>>>> a25e777e
             },
             "funding": [
                 {
@@ -2235,37 +2116,20 @@
                     "type": "tidelift"
                 }
             ],
-<<<<<<< HEAD
-            "time": "2022-05-07T08:07:09+00:00"
+            "time": "2022-05-30T19:18:58+00:00"
         },
         {
             "name": "symfony/string",
-            "version": "v6.1.0",
+            "version": "v6.1.4",
             "source": {
                 "type": "git",
                 "url": "https://github.com/symfony/string.git",
-                "reference": "d3edc75baf9f1d4f94879764dda2e1ac33499529"
-            },
-            "dist": {
-                "type": "zip",
-                "url": "https://api.github.com/repos/symfony/string/zipball/d3edc75baf9f1d4f94879764dda2e1ac33499529",
-                "reference": "d3edc75baf9f1d4f94879764dda2e1ac33499529",
-=======
-            "time": "2022-05-30T19:18:58+00:00"
-        },
-        {
-            "name": "symfony/string",
-            "version": "v6.1.3",
-            "source": {
-                "type": "git",
-                "url": "https://github.com/symfony/string.git",
-                "reference": "f35241f45c30bcd9046af2bb200a7086f70e1d6b"
-            },
-            "dist": {
-                "type": "zip",
-                "url": "https://api.github.com/repos/symfony/string/zipball/f35241f45c30bcd9046af2bb200a7086f70e1d6b",
-                "reference": "f35241f45c30bcd9046af2bb200a7086f70e1d6b",
->>>>>>> a25e777e
+                "reference": "290972cad7b364e3befaa74ba0ec729800fb161c"
+            },
+            "dist": {
+                "type": "zip",
+                "url": "https://api.github.com/repos/symfony/string/zipball/290972cad7b364e3befaa74ba0ec729800fb161c",
+                "reference": "290972cad7b364e3befaa74ba0ec729800fb161c",
                 "shasum": ""
             },
             "require": {
@@ -2321,11 +2185,7 @@
                 "utf8"
             ],
             "support": {
-<<<<<<< HEAD
-                "source": "https://github.com/symfony/string/tree/v6.1.0"
-=======
-                "source": "https://github.com/symfony/string/tree/v6.1.3"
->>>>>>> a25e777e
+                "source": "https://github.com/symfony/string/tree/v6.1.4"
             },
             "funding": [
                 {
@@ -2341,24 +2201,20 @@
                     "type": "tidelift"
                 }
             ],
-<<<<<<< HEAD
-            "time": "2022-04-22T08:18:23+00:00"
-=======
-            "time": "2022-07-27T15:50:51+00:00"
->>>>>>> a25e777e
+            "time": "2022-08-12T18:05:43+00:00"
         },
         {
             "name": "symfony/yaml",
-            "version": "v5.4.11",
+            "version": "v5.4.12",
             "source": {
                 "type": "git",
                 "url": "https://github.com/symfony/yaml.git",
-                "reference": "05d4ea560f3402c6c116afd99fdc66e60eda227e"
-            },
-            "dist": {
-                "type": "zip",
-                "url": "https://api.github.com/repos/symfony/yaml/zipball/05d4ea560f3402c6c116afd99fdc66e60eda227e",
-                "reference": "05d4ea560f3402c6c116afd99fdc66e60eda227e",
+                "reference": "7a3aa21ac8ab1a96cc6de5bbcab4bc9fc943b18c"
+            },
+            "dist": {
+                "type": "zip",
+                "url": "https://api.github.com/repos/symfony/yaml/zipball/7a3aa21ac8ab1a96cc6de5bbcab4bc9fc943b18c",
+                "reference": "7a3aa21ac8ab1a96cc6de5bbcab4bc9fc943b18c",
                 "shasum": ""
             },
             "require": {
@@ -2404,7 +2260,7 @@
             "description": "Loads and dumps YAML files",
             "homepage": "https://symfony.com",
             "support": {
-                "source": "https://github.com/symfony/yaml/tree/v5.4.11"
+                "source": "https://github.com/symfony/yaml/tree/v5.4.12"
             },
             "funding": [
                 {
@@ -2420,7 +2276,7 @@
                     "type": "tidelift"
                 }
             ],
-            "time": "2022-06-27T16:58:25+00:00"
+            "time": "2022-08-02T15:52:22+00:00"
         },
         {
             "name": "webuni/front-matter",
