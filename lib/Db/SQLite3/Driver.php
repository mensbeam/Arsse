--- conflicted
+++ resolved
@@ -31,13 +31,6 @@
         $timeout = Arsse::$conf->dbSQLite3Timeout * 1000;
         try {
             $this->makeConnection($dbFile, $dbKey);
-<<<<<<< HEAD
-            // set the timeout; parameters are not allowed for pragmas, but this usage should be safe
-            $this->exec("PRAGMA busy_timeout = $timeout");
-            // set other initial options
-            $this->exec("PRAGMA foreign_keys = yes");
-=======
->>>>>>> 50f92625
         } catch (\Throwable $e) {
             // if opening the database doesn't work, check various pre-conditions to find out what the problem might be
             $files = [
