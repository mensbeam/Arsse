--- conflicted
+++ resolved
@@ -73,10 +73,7 @@
      * 
      * - "greatest": the GREATEST function implemented by PostgreSQL and MySQL
      * - "nocase": the name of a general-purpose case-insensitive collation sequence
-<<<<<<< HEAD
-=======
      * - "like": the case-insensitive LIKE operator
->>>>>>> 3b8461b1
      */
     public function sqlToken(string $token): string;
 }