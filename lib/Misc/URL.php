--- conflicted
+++ resolved
@@ -152,15 +152,6 @@
      * @param string $data The data to append. This should already be escaped where necessary and not start with any delimiter
      * @param string $glue The query subcomponent delimiter, usually "&". If the URL has no query, "?" will be prepended instead
      */
-<<<<<<< HEAD
-    public function queryAppend(string $url, string $data, string $glue = "&"): string {
-        $insPos = strpos($url, "#");
-        $insPos = $insPos === false ? strlen($url) : $insPos;
-        $hasQuery = strpos($url, "?") !== false;
-        $glue = $hasQuery ? $glue : "?";
-        if ($hasQuery && $insPos > 0) {
-            if ($url[$insPos - 1] === $glue) {
-=======
     public static function queryAppend(string $url, string $data, string $glue = "&"): string {
         if (!strlen($data)) {
             return $url;
@@ -172,7 +163,6 @@
         $glue = $hasQuery ? $glue : "?";
         if ($hasQuery && $insPos > 0) {
             if ($url[$insPos - 1] === $glue || ($insPos - 1) == $qPos) {
->>>>>>> c5337b37
                 // if the URL already has excess glue, use it
                 $glue = "";
             }
