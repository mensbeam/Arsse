--- conflicted
+++ resolved
@@ -11,11 +11,7 @@
  * A collection of functions for manipulating URLs
  */
 class URL {
-<<<<<<< HEAD
-    /** Returns whether a URL is absolute i.e. has a scheme */
-=======
     /** Returns whether a URL is absolute i.e. whether it has a scheme */
->>>>>>> 185ae88b
     public static function absolute(string $url): bool {
         return (bool) strlen((string) parse_url($url, \PHP_URL_SCHEME));
     }
