<?php
/** @license MIT
 * Copyright 2017 J. King, Dustin Wilson et al.
 * See LICENSE and AUTHORS files for details */

declare(strict_types=1);

namespace JKingWeb\Arsse\Misc;

use Psr\Http\Message\MessageInterface;
use Psr\Http\Message\ResponseInterface;
use GuzzleHttp\Psr7\Response;
use JKingWeb\Arsse\Arsse;
use MensBeam\Mime\MimeType;

class HTTP {
<<<<<<< HEAD
=======
    /** Matches the Content-Type of a message against an array of allowed types */
>>>>>>> 16e6f755
    public static function matchType(MessageInterface $msg, array $types, bool $allowEmpty = true): bool {
        $header = MimeType::extract($msg->getHeaderLine("Content-Type"));
        if (!$header) {
            return $allowEmpty;
        } elseif (MimeType::negotiate([(string) $header], $types) !== null) {
            return true;
        }
        return false;
    }

<<<<<<< HEAD
=======
    /** Inserts any universal HTTP authentication challenges suported by The Arsse into the provided response and returns the new response */
>>>>>>> 16e6f755
    public static function challenge(ResponseInterface $res): ResponseInterface {
        $realm = Arsse::$conf ? Arsse::$conf->httpRealm : "The Advanced RSS Environment";
        return $res->withAddedHeader("WWW-Authenticate", 'Basic realm="'.$realm.'", charset="UTF-8"');
    }

<<<<<<< HEAD
=======
    /** Checks whether the provided username contains any U+003A COLON or control characters, as these are incompatible with HTTP Basic authentication. Returns the first offending character */
    public static function userInvalid(string $username): string {
        preg_match("/[\x{00}-\x{1F}\x{7F}:]/", $username, $m);
        return $m[0] ?? "";
    }

>>>>>>> 16e6f755
    public static function respEmpty(int $status, ?array $headers = []): ResponseInterface {
        return new Response($status, $headers ?? []);
    }

    public static function respJson($body, int $status = 200, ?array $headers = []): ResponseInterface {
        $headers = ($headers ?? []) + ['Content-Type' => "application/json"];
        return new Response($status, $headers, json_encode($body, \JSON_UNESCAPED_SLASHES | \JSON_UNESCAPED_UNICODE));
    }

    public static function respText(string $body, int $status = 200, ?array $headers = []): ResponseInterface {
        $headers = ($headers ?? []) + ['Content-Type' => "text/plain; charset=UTF-8"];
        return new Response($status, $headers, $body);
    }

    public static function respXml(string $body, int $status = 200, ?array $headers = []): ResponseInterface {
        $headers = ($headers ?? []) + ['Content-Type' => "application/xml; charset=UTF-8"];
        return new Response($status, $headers, $body);
    }
}<|MERGE_RESOLUTION|>--- conflicted
+++ resolved
@@ -14,10 +14,7 @@
 use MensBeam\Mime\MimeType;
 
 class HTTP {
-<<<<<<< HEAD
-=======
     /** Matches the Content-Type of a message against an array of allowed types */
->>>>>>> 16e6f755
     public static function matchType(MessageInterface $msg, array $types, bool $allowEmpty = true): bool {
         $header = MimeType::extract($msg->getHeaderLine("Content-Type"));
         if (!$header) {
@@ -28,24 +25,18 @@
         return false;
     }
 
-<<<<<<< HEAD
-=======
     /** Inserts any universal HTTP authentication challenges suported by The Arsse into the provided response and returns the new response */
->>>>>>> 16e6f755
     public static function challenge(ResponseInterface $res): ResponseInterface {
         $realm = Arsse::$conf ? Arsse::$conf->httpRealm : "The Advanced RSS Environment";
         return $res->withAddedHeader("WWW-Authenticate", 'Basic realm="'.$realm.'", charset="UTF-8"');
     }
 
-<<<<<<< HEAD
-=======
     /** Checks whether the provided username contains any U+003A COLON or control characters, as these are incompatible with HTTP Basic authentication. Returns the first offending character */
     public static function userInvalid(string $username): string {
         preg_match("/[\x{00}-\x{1F}\x{7F}:]/", $username, $m);
         return $m[0] ?? "";
     }
 
->>>>>>> 16e6f755
     public static function respEmpty(int $status, ?array $headers = []): ResponseInterface {
         return new Response($status, $headers ?? []);
     }
