<?php
/** @license MIT
 * Copyright 2017 J. King, Dustin Wilson et al.
 * See LICENSE and AUTHORS files for details */

declare(strict_types=1);

namespace JKingWeb\Arsse;

use JKingWeb\DrUUID\UUID;
use JKingWeb\Arsse\Db\Statement;
use JKingWeb\Arsse\Misc\Query;
use JKingWeb\Arsse\Context\Context;
use JKingWeb\Arsse\Context\UnionContext;
use JKingWeb\Arsse\Context\RootContext;
use JKingWeb\Arsse\Misc\Date;
use JKingWeb\Arsse\Misc\HTTP;
use JKingWeb\Arsse\Misc\QueryFilter;
use JKingWeb\Arsse\Misc\ValueInfo as V;
use JKingWeb\Arsse\Misc\URL;
use JKingWeb\Arsse\Rule\Rule;
use JKingWeb\Arsse\Rule\Exception as RuleException;

/** The high-level interface with the database
 *
 * The database stores information on the following things:
 *
 * - Users
 * - Subscriptions to feeds, which belong to users
 * - Folders, which belong to users and contain subscriptions or other folders
 * - Tags, which belong to users and can be assigned to multiple subscriptions
 * - Icons, which are associated with subscriptions
 * - Articles, which belong to subscriptions
 * - Editions, identifying authorial modifications to articles
 * - Labels, which belong to users and can be assigned to multiple articles
 * - Sessions, used by some protocols to identify users across periods of time
 * - Tokens, similar to sessions, but with more control over their properties
 * - Metadata, used internally by the server
 *
 * The various methods of this class perform operations on these things, with
 * each public method prefixed with the thing it concerns e.g. userRemove()
 * deletes a user from the database, and labelArticlesSet() changes a label's
 * associations with articles. There has been an effort to keep public method
 * names consistent throughout, but protected methods, having different
 * concerns, will typically follow different conventions.
 *
 * Note that operations on users should be performed with the User class rather
 * than the Database class directly. This is to allow for alternate user
 * databases e.g. LDAP, although not such support for alternatives exists yet.
 */
class Database {
    /** The version number of the latest schema the interface is aware of */
    public const SCHEMA_VERSION = 8;
    /** Makes tag/label association change operations remove members */
    public const ASSOC_REMOVE = 0;
    /** Makes tag/label association change operations add members */
    public const ASSOC_ADD = 1;
    /** Makes tag/label association change operations replace members */
    public const ASSOC_REPLACE = 2;
    /** A map of database driver short-names and their associated class names */
    public const DRIVER_NAMES = [
        'sqlite3'    => \JKingWeb\Arsse\Db\SQLite3\Driver::class,
        'postgresql' => \JKingWeb\Arsse\Db\PostgreSQL\Driver::class,
        'mysql'      => \JKingWeb\Arsse\Db\MySQL\Driver::class,
    ];
    /** The size of a set of values beyond which the set will be embedded into the query text */
    protected const LIMIT_SET_SIZE = 25;
    /** The length of a string in an embedded set beyond which a parameter placeholder will be used for the string */
    protected const LIMIT_SET_STRING_LENGTH = 200;

    /** @var Db\Driver */
    public $db;

    /** Constructs the database interface
     *
     * @param boolean $initialize Whether to attempt to upgrade the databse schema when constructing
     */
    public function __construct($initialize = true) {
        $driver = Arsse::$conf->dbDriver;
        $this->db = $driver::create();
        $this->checkSchemaVersion($initialize);
    }

    public function checkSchemaVersion(bool $initialize = false): void {
        $ver = $this->db->schemaVersion();
        if ($initialize) {
            if ($ver < self::SCHEMA_VERSION) {
                $this->db->schemaUpdate(self::SCHEMA_VERSION);
            } elseif ($ver != self::SCHEMA_VERSION) {// @codeCoverageIgnore
                // This will only occur if an old version of the software is used with a newer database schema
                throw new Db\Exception("updateSchemaDowngrade"); // @codeCoverageIgnore
            }
        }
    }

    /** Returns the bare name of the calling context's calling method, when __FUNCTION__ is not appropriate */
    protected function caller(): string {
        $trace = debug_backtrace(DEBUG_BACKTRACE_IGNORE_ARGS, 10);
        $out = "";
        foreach ($trace as $step) {
            if (($step['class'] ?? "")  === __CLASS__) {
                $out = $step['function'];
            } else {
                break;
            }
        }
        return $out;
    }

    /** Returns the current (actual) schema version of the database; compared against self::SCHEMA_VERSION to know when an upgrade is required */
    public function driverSchemaVersion(): int {
        return $this->db->schemaVersion();
    }

    /** Attempts to update the database schema. If it is already up to date, false is returned */
    public function driverSchemaUpdate(): bool {
        if ($this->db->schemaVersion() < self::SCHEMA_VERSION) {
            return $this->db->schemaUpdate(self::SCHEMA_VERSION);
        }
        return false;
    }

    /** Returns whether the database's character set is Unicode */
    public function driverCharsetAcceptable(): bool {
        return $this->db->charsetAcceptable();
    }

    /** Performs maintenance on the database to ensure good performance */
    public function driverMaintenance(): bool {
        return $this->db->maintenance();
    }

    /** Computes the column and value text of an SQL "SET" clause, validating arbitrary input against a whitelist
     *
     * Returns an indexed array containing the clause text, an array of types, and another array of values
     *
     * @param array $props An associative array containing untrusted data; keys are column names
     * @param array $valid An associative array containing a whitelist: keys are column names, and values are strings representing data types
     */
    protected function generateSet(array $props, array $valid): array {
        $out = [
            [], // query clause
            [], // binding types
            [], // binding values
        ];
        foreach ($valid as $prop => $type) {
            if (!array_key_exists($prop, $props)) {
                continue;
            }
            $out[0][] = "\"$prop\" = ?";
            $out[1][] = $type;
            $out[2][] = $props[$prop];
        }
        $out[0] = implode(", ", $out[0]);
        return $out;
    }

    /** Computes the contents of an SQL "IN()" clause, for each input value either embedding the value or producing a parameter placeholder
     *
     * Returns an indexed array containing the clause text, an array of types, and an array of values. Note that the array of output values may not match the array of input values
     *
     * @param array $values Arbitrary values
     * @param string $type A single data type applied to each value
     */
    protected function generateIn(array $values, string $type): array {
        if (!sizeof($values)) {
            // if the set is empty, some databases require an explicit null
            return ["null", [], []];
        }
        $t = (Statement::TYPES[$type] ?? 0) % Statement::T_NOT_NULL;
        if (sizeof($values) > self::LIMIT_SET_SIZE && ($t == Statement::T_INTEGER || $t == Statement::T_STRING)) {
            $clause = [];
            $params = [];
            $count = 0;
            $convType = Db\AbstractStatement::TYPE_NORM_MAP[Statement::TYPES[$type]];
            foreach ($values as $v) {
                $v = V::normalize($v, $convType, null, "sql");
                if (is_null($v)) {
                    // nulls are pointless to have
                    continue;
                } elseif (is_string($v)) {
                    if (strlen($v) > self::LIMIT_SET_STRING_LENGTH || strpos($v, "?") !== false) {
                        $clause[] = "?";
                        $params[] = $v;
                    } else {
                        $clause[] = $this->db->literalString($v);
                    }
                } else {
                    $clause[] = V::normalize($v, V::T_STRING, null, "sql");
                }
                $count++;
            }
            if (!$count) {
                // the set is actually empty
                return ["null", [], []];
            } else {
                return [implode(",", $clause), array_fill(0, sizeof($params), $type), $params];
            }
        } else {
            return [implode(",", array_fill(0, sizeof($values), "?")), array_fill(0, sizeof($values), $type), $values];
        }
    }

    /** Computes basic LIKE-based text search constraints for use in a WHERE clause
     *
     * Returns an indexed array containing the clause text, an array of types, and another array of values
     *
     * The clause is structured such that all terms must be present across any of the columns
     *
     * @param string[] $terms The terms to search for
     * @param string[] $cols The columns to match against; these are -not- sanitized, so must -not- come directly from user input
     * @param boolean $matchAny Whether the search is successful when it matches any (true) or all (false) terms
     */
    protected function generateSearch(array $terms, array $cols, bool $matchAny = false): array {
        $clause = [];
        $types = [];
        $values = [];
        $like = $this->db->sqlToken("like");
        assert(sizeof($cols) > 0, new Exception("arrayEmpty", "cols"));
        $embedSet = sizeof($terms) > ((int) (self::LIMIT_SET_SIZE / sizeof($cols)));
        foreach ($terms as $term) {
            $embedTerm = ($embedSet && strlen($term) <= self::LIMIT_SET_STRING_LENGTH && strpos($term, "?") === false);
            $term = str_replace(["%", "_", "^"], ["^%", "^_", "^^"], $term);
            $term = "%$term%";
            $term = $embedTerm ? $this->db->literalString($term) : $term;
            $spec = [];
            foreach ($cols as $col) {
                if ($embedTerm) {
                    $spec[] = "$col $like $term escape '^'";
                } else {
                    $spec[] = "$col $like ? escape '^'";
                    $types[] = "str";
                    $values[] = $term;
                }
            }
            $spec = sizeof($spec) > 1 ? "(".implode(" or ", $spec).")" : (string) array_pop($spec);
            $clause[] = $spec;
        }
        $glue = $matchAny ? "or" : "and";
        $clause = sizeof($clause) > 1 ? "(".implode(" $glue ", $clause).")" : (string) array_pop($clause);
        return [$clause, $types, $values];
    }

    /** Returns a Transaction object, which is rolled back unless explicitly committed */
    public function begin(): Db\Transaction {
        return $this->db->begin();
    }

    /** Retrieve a value from the metadata table. If the key is not set null is returned */
    public function metaGet(string $key): ?string {
        return $this->db->prepare("SELECT value from arsse_meta where \"key\" = ?", "str")->run($key)->getValue();
    }

    /** Sets the given key in the metadata table to the given value. If the key already exists it is silently overwritten */
    public function metaSet(string $key, $value, string $type = "str"): bool {
        $out = $this->db->prepare("UPDATE arsse_meta set value = ? where \"key\" = ?", $type, "str")->run($value, $key)->changes();
        if (!$out) {
            $out = $this->db->prepare("INSERT INTO arsse_meta(\"key\",value) values(?,?)", "str", $type)->run($key, $value)->changes();
        }
        return (bool) $out;
    }

    /** Unsets the given key in the metadata table. Returns false if the key does not exist */
    public function metaRemove(string $key): bool {
        return (bool) $this->db->prepare("DELETE from arsse_meta where \"key\" = ?", "str")->run($key)->changes();
    }

    /** Returns whether the specified user exists in the database */
    public function userExists(string $user): bool {
        return (bool) $this->db->prepare("SELECT count(*) from arsse_users where id = ?", "str")->run($user)->getValue();
    }

    /** Returns the username associated with a user number */
    public function userLookup(int $num): string {
        $out = $this->db->prepare("SELECT id from arsse_users where num = ?", "int")->run($num)->getValue();
        if ($out === null) {
            throw new User\ExceptionConflict("doesNotExist", ["action" => __FUNCTION__, "user" => $num]);
        }
        return $out;
    }

    /** Adds a user to the database
     *
     * @param string $user The user to add
     * @param string|null $passwordThe user's password in cleartext. It will be stored hashed. If null is provided the user will not be able to log in
     */
    public function userAdd(string $user, ?string $password): bool {
        if ($this->userExists($user)) {
            throw new User\ExceptionConflict("alreadyExists", ["action" => __FUNCTION__, "user" => $user]);
        }
        $hash = (strlen($password) > 0) ? password_hash($password, \PASSWORD_DEFAULT) : "";
        // NOTE: This roundabout construction (with 'select' rather than 'values') is required by MySQL, because MySQL is riddled with pitfalls and exceptions
        $this->db->prepare("INSERT INTO arsse_users(id,password,num) select ?, ?, (coalesce((select max(num) from arsse_users), 0) + 1)", "str", "str")->runArray([$user,$hash]);
        return true;
    }

    /** Renames a user
     *
     * This does not have an effect on their numeric ID, but has a cascading effect on many tables
     */
    public function userRename(string $user, string $name): bool {
        if ($user === $name) {
            return false;
        }
        try {
            if (!$this->db->prepare("UPDATE arsse_users set id = ? where id = ?", "str", "str")->run($name, $user)->changes()) {
                throw new User\ExceptionConflict("doesNotExist", ["action" => __FUNCTION__, "user" => $user]);
            }
        } catch (Db\ExceptionInput $e) {
            throw new User\ExceptionConflict("alreadyExists", ["action" => __FUNCTION__, "user" => $name], $e);
        }
        return true;
    }

    /** Removes a user from the database */
    public function userRemove(string $user): bool {
        if ($this->db->prepare("DELETE from arsse_users where id = ?", "str")->run($user)->changes() < 1) {
            throw new User\ExceptionConflict("doesNotExist", ["action" => __FUNCTION__, "user" => $user]);
        }
        return true;
    }

    /** Returns a flat, indexed array of all users in the database */
    public function userList(): array {
        $out = [];
        foreach ($this->db->query("SELECT id from arsse_users") as $user) {
            $out[] = $user['id'];
        }
        return $out;
    }

    /** Retrieves the hashed password of a user */
    public function userPasswordGet(string $user): ?string {
        if (!$this->userExists($user)) {
            throw new User\ExceptionConflict("doesNotExist", ["action" => __FUNCTION__, "user" => $user]);
        }
        return $this->db->prepare("SELECT password from arsse_users where id = ?", "str")->run($user)->getValue();
    }

    /** Sets the password of an existing user
     *
     * @param string $user The user for whom to set the password
     * @param string|null $password The new password, in cleartext. The password will be stored hashed. If null is passed, the password is unset and authentication not possible
     */
    public function userPasswordSet(string $user, ?string $password): bool {
        if (!$this->userExists($user)) {
            throw new User\ExceptionConflict("doesNotExist", ["action" => __FUNCTION__, "user" => $user]);
        }
        $hash = (strlen($password ?? "") > 0) ? password_hash($password, \PASSWORD_DEFAULT) : $password;
        $this->db->prepare("UPDATE arsse_users set password = ? where id = ?", "str", "str")->run($hash, $user);
        return true;
    }

    /** Retrieves any metadata associated with a user
     *
     * @param string $user The user whose metadata is to be retrieved
     */
    public function userPropertiesGet(string $user): array {
        $basic = $this->db->prepare("SELECT num, admin from arsse_users where id = ?", "str")->run($user)->getRow();
        if (!$basic) {
            throw new User\ExceptionConflict("doesNotExist", ["action" => __FUNCTION__, "user" => $user]);
        }
        $exclude = ["num", "admin"];
        [$inClause, $inTypes, $inValues] = $this->generateIn($exclude, "str");
        $meta = $this->db->prepare("SELECT \"key\", value from arsse_user_meta where owner = ? and \"key\" not in ($inClause) order by \"key\"", "str", $inTypes)->run($user, $inValues)->getAll();
        $meta = array_merge($basic, array_combine(array_column($meta, "key"), array_column($meta, "value")));
        settype($meta['num'], "integer");
        settype($meta['admin'], "integer");
        return $meta;
    }

    /** Set one or more metadata properties for a user
     *
     * @param string $user The user whose metadata is to be set
     * @param array $data An associative array of property names and values
     */
    public function userPropertiesSet(string $user, array $data): bool {
        if (!$this->userExists($user)) {
            throw new User\ExceptionConflict("doesNotExist", ["action" => __FUNCTION__, "user" => $user]);
        }
        $tr = $this->begin();
        $find = $this->db->prepare("SELECT count(*) from arsse_user_meta where owner = ? and \"key\" = ?", "str", "strict str");
        $update = $this->db->prepare("UPDATE arsse_user_meta set value = ?, modified = CURRENT_TIMESTAMP where owner = ? and \"key\" = ?", "str", "str", "str");
        $insert = $this->db->prepare("INSERT INTO arsse_user_meta(owner, \"key\", value) values(?, ?, ?)", "str", "strict str", "str");
        foreach ($data as $k => $v) {
            if ($k === "admin") {
                $this->db->prepare("UPDATE arsse_users SET admin = ? where id = ?", "bool", "str")->run($v, $user);
            } elseif ($k === "num") {
                continue;
            } else {
                if ($find->run($user, $k)->getValue()) {
                    $update->run($v, $user, $k);
                } else {
                    $insert->run($user, $k, $v);
                }
            }
        }
        $tr->commit();
        return true;
    }

    /** Creates a new session for the given user and returns the session identifier */
    public function sessionCreate(string $user): string {
        // generate a new session ID and expiry date
        $id = UUID::mint()->hex;
        $expires = Date::add(Arsse::$conf->userSessionTimeout);
        // save the session to the database
        $this->db->prepare("INSERT INTO arsse_sessions(id,expires,\"user\") values(?,?,?)", "str", "datetime", "str")->run($id, $expires, $user);
        // return the ID
        return $id;
    }

    /** Explicitly removes a session from the database
     *
     * Sessions may also be invalidated as they expire, and then be automatically pruned.
     * This function can be used to explicitly invalidate a session after a user logs out
     *
     * @param string $user The user who owns the session to be destroyed
     * @param string|null $id The identifier of the session to destroy
     */
    public function sessionDestroy(string $user, ?string $id = null): bool {
        if (is_null($id)) {
            // delete all sessions and report success unconditionally if no identifier was specified
            $this->db->prepare("DELETE FROM arsse_sessions where \"user\" = ?", "str")->run($user);
            return true;
        } else {
            // otherwise delete only the specified session and report success.
            return (bool) $this->db->prepare("DELETE FROM arsse_sessions where id = ? and \"user\" = ?", "str", "str")->run($id, $user)->changes();
        }
    }

    /** Resumes a session, returning available session data
     *
     * This also has the side effect of refreshing the session if it is near its timeout
     */
    public function sessionResume(string $id): array {
        $maxAge = Date::sub(Arsse::$conf->userSessionLifetime);
        $out = $this->db->prepare("SELECT id,created,expires,\"user\" from arsse_sessions where id = ? and expires > CURRENT_TIMESTAMP and created > ?", "str", "datetime")->run($id, $maxAge)->getRow();
        // if the session does not exist or is expired, throw an exception
        if (!$out) {
            throw new User\ExceptionSession("invalid", $id);
        }
        // if we're more than half-way from the session expiring, renew it
        if ($this->sessionExpiringSoon(Date::normalize($out['expires'], "sql"))) {
            $expires = Date::add(Arsse::$conf->userSessionTimeout);
            $this->db->prepare("UPDATE arsse_sessions set expires = ? where id = ?", "datetime", "str")->run($expires, $id);
        }
        return $out;
    }

    /** Deletes expires sessions from the database, returning the number of deleted sessions */
    public function sessionCleanup(): int {
        $maxAge = Date::sub(Arsse::$conf->userSessionLifetime);
        return $this->db->prepare("DELETE FROM arsse_sessions where expires < CURRENT_TIMESTAMP or created < ?", "datetime")->run($maxAge)->changes();
    }

    /** Checks if a given future timeout is less than half the session timeout interval */
    protected function sessionExpiringSoon(\DateTimeInterface $expiry): bool {
        // calculate half the session timeout as a number of seconds
        $now = time();
        $max = Date::add(Arsse::$conf->userSessionTimeout, $now)->getTimestamp();
        $diff = intdiv($max - $now, 2);
        // determine if the expiry time is less than half the session timeout into the future
        return ($now + $diff) >= $expiry->getTimestamp();
    }

    /** Creates a new token for the given user in the given class
     *
     * @param string $user The user for whom to create the token
     * @param string $class The class of the token e.g. the protocol name
     * @param string|null $id The value of the token; if none is provided a UUID will be generated
     * @param \DateTimeInterface|null $expires An optional expiry date and time for the token
     * @param string $data Application-specific data associated with a token
     */
    public function tokenCreate(string $user, string $class, ?string $id = null, ?\DateTimeInterface $expires = null, ?string $data = null): string {
        if (!$this->userExists($user)) {
            throw new User\ExceptionConflict("doesNotExist", ["action" => __FUNCTION__, "user" => $user]);
        }
        // generate a token if it's not provided
        $id = $id ?? UUID::mint()->hex;
        // save the token to the database
        $this->db->prepare("INSERT INTO arsse_tokens(id,class,\"user\",expires,data) values(?,?,?,?,?)", "str", "str", "str", "datetime", "str")->run($id, $class, $user, $expires, $data);
        // return the ID
        return $id;
    }

    /** Revokes one or all tokens for a user in a class
     *
     * @param string $user The user who owns the token to be revoked
     * @param string $class The class of the token e.g. the protocol name
     * @param string|null $id The ID of a specific token, or null for all tokens in the class
     */
    public function tokenRevoke(string $user, string $class, ?string $id = null): bool {
        if (is_null($id)) {
            $out = $this->db->prepare("DELETE FROM arsse_tokens where \"user\" = ? and class = ?", "str", "str")->run($user, $class)->changes();
        } else {
            $out = $this->db->prepare("DELETE FROM arsse_tokens where \"user\" = ? and class = ? and id = ?", "str", "str", "str")->run($user, $class, $id)->changes();
        }
        return (bool) $out;
    }

    /** Look up data associated with a token */
    public function tokenLookup(string $class, string $id): array {
        $out = $this->db->prepare("SELECT id,class,\"user\",created,expires,data from arsse_tokens where class = ? and id = ? and (expires is null or expires > CURRENT_TIMESTAMP)", "str", "str")->run($class, $id)->getRow();
        if (!$out) {
            throw new Db\ExceptionInput("subjectMissing", ["action" => __FUNCTION__, "field" => "token", 'id' => $id]);
        }
        return $out;
    }

    /** List tokens associated with a user */
    public function tokenList(string $user, string $class): Db\Result {
        return $this->db->prepare("SELECT id,created,expires,data from arsse_tokens where class = ? and \"user\" = ? and (expires is null or expires > CURRENT_TIMESTAMP)", "str", "str")->run($class, $user);
    }

    /** Deletes expires tokens from the database, returning the number of deleted tokens */
    public function tokenCleanup(): int {
        return $this->db->query("DELETE FROM arsse_tokens where expires < CURRENT_TIMESTAMP")->changes();
    }

    /** Adds a folder for containing newsfeed subscriptions, returning an integer identifying the created folder
     *
     * The $data array may contain the following keys:
     *
     * - "name": A folder name, which must be a non-empty string not composed solely of whitespace; this key is required
     * - "parent": An integer (or null) identifying a parent folder; this key is optional
     *
     * If a folder with the same name and parent already exists, this is an error
     *
     * @param string $user The user who will own the folder
     * @param array $data An associative array defining the folder
     */
    public function folderAdd(string $user, array $data): int {
        // normalize folder's parent, if there is one
        $parent = array_key_exists("parent", $data) ? $this->folderValidateId($user, $data['parent'])['id'] : null;
        // validate the folder name and parent (if specified); this also checks for duplicates
        $name = array_key_exists("name", $data) ? $data['name'] : "";
        $this->folderValidateName($name, true, $parent);
        // actually perform the insert
        return $this->db->prepare("INSERT INTO arsse_folders(owner,parent,name) values(?,?,?)", "str", "int", "str")->run($user, $parent, $name)->lastId();
    }

    /** Returns a result set listing a user's folders
     *
     * Each record in the result set contains:
     *
     * - "id":       The folder identifier, an integer
     * - "name":     The folder's name, a string
     * - "parent":   The integer identifier of the folder's parent, or null
     * - "children": The number of child folders contained in the given folder
     * - "feeds":    The number of newsfeed subscriptions contained in the given folder, not including subscriptions in descendent folders
     *
     * @param string $uer The user whose folders are to be listed
     * @param integer|null $parent Restricts the list to the descendents of the specified folder identifier
     * @param boolean $recursive Whether to list all descendents (true) or only direct children (false)
     */
    public function folderList(string $user, $parent = null, bool $recursive = true): Db\Result {
        // check to make sure the parent exists, if one is specified
        $parent = $this->folderValidateId($user, $parent)['id'];
        $q = new Query(
            "WITH RECURSIVE
            folders as (
                select id from arsse_folders where owner = ? and coalesce(parent,0) = ? union all select arsse_folders.id from arsse_folders join folders on arsse_folders.parent=folders.id
            )
            select
                id,
                name,
                arsse_folders.parent as parent,
                coalesce(children,0) as children, 
                coalesce(feeds,0) as feeds
            from arsse_folders
            left join (select parent,count(id) as children from arsse_folders group by parent) as child_stats on child_stats.parent = arsse_folders.id
            left join (select folder,count(id) as feeds from arsse_subscriptions where deleted = 0 group by folder) as sub_stats on sub_stats.folder = arsse_folders.id",
            ["str", "strict int"],
            [$user, $parent]
        );
        if (!$recursive) {
            $q->setWhere("owner = ?", "str", $user);
            $q->setWhere("coalesce(arsse_folders.parent,0) = ?", "strict int", $parent);
        } else {
            $q->setWhere("id in (select id from folders)");
        }
        $q->setOrder("name");
        return $this->db->prepare($q->getQuery(), $q->getTypes())->run($q->getValues());
    }

    /** Deletes a folder from the database
     *
     * Any descendent folders are also deleted, as are all newsfeed subscriptions contained in the deleted folder tree
     *
     * @param string $user The user to whom the folder to be deleted belongs
     * @param integer $id The identifier of the folder to delete
     */
    public function folderRemove(string $user, $id): bool {
        if (!V::id($id)) {
            throw new Db\ExceptionInput("typeViolation", ["action" => __FUNCTION__, "field" => "folder", 'type' => "int > 0"]);
        }
        $changes = $this->db->prepare("DELETE FROM arsse_folders where owner = ? and id = ?", "str", "int")->run($user, $id)->changes();
        if (!$changes) {
            throw new Db\ExceptionInput("subjectMissing", ["action" => __FUNCTION__, "field" => "folder", 'id' => $id]);
        }
        return true;
    }

    /** Returns the identifier, name, and parent of the given folder as an associative array */
    public function folderPropertiesGet(string $user, $id): array {
        if (!V::id($id)) {
            throw new Db\ExceptionInput("typeViolation", ["action" => __FUNCTION__, "field" => "folder", 'type' => "int > 0"]);
        }
        $props = $this->db->prepare("SELECT id,name,parent from arsse_folders where owner = ? and id = ?", "str", "int")->run($user, $id)->getRow();
        if (!$props) {
            throw new Db\ExceptionInput("subjectMissing", ["action" => __FUNCTION__, "field" => "folder", 'id' => $id]);
        }
        return $props;
    }

    /** Modifies the properties of a folder
     *
     * The $data array must contain one or more of the following keys:
     *
     * - "name":   A new folder name, which must be a non-empty string not composed solely of whitespace
     * - "parent": An integer (or null) identifying a parent folder
     *
     * If a folder with the new name and parent combination already exists, this is an error; it is also an error to move a folder to itself or one of its descendents
     *
     * @param string $user The user who owns the folder to be modified
     * @param integer $id The identifier of the folder to be modified
     * @param array $data An associative array of properties to modify. Anything not specified will remain unchanged
     */
    public function folderPropertiesSet(string $user, $id, array $data): bool {
        // verify the folder belongs to the user
        $in = $this->folderValidateId($user, $id, true);
        $name = array_key_exists("name", $data);
        $parent = array_key_exists("parent", $data);
        if ($name && $parent) {
            // if a new name and parent are specified, validate both together
            $this->folderValidateName($data['name']);
            $in['name'] = $data['name'];
            $in['parent'] = $this->folderValidateMove($user, (int) $id, $data['parent'], $data['name']);
        } elseif ($name) {
            // if we're trying to rename the root folder, this simply fails
            if (!$id) {
                return false;
            }
            // if a new name is specified, validate it
            $this->folderValidateName($data['name'], true, $in['parent']);
            $in['name'] = $data['name'];
        } elseif ($parent) {
            // if a new parent is specified, validate it
            $in['parent'] = $this->folderValidateMove($user, (int) $id, $data['parent']);
        } else {
            // if no changes would actually be applied, just return
            return false;
        }
        $valid = [
            'name'   => "str",
            'parent' => "int",
        ];
        [$setClause, $setTypes, $setValues] = $this->generateSet($in, $valid);
        return (bool) $this->db->prepare("UPDATE arsse_folders set $setClause, modified = CURRENT_TIMESTAMP where owner = ? and id = ?", $setTypes, "str", "int")->run($setValues, $user, $id)->changes();
    }

    /** Ensures the specified folder exists and raises an exception otherwise
     *
     * Returns an associative array containing the id, name, and parent of the folder if it exists
     *
     * @param string $user The user who owns the folder to be validated
     * @param integer|null $id The identifier of the folder to validate; null or zero represent the implied root folder
     * @param boolean $subject Whether the folder is the subject (true) rather than the object (false) of the operation being performed; this only affects the semantics of the error message if validation fails
     */
    protected function folderValidateId(string $user, $id = null, bool $subject = false): array {
        // if the specified ID is not a non-negative integer (or null), this will always fail
        if (!V::id($id, true)) {
            throw new Db\ExceptionInput("typeViolation", ["action" => $this->caller(), "field" => "folder", 'type' => "int >= 0"]);
        }
        // if a null or zero ID is specified this is a no-op
        if (!$id) {
            return ['id' => null, 'name' => null, 'parent' => null];
        }
        // check whether the folder exists and is owned by the user
        $f = $this->db->prepare("SELECT id,name,parent from arsse_folders where owner = ? and id = ?", "str", "int")->run($user, $id)->getRow();
        if (!$f) {
            throw new Db\ExceptionInput($subject ? "subjectMissing" : "idMissing", ["action" => $this->caller(), "field" => "folder", 'id' => $id]);
        }
        return $f;
    }

    /** Ensures an operation to rename and/or move a folder does not result in a conflict or circular dependence, and raises an exception otherwise */
    protected function folderValidateMove(string $user, $id = null, $parent = null, ?string $name = null): ?int {
        $errData = ["action" => $this->caller(), "field" => "parent", 'id' => $parent];
        if (!$id) {
            // the root cannot be moved
            throw new Db\ExceptionInput("circularDependence", $errData);
        }
        $info = V::int($parent);
        // the root is always a valid parent
        if ($info & (V::NULL | V::ZERO)) {
            $parent = null;
        } else {
            // if a negative integer or non-integer is specified this will always fail
            if (!($info & V::VALID) || (($info & V::NEG))) {
                throw new Db\ExceptionInput("idMissing", $errData);
            }
            $parent = (int) $parent;
        }
        // if the target parent is the folder itself, this is a circular dependence
        if ($id == $parent) {
            throw new Db\ExceptionInput("circularDependence", $errData);
        }
        // make sure both that the prospective parent exists, and that the it is not one of its children (a circular dependence);
        // also make sure that a folder with the same prospective name and parent does not already exist: if the parent is null,
        // SQL will happily accept duplicates (null is not unique), so we must do this check ourselves
        $p = $this->db->prepareArray(
            "WITH RECURSIVE
            target as (
                select ? as userid, ? as source, ? as dest, ? as new_name
            ),
            folders as (
                select id from arsse_folders join target on owner = userid and coalesce(parent,0) = source 
                union all 
                select arsse_folders.id as id from arsse_folders join folders on arsse_folders.parent=folders.id
            )
            select
                case when 
                    ((select dest from target) is null or exists(select id from arsse_folders join target on owner = userid and coalesce(id,0) = coalesce(dest,0))) 
                then 1 else 0 end as extant,
                case when 
                    not exists(select id from folders where id = coalesce((select dest from target),0)) 
                then 1 else 0 end as valid,
                case when 
                    not exists(select id from arsse_folders join target on coalesce(parent,0) = coalesce(dest,0) and name = coalesce((select new_name from target),(select name from arsse_folders join target on id = source))) 
                then 1 else 0 end as available",
            ["str", "strict int", "int", "str"]
        )->run($user, $id, $parent, $name)->getRow();
        if (!$p['extant']) {
            // if the parent doesn't exist or doesn't below to the user, throw an exception
            throw new Db\ExceptionInput("idMissing", $errData);
        } elseif (!$p['valid']) {
            // if using the desired parent would create a circular dependence, throw a different exception
            throw new Db\ExceptionInput("circularDependence", $errData);
        } elseif (!$p['available']) {
            // if a folder with the same parent and name already exists, throw another different exception
            throw new Db\ExceptionInput("constraintViolation", ["action" => $this->caller(), "field" => (is_null($name) ? "parent" : "name")]);
        }
        return $parent;
    }

    /** Ensures a prospective folder name is valid, and optionally ensure it is not a duplicate if renamed
     *
     * @param string $name The name to check
     * @param boolean $checkDuplicates Whether to also check if the new name would cause a collision
     * @param integer|null $parent The parent folder context in which to check for duplication
     */
    protected function folderValidateName($name, bool $checkDuplicates = false, $parent = null): bool {
        $info = V::str($name);
        if ($info & (V::NULL | V::EMPTY)) {
            throw new Db\ExceptionInput("missing", ["action" => $this->caller(), "field" => "name"]);
        } elseif ($info & V::WHITE) {
            throw new Db\ExceptionInput("whitespace", ["action" => $this->caller(), "field" => "name"]);
        } elseif (!($info & V::VALID)) {
            throw new Db\ExceptionInput("typeViolation", ["action" => $this->caller(), "field" => "name", 'type' => "string"]);
        } elseif ($checkDuplicates) {
            // make sure that a folder with the same prospective name and parent does not already exist: if the parent is null,
            // SQL will happily accept duplicates (null is not unique), so we must do this check ourselves
            $parent = $parent ? $parent : null;
            if ($this->db->prepare("SELECT count(*) from arsse_folders where coalesce(parent,0) = ? and name = ?", "strict int", "str")->run($parent, $name)->getValue()) {
                throw new Db\ExceptionInput("constraintViolation", ["action" => $this->caller(), "field" => "name"]);
            }
            return true;
        } else {
            return true;
        }
    }

    /** Adds a subscription to a newsfeed, and returns the numeric identifier of the added subscription
     * 
     * This is an all-in-one operation which reserves an ID, sets the subscription's 
     * properties, and based on whether the feed is fetched successfully, either makes
     * the subscription available to the user, or deletes the reservation.
     *
     * @param string $user The user who will own the subscription
     * @param string $url The URL of the newsfeed or discovery source
     * @param boolean $discover Whether to perform newsfeed discovery if $url points to an HTML document
     * @param array $properties An associative array of properties accepted by the `subscriptionPropertiesSet` function
     */
    public function subscriptionAdd(string $user, string $url, bool $discover = true, array $properties = []): int {
        $id = $this->subscriptionReserve($user, $url, $discover, $properties);
        try {
            if ($properties) {
                $this->subscriptionPropertiesSet($user, $id, $properties);
            }
            $this->subscriptionUpdate($user, $id, true);
            $this->subscriptionReveal($user, $id);
        } catch (\Throwable $e) {
            // if the process failed, the subscription should be deleted immediately rather than cluttering up the database
            $this->db->prepare("DELETE from arsse_subscriptions where id = ?", "int")->run($id);
            throw $e;
        }
        return $id;
    }

    /** Adds a subscription to the database without exposing it to the user, returning its ID
     *
     * If the subscription already exists in the database an exception is thrown, unless the 
     * subscription was soft-deleted; in this case the the existing ID is returned without 
     * clearing the delete flag
     * 
     * This function can used  with `subscriptionUpdate` and `subscriptionReveal` to simulate
     * atomic addition (or rollback) of multiple newsfeeds, something which is not normally
     * practical due to network retrieval and processing times
     *
     * @param string $user The user who will own the subscription
     * @param string $url The URL of the newsfeed or discovery source
     * @param boolean $discover Whether to perform newsfeed discovery if $url points to an HTML document
     * @param array $properties An associative array of properties accepted by the `subscriptionPropertiesSet` function
     */
    public function subscriptionReserve(string $user, string $url, bool $discover = true, array $properties = []): int {
        // validate the feed username
        if (HTTP::userInvalid($properties['username'] ?? "")) {
            throw new Db\ExceptionInput("invalidValue", ["action" => __FUNCTION__, "field" => "fetchUser"]);
        }
        // normalize the input URL
        $url = URL::normalize($url, $properties['username'] ?? null, $properties['password'] ?? null);
        // if discovery is enabled, check to see if the feed already exists; this will save us some network latency if it does
        if ($discover) {
            $id = $this->db->prepare("SELECT id from arsse_subscriptions where owner = ? and url = ?", "str", "str")->run($user, $url)->getValue();
            if (!$id) {
                // if it doesn't exist, perform discovery
                $url = Feed::discover($url, $properties['user_agent'] ?? null, $properties['cookie'] ?? null);
            }
        }
        try {
            return (int) $this->db->prepare('INSERT INTO arsse_subscriptions(owner, url, deleted) values(?,?,?)', 'str', 'str', 'bool')->run($user, $url, 1)->lastId();
        } catch (Db\ExceptionInput $e) {
            // if the insertion fails, throw if the delete flag is not set, otherwise return the existing ID
            $id = $this->db->prepare("SELECT id from arsse_subscriptions where owner = ? and url = ? and deleted = 1", "str", "str")->run($user, $url)->getValue();
            if (!$id) {
                throw $e;
            } else {
                // set the modification timestamp to the current time so it doesn't get cleaned up too soon
                $this->db->prepare("UPDATE arsse_subscriptions set modified = CURRENT_TIMESTAMP where id = ?", "int")->run($id);
            }
            return (int) $id;
        }
    }

    /** Clears the soft-delete flag from one or more subscriptions, making them visible to the user
     * 
     * @param string $user The user whose subscriptions to reveal
     * @param int $id The numerical identifier(s) of the subscription(s) to reveal
     */
    public function subscriptionReveal(string $user, int ...$id): void {
        [$inClause, $inTypes, $inValues] = $this->generateIn($id, "int");
        $this->db->prepare("UPDATE arsse_subscriptions set deleted = 0,  modified = CURRENT_TIMESTAMP where deleted = 1 and owner = ? and id in ($inClause)", "str", $inTypes)->run($user, $inValues);
    }

    /** Lists a user's subscriptions, returning various data
     *
     * Each record has the following keys:
     *
     * - "id": The numeric identifier of the subscription
     * - "feed": The numeric identifier of the subscription (historical)
     * - "url": The URL of the newsfeed, after discovery and HTTP redirects, with username and password embedded where applicable
     * - "title": The title of the newsfeed
     * - "source": The URL of the source of the newsfeed i.e. its parent Web site
     * - "icon_id": The numeric identifier of an icon representing the newsfeed or its source
     * - "icon_url": The URL of an icon representing the newsfeed or its source
     * - "folder": The numeric identifier (or null) of the subscription's folder
     * - "top_folder": The numeric identifier (or null) of the top-level folder for the subscription
     * - "pinned": Whether the subscription is pinned
     * - "err_count": The count of times attempting to refresh the newsfeed has resulted in an error since the last successful retrieval
     * - "err_msg": The error message of the last unsuccessful retrieval
     * - "order_type": Whether articles should be sorted in reverse cronological order (2), chronological order (1), or the default (0)
     * - "keep_rule": The subscription's "keep" filter rule; articles which do not match this are hidden
     * - "block_rule": The subscription's "block" filter rule; articles which match this are hidden
     * - "user_agent": An HTTP User-Agent value to use when fetching the feed rather than the default
     * - "cookie": The cookie value, if any, which is sent when fetching feeds
     * - "added": The date and time at which the subscription was added
     * - "updated": The date and time at which the newsfeed was last updated in the database
     * - "edited": The date and time at which the newsfeed was last modified by its authors
     * - "modified": The date and time at which the subscription properties were last changed by the user
     * - "next_fetch": The date and time and which the feed will next be fetched
     * - "etag": The ETag header-field in the last fetch response
     * - "scrape": Whether the user wants scrape full-article content
     * - "read": The number of read articles associated with the subscription
     * - "unread": The number of unread articles associated with the subscription
     *
     * @param string $user The user whose subscriptions are to be listed
     * @param integer|null $folder The identifier of the folder under which to list subscriptions; by default the root folder is used
     * @param boolean $recursive Whether to list subscriptions of descendent folders as well as the selected folder
     * @param integer|null $id The numeric identifier of a particular subscription; used internally by subscriptionPropertiesGet
     */
    public function subscriptionList(string $user, $folder = null, bool $recursive = true, ?int $id = null): Db\Result {
        // validate inputs
        $folder = $this->folderValidateId($user, $folder)['id'];
        // compile the query
        $integerType = $this->db->sqlToken("integer");
        $q = new Query(
            "WITH RECURSIVE
            topmost(f_id, top) as (
                select id,id from arsse_folders where owner = ? and parent is null union all select id,top from arsse_folders join topmost on parent=f_id
            ),
            folders(folder) as (
                select ? union all select id from arsse_folders join folders on parent = folder
            )
            select
                s.id as id,
                s.id as feed,
                s.url,
                s.source,
                s.pinned,
                s.err_count,
                s.err_msg,
                s.order_type,
                s.added,
                s.keep_rule,
                s.block_rule,
                s.user_agent,
                s.cookie,
                s.etag,
                s.updated as updated,
                s.modified as edited,
                s.modified as modified,
                s.next_fetch,
                s.scrape,
                case when i.data is not null then i.id end as icon_id,
                i.url as icon_url,
                folder, t.top as top_folder, d.name as folder_name, dt.name as top_folder_name,
                coalesce(s.title, s.feed_title) as title,
                cast(coalesce((articles - hidden - marked), coalesce(articles,0)) as $integerType) as unread, -- this cast is required for MySQL for unclear reasons
                cast(coalesce(marked,0) as $integerType) as \"read\" -- this cast is required for MySQL for unclear reasons
            from arsse_subscriptions as s
                left join topmost as t on t.f_id = s.folder
                left join arsse_folders as d on s.folder = d.id
                left join arsse_folders as dt on t.top = dt.id
                left join arsse_icons as i on i.id = s.icon
                left join (
                    select 
                        subscription,
                        count(*) as articles
                    from arsse_articles
                    group by subscription
                ) as article_stats on article_stats.subscription = s.id
                left join (
                    select
                        subscription,
                        sum(hidden) as hidden,
                        sum(case when \"read\" = 1 and hidden = 0 then 1 else 0 end) as marked
                    from arsse_articles group by subscription
                ) as mark_stats on mark_stats.subscription = s.id",
            ["str", "int"],
            [$user, $folder]
        );
        $q->setWhere("s.owner = ?", ["str"], [$user]);
        $q->setWhere("s.deleted = 0");
        $nocase = $this->db->sqlToken("nocase");
        $q->setOrder("pinned desc, coalesce(s.title, s.feed_title) collate $nocase");
        if ($id) {
            // if an ID is specified, add a suitable WHERE condition and bindings
            // this condition facilitates the implementation of subscriptionPropertiesGet, which would otherwise have to duplicate the complex query; it takes precedence over a specified folder
            $q->setWhere("s.id = ?", "int", $id);
        } elseif ($folder && $recursive) {
            // if a folder is specified and we're listing recursively, add a suitable WHERE condition
            $q->setWhere("folder in (select folder from folders)");
        } elseif (!$recursive) {
            // if we're not listing recursively, match against only the specified folder (even if it is null)
            $q->setWhere("coalesce(folder,0) = ?", "strict int", $folder);
        }
        return $this->db->prepare($q->getQuery(), $q->getTypes())->run($q->getValues());
    }

    /** Returns the number of subscriptions in a folder, counting recursively
     *
     * @param string $user The user whose subscriptions are to be counted
     * @param integer|null $folder The identifier of the folder under which to count subscriptions; by default the root folder is used
     */
    public function subscriptionCount(string $user, $folder = null): int {
        // validate inputs
        $folder = $this->folderValidateId($user, $folder)['id'];
        // create a complex query
        $q = new Query(
            "WITH RECURSIVE
            folders(folder) as (
                select ? union all select id from arsse_folders join folders on parent = folder
            )
            select count(*) from arsse_subscriptions",
            ["int"],
            [$folder]
        );
        $q->setWhere("owner = ?", "str", $user);
        $q->setWhere("deleted = 0");
        if ($folder) {
            // if the specified folder exists, add a suitable WHERE condition
            $q->setWhere("folder in (select folder from folders)");
        }
        return (int) $this->db->prepare($q->getQuery(), $q->getTypes())->run($q->getValues())->getValue();
    }

    /** Deletes a subscription from the database
     *
     * This has the side effect of deleting all marks the user has set on articles
     * belonging to the newsfeed, but may not delete the articles themselves, as
     * other users may also be subscribed to the same newsfeed. There is also a
     * configurable retention period for newsfeeds
     */
    public function subscriptionRemove(string $user, $id): bool {
        if (!V::id($id)) {
            throw new Db\ExceptionInput("typeViolation", ["action" => __FUNCTION__, "field" => "feed", 'type' => "int > 0"]);
        }
        $changes = $this->db->prepare("UPDATE arsse_subscriptions set deleted = 1, modified = CURRENT_TIMESTAMP where owner = ? and id = ? and deleted = 0", "str", "int")->run($user, $id)->changes();
        if (!$changes) {
            throw new Db\ExceptionInput("subjectMissing", ["action" => __FUNCTION__, "field" => "feed", 'id' => $id]);
        }
        return true;
    }

    /** Retrieves data about a particular subscription, as an associative array; see subscriptionList for details */
    public function subscriptionPropertiesGet(string $user, $id): array {
        if (!V::id($id)) {
            throw new Db\ExceptionInput("typeViolation", ["action" => __FUNCTION__, "field" => "feed", 'type' => "int > 0"]);
        }
        $sub = $this->subscriptionList($user, null, true, (int) $id)->getRow();
        if (!$sub) {
            throw new Db\ExceptionInput("subjectMissing", ["action" => __FUNCTION__, "field" => "feed", 'id' => $id]);
        }
        return $sub;
    }

    /** Modifies the properties of a subscription
     *
     * The $data array may contain one or more of the following keys:
     *
     * - "url": The URL of the subscription's newsfeed
     * - "title": The title of the subscription
     * - "folder": The numeric identifier (or null) of the subscription's folder
     * - "pinned": Whether the subscription is pinned
     * - "scrape": Whether to scrape full article contents from the HTML article
     * - "order_type": Whether articles should be sorted in reverse cronological order (2), chronological order (1), or the default (0)
     * - "keep_rule": The subscription's "keep" filter rule; articles which do not match this are hidden
     * - "block_rule": The subscription's "block" filter rule; articles which match this are hidden
     * - "user_agent": An HTTP User-Agent value to use when fetching the feed rather than the default
     * - "cookie": An HTTP cookie to send when fetching feeds
     * - "username": The username to present to the foreign server when fetching the feed; this is intergrated into the URL
     * - "password": The password to present to the foreign server when fetching the feed; this is intergrated into the URL
     *
     * @param string $user The user whose subscription is to be modified
     * @param integer $id the numeric identifier of the subscription to modfify
     * @param array $data An associative array of properties to modify; any keys not specified will be left unchanged
     */
    public function subscriptionPropertiesSet(string $user, $id, array $data): bool {
        $tr = $this->db->begin();
        // validate the ID
        $id = (int) $this->subscriptionValidateId($user, $id, true)['id'];
        if (array_key_exists("folder", $data)) {
            // ensure the target folder exists and belong to the user
            $data['folder'] = $this->folderValidateId($user, $data['folder'])['id'];
        }
        if (isset($data['title'])) {
            // if the title is null, this signals intended use of the default title; otherwise make sure it's not effectively an empty string
            $info = V::str($data['title']);
            if ($info & V::EMPTY) {
                throw new Db\ExceptionInput("missing", ["action" => __FUNCTION__, "field" => "title"]);
            } elseif ($info & V::WHITE) {
                throw new Db\ExceptionInput("whitespace", ["action" => __FUNCTION__, "field" => "title"]);
            } elseif (!($info & V::VALID)) {
                throw new Db\ExceptionInput("typeViolation", ["action" => __FUNCTION__, "field" => "title", 'type' => "string"]);
            }
        }
        // validate any filter rules
        if (isset($data['keep_rule'])) {
            if (!is_string($data['keep_rule'])) {
                throw new Db\ExceptionInput("typeViolation", ["action" => __FUNCTION__, "field" => "keep_rule", 'type' => "string"]);
            } elseif (!Rule::validate($data['keep_rule'])) {
                throw new Db\ExceptionInput("invalidValue", ["action" => __FUNCTION__, "field" => "keep_rule"]);
            }
        }
        if (isset($data['block_rule'])) {
            if (!is_string($data['block_rule'])) {
                throw new Db\ExceptionInput("typeViolation", ["action" => __FUNCTION__, "field" => "block_rule", 'type' => "string"]);
            } elseif (!Rule::validate($data['block_rule'])) {
                throw new Db\ExceptionInput("invalidValue", ["action" => __FUNCTION__, "field" => "block_rule"]);
            }
        }
        // construct the new feed URL from components, if applicable; we have
        //   to do this because we store any username and password within the
        //   URL itself, an arrangement which simplifies indexing in MySQL
        //   among other considerations
        if (isset($data['url']) || isset($data['username']) || isset($data['password'])) {
            // if we're setting the URL we must check it and extract credentials from it
            if (isset($data['url'])) {
                // we can't practically check if the URL actually points to a
                //   feed (we risk a database deadlock if we take too long with
                //   the transaction), but we can at least check if it is
                //   syntactically an absolute URI
                if (!URL::absolute($data['url'])) {
                    throw new Db\ExceptionInput("invalidValue", ["action" => __FUNCTION__, "field" => "url"]);
                }
                $u = parse_url($data['url'], \PHP_URL_USER);
                $p = parse_url($data['url'], \PHP_URL_PASS);
                // if there is a username in the URL, use these credentials
                //   unless they are explicitly supplied; this prevents
                //   existing credentials in the current URL from taking
                //   precedence when they shouldn't
                if (strlen($u ?? "")) {
                    $data['username'] = $data['username'] ?? $u;
                    $data['password'] = $data['password'] ?? $p ?? "";
                }
            }
            // validate the username
            if (isset($data['username']) && HTTP::userInvalid($data['username'])) {
                throw new Db\ExceptionInput("invalidValue", ["action" => __FUNCTION__, "field" => "username"]);
            }
            // retrieve the current values for the URL, username, and password
            // the URL from the database can be assumed to be a string because the subscription ID is already validated above
            $url = $this->db->prepare("SELECT url from arsse_subscriptions where id = ? and owner = ?", "int", "str")->run($id, $user)->getValue();
            $u = parse_url($url, \PHP_URL_USER);
            $p = parse_url($url, \PHP_URL_PASS);
            // construct the new URL
            $data['url'] = URL::normalize($data['url'] ?? $url, $data['username'] ?? $u, $data['password'] ?? $p);
        }
        // perform the update
        $valid = [
            'title'      => "str",
            'folder'     => "int",
            'order_type' => "strict int",
            'pinned'     => "strict bool",
            'keep_rule'  => "str",
            'block_rule' => "str",
            'scrape'     => "strict bool",
            'user_agent' => "str",
            'url'        => "strict str",
            'cookie'     => "str",
            // "username" doesn't apply because it is part of the URL
            // "password" doesn't apply because it is part of the URL
        ];
        [$setClause, $setTypes, $setValues] = $this->generateSet($data, $valid);
        if (!$setClause) {
            // if no changes would actually be applied, just return
            return false;
        }
        $out = (bool) $this->db->prepare("UPDATE arsse_subscriptions set $setClause, modified = CURRENT_TIMESTAMP where owner = ? and id = ?", $setTypes, "str", "int")->run($setValues, $user, $id)->changes();
        $tr->commit();
        // if filter rules were changed, apply them; this is done outside the transaction because it may take some time
        if (array_key_exists("keep_rule", $data) || array_key_exists("block_rule", $data)) {
            $this->subscriptionRulesApply($user, $id);
        }
        return $out;
    }

    /** Returns an indexed array listing the tags assigned to a subscription
     *
     * @param string $user The user whose tags are to be listed
     * @param integer $id The numeric identifier of the subscription whose tags are to be listed
     * @param boolean $byName Whether to return the tag names (true) instead of the numeric tag identifiers (false)
     */
    public function subscriptionTagsGet(string $user, $id, bool $byName = false): array {
        $this->subscriptionValidateId($user, $id, true);
        $field = !$byName ? "id" : "name";
        $out = $this->db->prepare("SELECT $field from arsse_tags where id in (select tag from arsse_tag_members where subscription = ? and assigned = 1) order by $field", "int")->run($id)->getAll();
        return $out ? array_column($out, $field) : [];
    }

    /** Retrieves detailed information about the icon for a subscription.
     *
     * The returned information is:
     *
     * - "id": The umeric identifier of the icon (not the subscription)
     * - "url": The URL of the icon
     * - "type": The Content-Type of the icon e.g. "image/png"
     * - "data": The icon itself, as a binary sring; if $withData is false this will be null
     *
     * If the subscription has no icon null is returned instead of an array
     *
     * @param string|null $user The user who owns the subscription being queried; using null here is supported for TT-RSS and SHOULD NOT be used elsewhere as it leaks information
     * @param int $subscription The numeric identifier of the subscription
     * @param bool $includeData Whether to include the binary data of the icon itself in the result
     */
    public function subscriptionIcon(?string $user, int $id, bool $includeData = true): ?array {
        $data = $includeData ? "i.data" : "null as data";
        $q = new Query("SELECT i.id, i.url, i.type, $data from arsse_subscriptions as s left join arsse_icons as i on s.icon = i.id");
        $q->setWhere("s.id = ?", "int", $id);
        $q->setWhere("s.deleted = 0");
        if (isset($user)) {
            $q->setWhere("s.owner = ?", "str", $user);
        }
        $out = $this->db->prepare($q->getQuery(), $q->getTypes())->run($q->getValues())->getRow();
        if (!$out) {
            throw new Db\ExceptionInput("subjectMissing", ["action" => __FUNCTION__, "field" => "subscription", 'id' => $id]);
        } elseif (!$out['id']) {
            return null;
        }
        return $out;
    }

    /** Returns the time at which any of a user's subscriptions (or a specific subscription) was last refreshed, as a DateTimeImmutable object */
    public function subscriptionRefreshed(string $user, ?int $id = null): ?\DateTimeImmutable {
<<<<<<< HEAD
        $q = new Query("SELECT max(arsse_feeds.updated) from arsse_feeds join arsse_subscriptions on arsse_subscriptions.feed = arsse_feeds.id");
        $q->setWhere("arsse_subscriptions.owner = ?", "str", $user);
=======
        $q = new Query("SELECT max(updated) from arsse_subscriptions");
        $q->setWhere("owner = ?", "str", $user);
        $q->setWhere("deleted = 0");
>>>>>>> 16e6f755
        if ($id) {
            $q->setWhere("id = ?", "int", $id);
        }
        $out = $this->db->prepare($q->getQuery(), $q->getTypes())->run($q->getValues())->getValue();
        if (!$out && $id) {
            throw new Db\ExceptionInput("subjectMissing", ["action" => __FUNCTION__, "field" => "feed", 'id' => $id]);
        }
        return V::normalize($out, V::T_DATE | V::M_NULL, "sql");
    }

    /** Evalutes the filter rules specified for a subscription against every article associated with the subscription
     *
     * @param string $user The user who owns the subscription
     * @param integer $id The identifier of the subscription whose rules are to be evaluated
     */
    protected function subscriptionRulesApply(string $user, int $id): void {
        // start a transaction for read isolation
        $tr = $this->begin();
        $sub = $this->db->prepare("SELECT id, coalesce(keep_rule, '') as keep, coalesce(block_rule, '') as block from arsse_subscriptions where owner = ? and id = ?", "str", "int")->run($user, $id)->getRow();
        try {
            $keep = Rule::prep($sub['keep']);
            $block = Rule::prep($sub['block']);
        } catch (RuleException $e) { // @codeCoverageIgnore
            // invalid rules should not normally appear in the database, but it's possible
            // in this case we should halt evaluation and just leave things as they are
            return; // @codeCoverageIgnore
        }
        $articles = $this->db->prepare("SELECT id, url, title, coalesce(categories, 0) as categories from arsse_articles as a left join (select article, count(*) as categories from arsse_categories group by article) as c on a.id = c.article where a.subscription = ?", "int")->run($id)->getAll();
        $hide = [];
        $unhide = [];
        foreach ($articles as $r) {
            // retrieve the list of categories if the article has any
            $categories = $r['categories'] ? $this->articleCategoriesGet($user, (int) $r['id']) : [];
            // evaluate the rule for the article
            if (Rule::apply($keep, $block, $r['url'] ?? "", $r['title'] ?? "", $r['author'] ?? "", $categories)) {
                $unhide[] = $r['id'];
            } else {
                $hide[] = $r['id'];
            }
        }
        // roll back the read transation
        $tr->rollback();
        // apply any marks
        if ($hide) {
            $this->articleMark($user, ['hidden' => true], (new Context)->articles($hide), false);
        }
        if ($unhide) {
            $this->articleMark($user, ['hidden' => false], (new Context)->articles($unhide), false);
        }
    }

    /** Ensures the specified subscription exists and raises an exception otherwise
     *
     * Returns an associative array containing the id of the subscription and the id of the underlying newsfeed
     *
     * @param string $user The user who owns the subscription to be validated
     * @param integer $id The identifier of the subscription to validate
     * @param boolean $subject Whether the subscription is the subject (true) rather than the object (false) of the operation being performed; this only affects the semantics of the error message if validation fails
     * @param boolean $acceptDeleted Whether to consider a soft-deleted subscription as valid
     */
    protected function subscriptionValidateId(string $user, $id, bool $subject = false, bool $acceptDeleted = false): array {
        if (!V::id($id)) {
            throw new Db\ExceptionInput("typeViolation", ["action" => $this->caller(), "field" => "feed", 'type' => "int > 0"]);
        }
        $deleted = $acceptDeleted ? "deleted" : "0";
        $out = $this->db->prepare("SELECT id, id from arsse_subscriptions where id = ? and owner = ? and deleted = $deleted", "int", "str")->run($id, $user)->getRow();
        if (!$out) {
            throw new Db\ExceptionInput($subject ? "subjectMissing" : "idMissing", ["action" => $this->caller(), "field" => "subscription", 'id' => $id]);
        }
        return $out;
    }

    /** Returns an indexed array of numeric identifiers for newsfeeds which should be refreshed */
    public function feedListStale(): array {
        $feeds = $this->db->query("SELECT id from arsse_subscriptions where next_fetch <= CURRENT_TIMESTAMP")->getAll();
        return array_column($feeds, 'id');
    }

    /** Attempts to refresh a subscribed newsfeed, returning an indication of success
     *
     * @param string|null $user The user whose subscribed newsfeed is to be updated; this may be null to facilitate refreshing feeds from the CLI
     * @param integer $subID The numerical identifier of the subscription to refresh
     * @param boolean $throwError Whether to throw an exception on failure in addition to storing error information in the database
     */
    public function subscriptionUpdate(?string $user, $subID, bool $throwError = false): bool {
        // check to make sure the feed exists
        if (!V::id($subID)) {
            throw new Db\ExceptionInput("typeViolation", ["action" => __FUNCTION__, "field" => "feed", 'id' => $subID, 'type' => "int > 0"]);
        }
        $f = $this->db->prepareArray(
            "SELECT 
                url, last_mod as modified, etag, err_count, scrape, keep_rule, block_rule, user_agent, cookie
            FROM arsse_subscriptions
            where id = ? and owner = coalesce(?, owner)",
            ["int", "str"]
        )->run($subID, $user)->getRow();
        if (!$f) {
            throw new Db\ExceptionInput("subjectMissing", ["action" => __FUNCTION__, "field" => "feed", 'id' => $subID]);
        }
        // determine whether the feed's items should be scraped for full content from the source Web site
        $scrape = (Arsse::$conf->fetchEnableScraping && $f['scrape']);
        // the Feed object throws an exception when there are problems, but that isn't ideal
        // here. When an exception is thrown it should update the database with the
        // error instead of failing; if other exceptions are thrown, we should simply roll back
        try {
            $feed = new Feed((int) $subID, $f['url'], (string) Date::transform($f['modified'], "http", "sql"), $f['etag'], $f['user_agent'], $f['cookie'], $scrape);
            if (!$feed->modified) {
                // if the feed hasn't changed, just compute the next fetch time and record it
                $this->db->prepare("UPDATE arsse_subscriptions SET updated = CURRENT_TIMESTAMP, next_fetch = ? WHERE id = ?", 'datetime', 'int')->run($feed->nextFetch, $subID);
                return false;
            }
        } catch (Feed\Exception $e) {
            // update the database with the resultant error and the next fetch time, incrementing the error count
            $this->db->prepareArray(
                "UPDATE arsse_subscriptions SET updated = CURRENT_TIMESTAMP, next_fetch = ?, err_count = err_count + 1, err_msg = ? WHERE id = ?",
                ['datetime', 'str', 'int']
            )->run(Feed::nextFetchOnError($f['err_count']), $e->getMessage(), $subID);
            if ($throwError) {
                throw $e;
            }   
            return false;
        }
        //prepare the necessary statements to perform the update
        if (sizeof($feed->newItems) || sizeof($feed->changedItems)) {
            $qInsertEnclosure = $this->db->prepare("INSERT INTO arsse_enclosures(article,url,type) values(?,?,?)", 'int', 'str', 'str');
            $qInsertCategory = $this->db->prepare("INSERT INTO arsse_categories(article,name) values(?,?)", 'int', 'str');
            $qInsertEdition = $this->db->prepare("INSERT INTO arsse_editions(article) values(?)", 'int');
        }
        if (sizeof($feed->newItems)) {
            $qInsertArticle = $this->db->prepareArray(
                "INSERT INTO arsse_articles(url,title,author,published,edited,guid,url_title_hash,url_content_hash,title_content_hash,subscription,hidden) values(?,?,?,?,?,?,?,?,?,?,?)",
                ["str", "str", "str", "datetime", "datetime", "str", "str", "str", "str", "int", "bool"]
            );
            $qInsertContent = $this->db->prepareArray("INSERT INTO arsse_article_contents(id, content) values(?,?)", ["int", "str"]);
        }
        if (sizeof($feed->changedItems)) {
            $qDeleteEnclosures = $this->db->prepare("DELETE FROM arsse_enclosures WHERE article = ?", 'int');
            $qDeleteCategories = $this->db->prepare("DELETE FROM arsse_categories WHERE article = ?", 'int');
            $qUpdateArticle = $this->db->prepareArray(
                "UPDATE arsse_articles SET \"read\" = 0, hidden = ?, url = ?, title = ?, author = ?, published = ?, edited = ?, modified = CURRENT_TIMESTAMP, guid = ?, url_title_hash = ?, url_content_hash = ?, title_content_hash = ? WHERE id = ?",
                ["bool", "str", "str", "str", "datetime", "datetime", "str", "str", "str", "str", "int"]
            );
            $qUpdateContent = $this->db->prepareArray("UPDATE arsse_article_contents set content = ? where id = ?", ["str", "int"]); 
        }
        // prepare the keep and block rules
        try {
            $keep = Rule::prep($f['keep_rule'] ?? "");
        } catch (RuleException $e) { // @codeCoverageIgnore
            // invalid rules should not normally appear in the database, but it's possible
            // in this case we act as if the rule were not defined
            $keep = ""; // @codeCoverageIgnore
        }
        try {
            $block = Rule::prep($f['block_rule'] ?? "");
        } catch (RuleException $e) { // @codeCoverageIgnore
            // invalid rules should not normally appear in the database, but it's possible
            // in this case we act as if the rule were not defined
            $block = ""; // @codeCoverageIgnore
        }
        // determine if the feed icon needs to be updated, and update it if appropriate
        $tr = $this->db->begin();
        $icon = null;
        if ($feed->iconUrl) {
            $icon = $this->db->prepare("SELECT id, url, type, data from arsse_icons where url = ?", "str")->run($feed->iconUrl)->getRow();
            if ($icon) {
                // update the existing icon if necessary
                if ($feed->iconType !== $icon['type'] || $feed->iconData !== $icon['data']) {
                    $this->db->prepare("UPDATE arsse_icons set type = ?, data = ? where id = ?", "str", "blob", "int")->run($feed->iconType, $feed->iconData, $icon['id']);
                }
                $icon = $icon['id'];
            } else {
                // add the new icon to the cache
                $icon = $this->db->prepare("INSERT INTO arsse_icons(url, type, data) values(?, ?, ?)", "str", "str", "blob")->run($feed->iconUrl, $feed->iconType, $feed->iconData)->lastId();
            }
        }
        $articleMap = [];
        // actually perform updates, starting with inserting new articles
        foreach ($feed->newItems as $k => $article) {
            $articleID = $qInsertArticle->run(
                $article->url,
                $article->title,
                $article->author,
                $article->publishedDate,
                $article->updatedDate,
                $article->id,
                $article->urlTitleHash,
                $article->urlContentHash,
                $article->titleContentHash,
                $subID,
                !Rule::apply($keep, $block, $article->url ?? "", $article->title ?? "", $article->author ?? "", $article->categories)
            )->lastId();
            $qInsertContent->run($articleID, $article->scrapedContent ?? $article->content);
            // note the new ID for later use
            $articleMap[$k] = $articleID;
            // insert any enclosures
            if ($article->enclosureUrl) {
                $qInsertEnclosure->run($articleID, $article->enclosureUrl, $article->enclosureType);
            }
            // insert any categories
            foreach ($article->categories as $c) {
                $qInsertCategory->run($articleID, $c);
            }
            // assign a new edition ID to the article
            $qInsertEdition->run($articleID);
        }
        // next update existing artricles which have been edited
        foreach ($feed->changedItems as $articleID => $article) {
            $qUpdateArticle->run(
                !Rule::apply($keep, $block, $article->url ?? "", $article->title ?? "", $article->author ?? "", $article->categories),
                $article->url,
                $article->title,
                $article->author,
                $article->publishedDate,
                $article->updatedDate,
                $article->id,
                $article->urlTitleHash,
                $article->urlContentHash,
                $article->titleContentHash,
                $articleID
            );
            $qUpdateContent->run($article->scrapedContent ?? $article->content, $articleID);
            // delete all enclosures and categories and re-insert them
            $qDeleteEnclosures->run($articleID);
            $qDeleteCategories->run($articleID);
            if ($article->enclosureUrl) {
                $qInsertEnclosure->run($articleID, $article->enclosureUrl, $article->enclosureType);
            }
            foreach ($article->categories as $c) {
                $qInsertCategory->run($articleID, $c);
            }
            // assign a new edition ID to this version of the article
            $qInsertEdition->run($articleID);
        }
        // lastly update the feed database itself with updated information.
        $this->db->prepareArray(
            "UPDATE arsse_subscriptions SET feed_title = ?, source = ?, updated = CURRENT_TIMESTAMP, last_mod = ?, etag = ?, err_count = 0, err_msg = '', next_fetch = ?, size = ?, icon = ? WHERE id = ?",
            ["str", "str", "datetime", "strict str", "datetime", "int", "int", "int"]
        )->run(
            $feed->title,
            $feed->siteUrl,
            $feed->lastModified,
            $feed->etag,
            $feed->nextFetch,
            sizeof($feed->items),
            $icon,
            $subID
        );
        $tr->commit();
        return true;
    }

    /** Deletes soft-deleted newsfeed subscriptions from the database, subject to the retention period */
    public function subscriptionCleanup(): bool {
        // delete subscriptions that have been soft-deleted longer than the retention period, if a a purge threshold has been specified
        if (Arsse::$conf->purgeFeeds) {
            $limit = Date::sub(Arsse::$conf->purgeFeeds);
            $out = (bool) $this->db->prepare("DELETE from arsse_subscriptions where deleted = 1 and modified <= ?", "datetime")->run($limit);
        } else {
            $out = false;
        }
        return $out;
    }

    /** Retrieves various identifiers for the latest $count articles in the given newsfeed. The identifiers are:
     *
     * - "id": The database record key for the article
     * - "guid": The (theoretically) unique identifier for the article
     * - "edited": The time at which the article was last edited, per the newsfeed
     * - "url_title_hash": A cryptographic hash of the article URL and its title
     * - "url_content_hash": A cryptographic hash of the article URL and its content
     * - "title_content_hash": A cryptographic hash of the article title and its content
     *
     * @param integer $feedID The numeric identifier of the feed
     * @param integer $count The number of records to return
     */
    public function feedMatchLatest(int $feedID, int $count): Db\Result {
        return $this->db->prepare(
            "SELECT id, edited, guid, url_title_hash, url_content_hash, title_content_hash FROM arsse_articles WHERE subscription = ? ORDER BY modified desc, id desc limit ?",
            'int',
            'int'
        )->run($feedID, $count);
    }

    /** Retrieves various identifiers for articles in the given newsfeed which match the input identifiers. The output identifiers are:
     *
     * - "id": The database record key for the article
     * - "guid": The (theoretically) unique identifier for the article
     * - "edited": The time at which the article was last edited, per the newsfeed
     * - "url_title_hash": A cryptographic hash of the article URL and its title
     * - "url_content_hash": A cryptographic hash of the article URL and its content
     * - "title_content_hash": A cryptographic hash of the article title and its content
     *
     * @param integer $feedID The numeric identifier of the feed
     * @param array $ids An array of GUIDs of articles
     * @param array $hashesUT An array of hashes of articles' URL and title
     * @param array $hashesUC An array of hashes of articles' URL and content
     * @param array $hashesTC An array of hashes of articles' title and content
     */
    public function feedMatchIds(int $feedID, array $ids = [], array $hashesUT = [], array $hashesUC = [], array $hashesTC = []): Db\Result {
        // compile SQL IN() clauses and necessary type bindings for the four identifier lists
        [$cId, $tId, $vId] = $this->generateIn($ids, "str");
        [$cHashUT, $tHashUT, $vHashUT] = $this->generateIn($hashesUT, "str");
        [$cHashUC, $tHashUC, $vHashUC] = $this->generateIn($hashesUC, "str");
        [$cHashTC, $tHashTC, $vHashTC] = $this->generateIn($hashesTC, "str");
        // perform the query
        return $this->db->prepareArray(
            "SELECT id, edited, guid, url_title_hash, url_content_hash, title_content_hash FROM arsse_articles WHERE subscription = ? and (guid in($cId) or url_title_hash in($cHashUT) or url_content_hash in($cHashUC) or title_content_hash in($cHashTC))",
            ['int', $tId, $tHashUT, $tHashUC, $tHashTC]
        )->run($feedID, $vId, $vHashUT, $vHashUC, $vHashTC);
    }

    /** Lists icons for feeds to which a user is subscribed
     *
     * The returned information for each icon is:
     *
     * - "id": The umeric identifier of the icon
     * - "url": The URL of the icon
     * - "type": The Content-Type of the icon e.g. "image/png"
     * - "data": The icon itself, as a binary sring
     *
     * @param string $user The user whose subscription icons are to be retrieved
     */
    public function iconList(string $user): Db\Result {
        return $this->db->prepare("SELECT distinct i.id, i.url, i.type, i.data from arsse_icons as i join arsse_subscriptions as s on s.icon = i.id where s.owner = ? and s.deleted = 0", "str")->run($user);
    }

    /** Retrieve data on a single icon, but its ID
     *
     * The returned information for the icon is identical to `iconList` above
     *
     * @param ?string $user The user whose subscription icon is to be retrieved, which may be omitted when necessary
     * @param int $id The numeric identifier of the icon
     */
    public function iconPropertiesGet(?string $user, int $id): array {
        if (!V::id($id)) {
            throw new Db\ExceptionInput("typeViolation", ["action" => __FUNCTION__, "field" => "icon", 'type' => "int > 0"]);
        }
        $out = $this->db->prepare(
            "SELECT distinct
                i.id, i.url, i.type, i.data
            from arsse_icons as i
            join arsse_subscriptions as s on s.icon = i.id
            where
                s.owner = coalesce(?, s.owner)
                and s.deleted = 0
                and i.id = ?",
            "str", "int"
        )->run($user, $id)->getRow();
        if (!$out) {
            throw new Db\ExceptionInput("subjectMissing", ["action" => __FUNCTION__, "field" => "icon", 'id' => $id]);
        }
        return $out;
    }

    /** Deletes orphaned icons from the database
     *
     * Icons are orphaned if no subscribed newsfeed uses them.
     */
    public function iconCleanup(): int {
        $tr = $this->begin();
        // first unmark any icons which are no longer orphaned; an icon is considered orphaned if it is not used or only used by feeds which are themselves orphaned
        $this->db->query("UPDATE arsse_icons set orphaned = null where id in (select distinct icon from arsse_subscriptions where icon is not null and deleted = 0)");
        // next mark any newly orphaned icons with the current date and time
        $this->db->query("UPDATE arsse_icons set orphaned = CURRENT_TIMESTAMP where orphaned is null and id not in (select distinct icon from arsse_subscriptions where icon is not null and deleted = 0)");
        // finally delete icons that have been orphaned longer than the feed retention period, if a a purge threshold has been specified
        $out = 0;
        if (Arsse::$conf->purgeFeeds) {
            $limit = Date::sub(Arsse::$conf->purgeFeeds);
            $out += $this->db->prepare("DELETE from arsse_icons where orphaned <= ?", "datetime")->run($limit)->changes();
        }
        $tr->commit();
        return $out;
    }

    /** Returns an associative array of result column names and their SQL computations for article queries
     *
     * This is used for whitelisting and defining both output column and order-by columns, as well as for resolution of some context options
     */
    protected function articleColumns(): array {
        $greatest = $this->db->sqlToken("greatest");
        $least = $this->db->sqlToken("least");
        return [
            'id'                 => "arsse_articles.id",                                                                                                                                 // The article's unchanging numeric ID
            'edition'            => "latest_editions.edition",                                                                                                                           // The article's numeric ID which increases each time it is modified in the feed
            'latest_edition'     => "max(latest_editions.edition)",                                                                                                                      // The most recent of all editions
            'url'                => "arsse_articles.url",                                                                                                                                // The URL of the article's full content
            'title'              => "arsse_articles.title",                                                                                                                              // The title
            'author'             => "arsse_articles.author",                                                                                                                             // The name of the author
            'content'            => "arsse_article_contents.content",                                                                                                                    // The article content
            'guid'               => "arsse_articles.guid",                                                                                                                               // The GUID of the article, as presented in the feed (NOTE: Picofeed actually provides a hash of the ID)
            'fingerprint'        => "arsse_articles.url_title_hash || ':' || arsse_articles.url_content_hash || ':' || arsse_articles.title_content_hash",                               // A combination of three hashes
            'folder'             => "coalesce(arsse_subscriptions.folder,0)",                                                                                                            // The folder of the article's feed. This is mainly for use in WHERE clauses
            'top_folder'         => "coalesce(folder_data.top,0)",                                                                                                                       // The top-most folder of the article's feed. This is mainly for use in WHERE clauses
            'folder_name'        => "folder_data.name",                                                                                                                                  // The name of the folder of the article's feed. This is mainly for use in WHERE clauses
            'top_folder_name'    => "folder_data.top_name",                                                                                                                              // The name of the top-most folder of the article's feed. This is mainly for use in WHERE clauses
            'subscription'       => "arsse_subscriptions.id",                                                                                                                            // The article's parent subscription
            'hidden'             => "coalesce(arsse_articles.hidden,0)",                                                                                                                 // Whether the article is hidden
            'starred'            => "coalesce(arsse_articles.starred,0)",                                                                                                                // Whether the article is starred
            'unread'             => "abs(coalesce(arsse_articles.read,0) - 1)",                                                                                                          // Whether the article is unread
            'labelled'           => "$least(coalesce(label_stats.assigned,0),1)",                                                                                                        // Whether the article has at least one label
            'annotated'          => "(case when coalesce(arsse_articles.note,'') <> '' then 1 else 0 end)",                                                                              // Whether the article has a note
            'note'               => "coalesce(arsse_articles.note,'')",                                                                                                                  // The article's note, if any
            'published_date'     => "coalesce(arsse_articles.published, arsse_articles.added)",                                                                                          // The date at which the article was first published i.e. its creation date
            'edited_date'        => "coalesce(arsse_articles.edited, arsse_articles.published, arsse_articles.modified)",                                                                // The date at which the article was last edited according to the feed
            'modified_date'      => "arsse_articles.modified",                                                                                                                           // The date at which the article was last updated in our database
            'added_date'         => "arsse_articles.added",                                                                                                                              // The date at which the article was created in our database
            'marked_date'        => "$greatest(arsse_articles.modified, coalesce(arsse_articles.marked, '0001-01-01 00:00:00'), coalesce(label_stats.modified, '0001-01-01 00:00:00'))", // The date at which the article metadata was last modified by the user
            'subscription_title' => "coalesce(arsse_subscriptions.title, arsse_subscriptions.feed_title)",                                                                               // The parent subscription's title
            'media_url'          => "arsse_enclosures.url",                                                                                                                              // The URL of the article's enclosure, if any (NOTE: Picofeed only exposes one enclosure)
            'media_type'         => "arsse_enclosures.type",                                                                                                                             // The Content-Type of the article's enclosure, if any
        ];
    }

    /** Computes an SQL query to find and retrieve data about articles in the database
     *
     * If an empty column list is supplied, a count of articles matching the context is queried instead
     *
     * @param string $user The user whose articles are to be queried
     * @param Context|UnionContext $context The search context
     * @param array $cols The columns to request in the result set
     */
    protected function articleQuery(string $user, RootContext $context, array $cols = ["id"]): Query {
        // prepare the output column list; the column definitions are also used for ordering
        $colDefs = $this->articleColumns();
        if (!$cols) {
            // if no columns are specified return a count; don't borther with sorting
            $outColumns = "count(distinct arsse_articles.id) as count";
        } else {
            // normalize requested output and sorting columns
            $norm = function($v) {
                return trim(strtolower(V::normalize($v, V::T_STRING)));
            };
            $cols = array_map($norm, $cols);
            // make an output column list
            $outColumns = [];
            foreach ($cols as $col) {
                if (!isset($colDefs[$col])) {
                    continue;
                }
                $outColumns[] = $colDefs[$col]." as ".$col;
            }
            $outColumns = implode(",", $outColumns);
        }
        assert(strlen($outColumns) > 0, new \Exception("No input columns matched whitelist"));
        // define the basic query, to which we add lots of stuff where necessary
        $q = new Query(
            "WITH RECURSIVE
            folders(id,req) as (
                select 0, 0 union all select f.id, f.id from arsse_folders as f where owner = ? union all select f1.id, req from arsse_folders as f1 join folders on coalesce(parent,0)=folders.id
            ),
            folders_top(id,top) as (
                select f.id, f.id from arsse_folders as f where owner = ? and parent is null union all select f.id, top from arsse_folders as f join folders_top as t on parent=t.id
            ),
            folder_data(id,name,top,top_name) as (
                select f1.id, f1.name, top, f2.name from arsse_folders as f1 join folders_top as f0 on f1.id = f0.id join arsse_folders as f2 on f2.id = top
            ),
            labelled(article,label_id,label_name) as (
                select m.article, l.id, l.name from arsse_label_members as m join arsse_labels as l on l.id = m.label where l.owner = ? and m.assigned = 1
            ),
            tagged(subscription,tag_id,tag_name) as (
                select m.subscription, t.id, t.name from arsse_tag_members as m join arsse_tags as t on t.id = m.tag where t.owner = ? and m.assigned = 1
            )
            select 
                $outColumns
            from arsse_articles
            join arsse_subscriptions on arsse_subscriptions.id = arsse_articles.subscription and arsse_subscriptions.owner = ? and arsse_subscriptions.deleted = 0
            left join arsse_article_contents on arsse_article_contents.id = arsse_articles.id
            left join folder_data on arsse_subscriptions.folder = folder_data.id
            left join arsse_enclosures on arsse_enclosures.article = arsse_articles.id
            left join (
                select article, max(id) as edition from arsse_editions group by article
            ) as latest_editions on arsse_articles.id = latest_editions.article
            left join (
                select arsse_label_members.article, max(arsse_label_members.modified) as modified, sum(arsse_label_members.assigned) as assigned from arsse_label_members join arsse_labels on arsse_labels.id = arsse_label_members.label where arsse_labels.owner = ? group by arsse_label_members.article
            ) as label_stats on label_stats.article = arsse_articles.id",
            ["str", "str", "str", "str", "str", "str"],
            [$user, $user, $user, $user, $user, $user]
        );
        $q->setLimit($context->limit, $context->offset);
        if ($context instanceof UnionContext) {
            // if the context is a union context, we compute each context in turn
            $q->setWhereRestrictive(false);
            foreach ($context as $c) {
                $q->setWhereGroup($this->articleFilter($c));
            }
        } else {
            // if the context is not a union, first validate input to catch 404s and the like
            if ($context->subscription()) {
                $this->subscriptionValidateId($user, $context->subscription);
            }
            if ($context->folder()) {
                $this->folderValidateId($user, $context->folder);
            }
            if ($context->folderShallow()) {
                $this->folderValidateId($user, $context->folderShallow);
            }
            if ($context->edition()) {
                $this->articleValidateEdition($user, $context->edition);
            }
            if ($context->article()) {
                $this->articleValidateId($user, $context->article);
            }
            if ($context->label()) {
                $this->labelValidateId($user, $context->label, false);
            }
            if ($context->labelName()) {
                $this->labelValidateId($user, $context->labelName, true);
            }
            // ensure any used array-type context options contain at least one member
            foreach ([
                "articles",
                "editions",
                "subscriptions",
                "folders",
                "foldersShallow",
                "labels",
                "labelNames",
                "tags",
                "tagNames",
                "searchTerms",
                "titleTerms",
                "authorTerms",
                "annotationTerms",
                "modifiedRanges",
                "markedRanges",
                "addedRanges",
                "publishedRanges",
            ] as $m) {
                if ($context->$m() && !$context->$m) {
                    throw new Db\ExceptionInput("tooShort", ['field' => $m, 'action' => $this->caller(), 'min' => 1]);
                }
            }
            // next compute the context, supplying the query to manipulate directly
            $this->articleFilter($context, $q);
        }
        // return the query
        return $q;
    }

<<<<<<< HEAD
    protected function articleFilter(Context $context, ?QueryFilter $q = null) {
=======
    /** Transforms a selection context for articles into a set of terms for an SQL "where" clause */
    protected function articleFilter(Context $context, ?QueryFilter $q = null): QueryFilter {
>>>>>>> 16e6f755
        $q = $q ?? new QueryFilter;
        $colDefs = $this->articleColumns();
        // handle the simple context options
        $options = [
            // each context array consists of a column identifier (see $colDefs above), a comparison operator, and a data type; the "between" operator has special handling
            "edition"          => ["edition",        "=",       "int"],
            "editions"         => ["edition",        "in",      "int"],
            "article"          => ["id",             "=",       "int"],
            "articles"         => ["id",             "in",      "int"],
            "articleRange"     => ["id",             "between", "int"],
            "editionRange"     => ["edition",        "between", "int"],
            "modifiedRange"    => ["modified_date",  "between", "datetime"],
            "markedRange"      => ["marked_date",    "between", "datetime"],
            "addedRange"       => ["added_date",     "between", "datetime"],
            "publishedRange"   => ["published_date", "between", "datetime"],
            "folderShallow"    => ["folder",         "=",       "int"],
            "foldersShallow"   => ["folder",         "in",      "int"],
            "subscription"     => ["subscription",   "=",       "int"],
            "subscriptions"    => ["subscription",   "in",      "int"],
            "unread"           => ["unread",         "=",       "bool"],
            "starred"          => ["starred",        "=",       "bool"],
            "hidden"           => ["hidden",         "=",       "bool"],
            "labelled"         => ["labelled",       "=",       "bool"],
            "annotated"        => ["annotated",      "=",       "bool"],
        ];
        foreach ($options as $m => [$col, $op, $type]) {
            if ($context->$m()) {
                if ($op === "between") {
                    // option is a range
                    if ($context->$m[0] === null) {
                        // range is open at the low end
                        $q->setWhere("{$colDefs[$col]} <= ?", $type, $context->$m[1]);
                    } elseif ($context->$m[1] === null) {
                        // range is open at the high end
                        $q->setWhere("{$colDefs[$col]} >= ?", $type, $context->$m[0]);
                    } else {
                        // range is bounded in both directions
                        $q->setWhere("{$colDefs[$col]} BETWEEN ? AND ?", [$type, $type], $context->$m);
                    }
                } elseif (is_array($context->$m)) {
                    // context option is an array of values
                    [$clause, $types, $values] = $this->generateIn($context->$m, $type);
                    $q->setWhere("{$colDefs[$col]} $op ($clause)", $types, $values);
                } else {
                    $q->setWhere("{$colDefs[$col]} $op ?", $type, $context->$m);
                }
            }
            // handle the exclusionary version
            if (method_exists($context->not, $m) && $context->not->$m()) {
                if ($op === "between") {
                    // option is a range
                    if ($context->not->$m[0] === null) {
                        // range is open at the low end
                        $q->setWhereNot("{$colDefs[$col]} <= ?", $type, $context->not->$m[1]);
                    } elseif ($context->not->$m[1] === null) {
                        // range is open at the high end
                        $q->setWhereNot("{$colDefs[$col]} >= ?", $type, $context->not->$m[0]);
                    } else {
                        // range is bounded in both directions
                        $q->setWhereNot("{$colDefs[$col]} BETWEEN ? AND ?", [$type, $type], $context->not->$m);
                    }
                } elseif (is_array($context->not->$m)) {
                    if (!$context->not->$m) {
                        // for exclusions we don't care if the array is empty
                        continue;
                    }
                    [$clause, $types, $values] = $this->generateIn($context->not->$m, $type);
                    $q->setWhereNot("{$colDefs[$col]} $op ($clause)", $types, $values);
                } else {
                    $q->setWhereNot("{$colDefs[$col]} $op ?", $type, $context->not->$m);
                }
            }
        }
        // handle folder trees, labels, and tags
        $options = [
            // each context array consists of a common table expression to select from, the column to match in the main join, the column to match in the CTE, the column to select in the CTE, an operator, and a type for the match in the CTE
            'folder'     => ["folders",  "folder",       "folders.id",          "req",        "=",  "int"],
            'folders'    => ["folders",  "folder",       "folders.id",          "req",        "in", "int"],
            'label'      => ["labelled", "id",           "labelled.article",    "label_id",   "=",  "int"],
            'labels'     => ["labelled", "id",           "labelled.article",    "label_id",   "in", "int"],
            'labelName'  => ["labelled", "id",           "labelled.article",    "label_name", "=",  "str"],
            'labelNames' => ["labelled", "id",           "labelled.article",    "label_name", "in", "str"],
            'tag'        => ["tagged",   "subscription", "tagged.subscription", "tag_id",     "=",  "int"],
            'tags'       => ["tagged",   "subscription", "tagged.subscription", "tag_id",     "in", "int"],
            'tagName'    => ["tagged",   "subscription", "tagged.subscription", "tag_name",   "=",  "str"],
            'tagNames'   => ["tagged",   "subscription", "tagged.subscription", "tag_name",   "in", "str"],
        ];
        foreach ($options as $m => [$cte, $outerCol, $selection, $innerCol, $op, $type]) {
            if ($context->$m()) {
                if ($op === "in") {
                    [$inClause, $inTypes, $inValues] = $this->generateIn($context->$m, $type);
                    $q->setWhere("{$colDefs[$outerCol]} in (select $selection from $cte where $innerCol in($inClause))", $inTypes, $inValues);
                } else {
                    $q->setWhere("{$colDefs[$outerCol]} in (select $selection from $cte where $innerCol = ?)", $type, $context->$m);
                }
            }
            // handle the exclusionary version
            if ($context->not->$m()) {
                if ($op === "in") {
                    if (!$context->not->$m) {
                        // for exclusions we don't care if the array is empty
                        continue;
                    }
                    [$inClause, $inTypes, $inValues] = $this->generateIn($context->not->$m, $type);
                    $q->setWhereNot("{$colDefs[$outerCol]} in (select $selection from $cte where $innerCol in($inClause))", $inTypes, $inValues);
                } else {
                    $q->setWhereNot("{$colDefs[$outerCol]} in (select $selection from $cte where $innerCol = ?)", $type, $context->not->$m);
                }
            }
        }
        // handle text-matching context options
        $options = [
            "titleTerms"      => ["title"],
            "searchTerms"     => ["title", "content"],
            "authorTerms"     => ["author"],
            "annotationTerms" => ["note"],
        ];
        foreach ($options as $m => $columns) {
            $columns = array_map(function($c) use ($colDefs) {
                assert(isset($colDefs[$c]), new Exception("constantUnknown", $c));
                return $colDefs[$c];
            }, $columns);
            if ($context->$m()) {
                $q->setWhere(...$this->generateSearch($context->$m, $columns));
            }
            // handle the exclusionary version
            if ($context->not->$m() && $context->not->$m) {
                $q->setWhereNot(...$this->generateSearch($context->not->$m, $columns, true));
            }
        }
        // handle arrays of ranges
        $options = [
            'modifiedRanges'  => ["modified_date",  "datetime"],
            'markedRanges'    => ["marked_date",    "datetime"],
            'addedRanges'     => ["added_date",     "datetime"],
            'publishedRanges' => ["published_date", "datetime"],
        ];
        foreach ($options as $m => [$col, $type]) {
            if ($context->$m()) {
                $subq = (new QueryFilter)->setWhereRestrictive(false);
                foreach ($context->$m as $r) {
                    if ($r[0] === null) {
                        // range is open at the low end
                        $subq->setWhere("{$colDefs[$col]} <= ?", $type, $r[1]);
                    } elseif ($r[1] === null) {
                        // range is open at the high end
                        $subq->setWhere("{$colDefs[$col]} >= ?", $type, $r[0]);
                    } else {
                        // range is bounded in both directions
                        $subq->setWhere("{$colDefs[$col]} BETWEEN ? AND ?", [$type, $type], $r);
                    }
                }
                $q->setWhereGroup($subq);
            }
            // handle the exclusionary version
            if ($context->not->$m() && $context->not->$m) {
                foreach ($context->not->$m as $r) {
                    if ($r[0] === null) {
                        // range is open at the low end
                        $q->setWhereNot("{$colDefs[$col]} <= ?", $type, $r[1]);
                    } elseif ($r[1] === null) {
                        // range is open at the high end
                        $q->setWhereNot("{$colDefs[$col]} >= ?", $type, $r[0]);
                    } else {
                        // range is bounded in both directions
                        $q->setWhereNot("{$colDefs[$col]} BETWEEN ? AND ?", [$type, $type], $r);
                    }
                }
            }
        }
        return $q;
    }

    /** Lists articles in the database which match a given query context
     *
     * If an empty column list is supplied, a count of articles is returned instead
     *
     * @param string $user The user whose articles are to be listed
     * @param RootContext $context The search context
     * @param array $fields The columns to return in the result set, any of: id, edition, url, title, author, content, guid, fingerprint, folder, subscription, feed, starred, unread, note, published_date, edited_date, modified_date, marked_date, subscription_title, media_url, media_type
     * @param array $sort The columns to sort the result by eg. "edition desc" in decreasing order of importance
     */
    public function articleList(string $user, ?RootContext $context = null, array $fields = ["id"], array $sort = []): Db\Result {
        // make a base query based on context and output columns
        $context = $context ?? new Context;
        $q = $this->articleQuery($user, $context, $fields);
        // make an ORDER BY column list
        $colDefs = $this->articleColumns();
        // normalize requested output and sorting columns
        $norm = function($v) {
            return trim(strtolower((string) $v));
        };
        $fields = array_map($norm, $fields);
        $sort = array_map($norm, $sort);
        foreach ($sort as $spec) {
            $col = explode(" ", $spec, 2);
            $order = $col[1] ?? "";
            $col = $col[0];
            if ($order === "desc") {
                $order = " ".$this->db->sqlToken("desc");
            } elseif ($order === "asc" || $order === "") {
                $order = " ".$this->db->sqlToken("asc");
            } else {
                // column direction spec is bogus
                continue;
            }
            if (!isset($colDefs[$col])) {
                // column name spec is bogus
                continue;
            } elseif (in_array($col, $fields)) {
                // if the sort column is also an output column, use it as-is
                $q->setOrder($col.$order);
            } else {
                // otherwise if the column name is valid, use its expression
                $q->setOrder($colDefs[$col].$order);
            }
        }
        // perform the query and return results
        return $this->db->prepare($q->getQuery(), $q->getTypes())->run($q->getValues());
    }

    /** Returns a count of articles which match the given query context
     *
     * @param string $user The user whose articles are to be counted
     * @param RootContext $context The search context
     */
    public function articleCount(string $user, ?RootContext $context = null): int {
        $context = $context ?? new Context;
        $q = $this->articleQuery($user, $context, []);
        return (int) $this->db->prepare($q->getQuery(), $q->getTypes())->run($q->getValues())->getValue();
    }

    /** Applies one or multiple modifications to all articles matching the given query context
     *
     * The $data array enumerates the modifications to perform and must contain one or more of the following keys:
     *
     * - "read":    Whether the article should be marked as read (true) or unread (false)
     * - "starred": Whether the article should (true) or should not (false) be marked as starred/favourite
     * - "hidden":  Whether the article should (true) or should not (false) be suppressed from normal listings; this is normally set by the system rather than the user directly
     * - "note":    A string containing a freeform plain-text note for the article
     *
     * @param string $user The user who owns the articles to be modified
     * @param array $data An associative array of properties to modify. Anything not specified will remain unchanged
     * @param Context $context The query context to match articles against
     * @param bool $updateTimestamp Whether to also update the timestamp. This should only be false if a mark is changed as a result of an automated action not taken by the user
     */
<<<<<<< HEAD
    public function articleMark(string $user, array $data, ?RootContext $context = null, bool $updateTimestamp = true): int {
=======
    public function articleMark(string $user, array $data, ?Context $context = null, bool $updateTimestamp = true): int {
>>>>>>> 16e6f755
        $data = [
            'read'    => $data['read'] ?? null,
            'starred' => $data['starred'] ?? null,
            'hidden'  => $data['hidden'] ?? null,
            'note'    => $data['note'] ?? null,
        ];
        if (!isset($data['read']) && !isset($data['starred']) && !isset($data['hidden']) && !isset($data['note'])) {
            return 0;
        }
        $context = $context ?? new Context;
        $tr = $this->begin();
        $out = 0;
        if (isset($data['read']) && (isset($data['starred']) || isset($data['hidden']) || isset($data['note'])) && ($context->edition() || $context->editions())) {
            // if marking by edition both read and something else, do separate marks for starred, hidden, and note than for read
            //   marking as read is ignored if the edition is not the latest, but the same is not true of the other two marks
            $subq = $this->articleQuery($user, $context);
            $subq->setWhere("arsse_articles.read <> coalesce(?,arsse_articles.read)", "bool", $data['read']);
            $q = new Query(
                "WITH RECURSIVE
                target_articles(article) as (
                    {$subq->getQuery()}
                )
                update arsse_articles
                set 
                    \"read\" = ?, 
                    touched = 1 
                where 
                    id in (select article from target_articles)", 
                [$subq->getTypes(), "bool"], 
                [$subq->getValues(), $data['read']]
            );
            $this->db->prepare($q->getQuery(), $q->getTypes())->run($q->getValues());
            // get the articles associated with the requested editions
            if ($context->edition()) {
                $context->article($this->articleValidateEdition($user, $context->edition)['article'])->edition(null);
            } else {
                $context->articles($this->editionArticle(...$context->editions))->editions(null);
            }
            // set starred, hidden, and/or note marks (unless all requested editions actually do not exist)
            if ($context->article || $context->articles) {
                $setData = array_filter($data, function($v) {
                    return isset($v);
                });
                [$set, $setTypes, $setValues] = $this->generateSet($setData, ['starred' => "bool", 'hidden' => "bool", 'note' => "str"]);
                $subq = $this->articleQuery($user, $context);
                $subq->setWhere("(arsse_articles.note <> coalesce(?,arsse_articles.note) or arsse_articles.starred <> coalesce(?,arsse_articles.starred) or arsse_articles.hidden <> coalesce(?,arsse_articles.hidden))", ["str", "bool", "bool"], [$data['note'], $data['starred'], $data['hidden']]);
                $q = new Query(
                    "WITH RECURSIVE
                    target_articles(article) as (
                        {$subq->getQuery()}
                    )
                    update arsse_articles
                    set 
                        touched = 1,
                        $set 
                    where 
                        id in (select article from target_articles)",
                    [$subq->getTypes(), $setTypes], 
                    [$subq->getValues(), $setValues]
                );
                $this->db->prepare($q->getQuery(), $q->getTypes())->run($q->getValues());
            }
            // finally set the modification date for all touched marks and return the number of affected marks
            if ($updateTimestamp) {
                $out = $this->db->query("UPDATE arsse_articles set marked = CURRENT_TIMESTAMP, touched = 0 where touched = 1")->changes();
            } else {
                $out = $this->db->query("UPDATE arsse_articles set touched = 0 where touched = 1")->changes();
            }
        } else {
            if (!isset($data['read']) && ($context->edition() || $context->editions())) {
                // get the articles associated with the requested editions
                if ($context->edition()) {
                    $context->article($this->articleValidateEdition($user, $context->edition)['article'])->edition(null);
                } else {
                    $context->articles($this->editionArticle(...$context->editions))->editions(null);
                }
                if (!$context->article && !$context->articles) {
                    return 0;
                }
            }
            $setData = array_filter($data, function($v) {
                return isset($v);
            });
            [$set, $setTypes, $setValues] = $this->generateSet($setData, ['read' => "bool", 'starred' => "bool", 'hidden' => "bool", 'note' => "str"]);
            if ($updateTimestamp) {
                $set .= ", marked = CURRENT_TIMESTAMP";
            }
            $subq = $this->articleQuery($user, $context);
            $subq->setWhere("(arsse_articles.note <> coalesce(?,arsse_articles.note) or arsse_articles.starred <> coalesce(?,arsse_articles.starred) or arsse_articles.read <> coalesce(?,arsse_articles.read) or arsse_articles.hidden <> coalesce(?,arsse_articles.hidden))", ["str", "bool", "bool", "bool"], [$data['note'], $data['starred'], $data['read'], $data['hidden']]);
            $q = new Query(
                "WITH RECURSIVE
                target_articles(article) as (
                    {$subq->getQuery()}
                )
                update arsse_articles
                set
                    $set
                where
                    id in (select article from target_articles)",
                [$subq->getTypes(), $setTypes],
                [$subq->getValues(), $setValues]
            );
            $out = $this->db->prepare($q->getQuery(), $q->getTypes())->run($q->getValues())->changes();
        }
        $tr->commit();
        return $out;
    }

    /** Returns statistics about the articles starred by the given user. Hidden articles are excluded
     *
     * The associative array returned has the following keys:
     *
     * - "total":  The count of all starred articles
     * - "unread": The count of starred articles which are unread
     * - "read":   The count of starred articles which are read
     */
    public function articleStarred(string $user): array {
        return $this->db->prepare(
            "SELECT
                count(*) as total,
                coalesce(sum(abs(\"read\" - 1)),0) as unread,
                coalesce(sum(\"read\"),0) as \"read\"
            FROM (
                select \"read\" from arsse_articles where starred = 1 and hidden <> 1 and subscription in (select id from arsse_subscriptions where owner = ? and deleted = 0)
            ) as starred_data",
            "str"
        )->run($user)->getRow();
    }

    /** Returns an indexed array listing the labels assigned to an article
     *
     * @param string $user The user whose labels are to be listed
     * @param integer $id The numeric identifier of the article whose labels are to be listed
     * @param boolean $byName Whether to return the label names (true) instead of the numeric label identifiers (false)
     */
    public function articleLabelsGet(string $user, $id, bool $byName = false): array {
        $id = $this->articleValidateId($user, $id)['article'];
        $field = !$byName ? "id" : "name";
        $out = $this->db->prepare("SELECT $field from arsse_labels join arsse_label_members on arsse_label_members.label = arsse_labels.id where owner = ? and article = ? and assigned = 1 order by $field", "str", "int")->run($user, $id)->getAll();
        return $out ? array_column($out, $field) : [];
    }

    /** Returns the author-supplied categories associated with an article */
    public function articleCategoriesGet(string $user, $id): array {
        $id = $this->articleValidateId($user, $id)['article'];
        $out = $this->db->prepare("SELECT name from arsse_categories where article = ? order by name", "int")->run($id)->getAll();
        if (!$out) {
            return $out;
        } else {
            // flatten the result
            return array_column($out, "name");
        }
    }

    /** Deletes from the database articles which are beyond the configured clean-up threshold */
    public function articleCleanup(): bool {
        $query = $this->db->prepareArray(
            "WITH RECURSIVE
            exempt_articles as (
                SELECT 
                    id 
                from arsse_articles join (
                    SELECT article, max(id) as edition from arsse_editions group by article
                ) as latest_editions on arsse_articles.id = latest_editions.article 
                where subscription = ? order by edition desc limit ?
            )
            DELETE FROM 
                arsse_articles
            where
                subscription = ?
                and (starred = 0 or hidden = 1)
                and (
                    coalesce(marked,modified) <= ? 
                    or (coalesce(marked,modified) <= ? and (\"read\" = 1 or hidden = 1))
                )
                and id not in (select id from exempt_articles)",
            ["int", "int", "int", "datetime", "datetime"]
        );
        $limitRead = null;
        $limitUnread = null;
        if (Arsse::$conf->purgeArticlesRead) {
            $limitRead = Date::sub(Arsse::$conf->purgeArticlesRead);
        }
        if (Arsse::$conf->purgeArticlesUnread) {
            $limitUnread = Date::sub(Arsse::$conf->purgeArticlesUnread);
        }
        $deleted = 0;
        $tr = $this->begin();
        $feeds = $this->db->query("SELECT id, size from arsse_subscriptions")->getAll();
        foreach ($feeds as $feed) {
            $deleted += $query->run($feed['id'], $feed['size'], $feed['id'], $limitUnread, $limitRead)->changes();
        }
        $tr->commit();
        return (bool) $deleted;
    }

    /** Ensures the specified article exists and raises an exception otherwise
     *
     * Returns an associative array containing the id and latest edition of the article if it exists
     *
     * @param string $user The user who owns the article to be validated
     * @param integer $id The identifier of the article to validate
     */
    protected function articleValidateId(string $user, $id): array {
        if (!V::id($id)) {
            throw new Db\ExceptionInput("typeViolation", ["action" => $this->caller(), "field" => "article", 'type' => "int > 0"]); // @codeCoverageIgnore
        }
        $out = $this->db->prepareArray(
            "SELECT articles.article as article, max(arsse_editions.id)  as edition from (
                select arsse_articles.id as article
                FROM arsse_articles
                    join arsse_subscriptions on arsse_subscriptions.id = arsse_articles.subscription
                WHERE arsse_articles.id = ? and arsse_subscriptions.owner = ? and arsse_subscriptions.deleted = 0
            ) as articles left join arsse_editions on arsse_editions.article = articles.article group by articles.article",
            ["int", "str"]
        )->run($id, $user)->getRow();
        if (!$out) {
            throw new Db\ExceptionInput("subjectMissing", ["action" => $this->caller(), "field" => "article", 'id' => $id]);
        }
        return $out;
    }

    /** Ensures the specified article edition exists and raises an exception otherwise
     *
     * Returns an associative array containing the edition id, article id, and latest edition of the edition if it exists
     *
     * @param string $user The user who owns the edition to be validated
     * @param integer $id The identifier of the edition to validate
     */
    protected function articleValidateEdition(string $user, int $id): array {
        if (!V::id($id)) {
            throw new Db\ExceptionInput("typeViolation", ["action" => $this->caller(), "field" => "edition", 'type' => "int > 0"]); // @codeCoverageIgnore
        }
        $out = $this->db->prepareArray(
            "SELECT
                arsse_editions.id, arsse_editions.article, edition_stats.edition as current
            from arsse_editions 
                join arsse_articles on arsse_articles.id = arsse_editions.article
                join arsse_subscriptions on arsse_subscriptions.id = arsse_articles.subscription
                join (select article, max(id) as edition from arsse_editions group by article) as edition_stats on edition_stats.article = arsse_editions.article
            where arsse_editions.id = ? and arsse_subscriptions.owner = ? and arsse_subscriptions.deleted = 0",
            ["int", "str"]
        )->run($id, $user)->getRow();
        if (!$out) {
            throw new Db\ExceptionInput("subjectMissing", ["action" => $this->caller(), "field" => "edition", 'id' => $id]);
        }
        return array_map("intval", $out);
    }

    /** Returns the numeric identifier of the most recent edition of an article matching the given context */
    public function editionLatest(string $user, ?RootContext $context = null): int {
        $context = $context ?? new Context;
        $q = $this->articleQuery($user, $context, ["latest_edition"]);
        return (int) $this->db->prepare((string) $q, $q->getTypes())->run($q->getValues())->getValue();
    }

    /** Returns a map between all the given edition identifiers and their associated article identifiers */
    public function editionArticle(int ...$edition): array {
        $out = [];
        $context = (new Context)->editions($edition);
        [$in, $inTypes, $inValues] = $this->generateIn($context->editions, "int");
        $out = $this->db->prepare("SELECT id as edition, article from arsse_editions where id in($in)", $inTypes)->run($inValues)->getAll();
        return $out ? array_combine(array_column($out, "edition"), array_column($out, "article")) : [];
    }

    /** Creates a label, and returns its numeric identifier
     *
     * Labels are discrete objects in the database and can be associated with multiple articles; an article may in turn be associated with multiple labels
     *
     * @param string $user The user who will own the created label
     * @param array $data An associative array defining the label's properties; currently only "name" is understood
     */
    public function labelAdd(string $user, array $data): int {
        // validate the label name
        $name = array_key_exists("name", $data) ? $data['name'] : "";
        $this->labelValidateName($name, true);
        // perform the insert
        return $this->db->prepare("INSERT INTO arsse_labels(owner,name) values(?,?)", "str", "str")->run($user, $name)->lastId();
    }

    /** Lists a user's article labels
     *
     * The following keys are included in each record:
     *
     * - "id": The label's numeric identifier
     * - "name" The label's textual name
     * - "articles": The count of articles which have the label assigned to them
     * - "read": How many of the total articles assigned to the label are read
     *
     * @param string $user The user whose labels are to be listed
     * @param boolean $includeEmpty Whether to include (true) or supress (false) labels which have no articles assigned to them
     */
    public function labelList(string $user, bool $includeEmpty = true): Db\Result {
        $integerType = $this->db->sqlToken("integer");
        return $this->db->prepareArray(
            "SELECT * FROM (
                SELECT
                    id,
                    name,
                    cast(coalesce(articles - coalesce(hidden, 0), 0) as $integerType) as articles, -- this cast is required for MySQL for unclear reasons
                    cast(coalesce(marked, 0) as $integerType) as \"read\" -- this cast is required for MySQL for unclear reasons
                from arsse_labels
                    left join (
                        SELECT
                            label, 
                            sum(assigned) as articles 
                        from arsse_label_members
                            join arsse_articles on arsse_articles.id = arsse_label_members.article
                            join arsse_subscriptions on arsse_articles.subscription = arsse_subscriptions.id and arsse_subscriptions.deleted = 0
                        group by label
                    ) as label_stats on label_stats.label = arsse_labels.id
                    left join (
                        SELECT
                            label,
                            sum(hidden) as hidden,
                            sum(case when \"read\" = 1 and hidden = 0 then 1 else 0 end) as marked
                        from arsse_articles
                            join arsse_subscriptions on arsse_subscriptions.id = arsse_articles.subscription
                            join arsse_label_members on arsse_label_members.article = arsse_articles.id
                        where arsse_subscriptions.owner = ? and arsse_subscriptions.deleted = 0
                        group by label
                    ) as mark_stats on mark_stats.label = arsse_labels.id
                WHERE owner = ?
            ) as label_data
            where articles >= ? order by name",
            ["str", "str", "int"]
        )->run($user, $user, !$includeEmpty);
    }

    /** Deletes a label from the database
     *
     * Any articles associated with the label remains untouched
     *
     * @param string $user The owner of the label to remove
     * @param integer|string $id The numeric identifier or name of the label
     * @param boolean $byName Whether to interpret the $id parameter as the label's name (true) or identifier (false)
     */
    public function labelRemove(string $user, $id, bool $byName = false): bool {
        $this->labelValidateId($user, $id, $byName, false);
        $field = $byName ? "name" : "id";
        $type = $byName ? "str" : "int";
        $changes = $this->db->prepare("DELETE FROM arsse_labels where owner = ? and $field = ?", "str", $type)->run($user, $id)->changes();
        if (!$changes) {
            throw new Db\ExceptionInput("subjectMissing", ["action" => __FUNCTION__, "field" => "label", 'id' => $id]);
        }
        return true;
    }

    /** Retrieves the properties of a label
     *
     * The following keys are included in the output array:
     *
     * - "id": The label's numeric identifier
     * - "name" The label's textual name
     * - "articles": The count of articles which have the label assigned to them
     * - "read": How many of the total articles assigned to the label are read
     *
     * @param string $user The owner of the label to remove
     * @param integer|string $id The numeric identifier or name of the label
     * @param boolean $byName Whether to interpret the $id parameter as the label's name (true) or identifier (false)
     */
    public function labelPropertiesGet(string $user, $id, bool $byName = false): array {
        $this->labelValidateId($user, $id, $byName, false);
        $field = $byName ? "name" : "id";
        $type = $byName ? "str" : "int";
        $out = $this->db->prepareArray(
            "SELECT
                id,
                name,
                coalesce(articles - coalesce(hidden, 0), 0) as articles,
                coalesce(marked, 0) as \"read\"
            FROM arsse_labels
                left join (
                    SELECT
                        label, 
                        sum(assigned) as articles 
                    from arsse_label_members
                    join arsse_articles on arsse_articles.id = arsse_label_members.article
                    join arsse_subscriptions on arsse_articles.subscription = arsse_subscriptions.id and arsse_subscriptions.deleted = 0
                    group by label
                ) as label_stats on label_stats.label = arsse_labels.id
                left join (
                    SELECT
                        label,
                        sum(hidden) as hidden,
                        sum(case when \"read\" = 1 and hidden = 0 then 1 else 0 end) as marked
                    from arsse_articles
                        join arsse_subscriptions on arsse_subscriptions.id = arsse_articles.subscription
                        join arsse_label_members on arsse_label_members.article = arsse_articles.id
                    where arsse_subscriptions.owner = ? and arsse_subscriptions.deleted = 0
                    group by label
                ) as mark_stats on mark_stats.label = arsse_labels.id
            WHERE $field = ? and owner = ?",
            ["str", $type, "str"]
        )->run($user, $id, $user)->getRow();
        if (!$out) {
            throw new Db\ExceptionInput("subjectMissing", ["action" => __FUNCTION__, "field" => "label", 'id' => $id]);
        }
        return $out;
    }

    /** Sets the properties of a label
     *
     * @param string $user The owner of the label to query
     * @param integer|string $id The numeric identifier or name of the label
     * @param array $data An associative array defining the label's properties; currently only "name" is understood
     * @param boolean $byName Whether to interpret the $id parameter as the label's name (true) or identifier (false)
     */
    public function labelPropertiesSet(string $user, $id, array $data, bool $byName = false): bool {
        $this->labelValidateId($user, $id, $byName, false);
        if (isset($data['name'])) {
            $this->labelValidateName($data['name']);
        }
        $field = $byName ? "name" : "id";
        $type = $byName ? "str" : "int";
        $valid = [
            'name'      => "str",
        ];
        [$setClause, $setTypes, $setValues] = $this->generateSet($data, $valid);
        if (!$setClause) {
            // if no changes would actually be applied, just return
            return false;
        }
        $out = (bool) $this->db->prepare("UPDATE arsse_labels set $setClause, modified = CURRENT_TIMESTAMP where owner = ? and $field = ?", $setTypes, "str", $type)->run($setValues, $user, $id)->changes();
        if (!$out) {
            throw new Db\ExceptionInput("subjectMissing", ["action" => __FUNCTION__, "field" => "label", 'id' => $id]);
        }
        return $out;
    }

    /** Returns an indexed array of article identifiers assigned to a label
     *
     * @param string $user The owner of the label to query
     * @param integer|string $id The numeric identifier or name of the label
     * @param boolean $byName Whether to interpret the $id parameter as the label's name (true) or identifier (false)
     */
    public function labelArticlesGet(string $user, $id, bool $byName = false): array {
        $c = (new Context)->hidden(false);
        if ($byName) {
            $c->labelName($id);
        } else {
            $c->label($id);
        }
        try {
            $q = $this->articleQuery($user, $c);
            $q->setOrder("id");
            $out = $this->db->prepare((string) $q, $q->getTypes())->run($q->getValues())->getAll();
        } catch (Db\ExceptionInput $e) {
            if ($e->getCode() === 10235) {
                throw new Db\ExceptionInput("subjectMissing", ["action" => __FUNCTION__, "field" => "label", 'id' => $id]);
            }
            throw $e;
        }
        if (!$out) {
            return $out;
        } else {
            return array_column($out, "id");
        }
    }

    /** Makes or breaks associations between a given label and articles matching the given query context
     *
     * @param string $user The owner of the label
     * @param integer|string $id The numeric identifier or name of the label
     * @param RootContext $context The query context matching the desired articles
     * @param int $mode Whether to add (ASSOC_ADD), remove (ASSOC_REMOVE), or replace with (ASSOC_REPLACE) the matching associations
     * @param boolean $byName Whether to interpret the $id parameter as the label's name (true) or identifier (false)
     */
    public function labelArticlesSet(string $user, $id, RootContext $context, int $mode = self::ASSOC_ADD, bool $byName = false): int {
        assert(in_array($mode, [self::ASSOC_ADD, self::ASSOC_REMOVE, self::ASSOC_REPLACE]), new Exception("constantUnknown", $mode));
        // validate the tag ID, and get the numeric ID if matching by name
        $id = $this->labelValidateId($user, $id, $byName, true)['id'];
        // get the list of articles matching the context
        $articles = iterator_to_array($this->articleList($user, $context ?? new Context));
        // an empty article list is a special case
        if (!sizeof($articles)) {
            if ($mode == self::ASSOC_REPLACE) {
                // replacing with an empty set means setting everything to zero
                return $this->db->prepare("UPDATE arsse_label_members set assigned = 0, modified = CURRENT_TIMESTAMP where label = ? and assigned = 1 and article not in (select id from arsse_articles where subscription in (select id from arsse_subscriptions where deleted = 1))", "int")->run($id)->changes();
            } else {
                // adding or removing is a no-op
                return 0;
            }
        } else {
            $articles = array_column($articles, "id");
        }
        // prepare up to three queries: removing requires one, adding two, and replacing three
        [$inClause, $inTypes, $inValues] = $this->generateIn($articles, "int");
        $updateQ = "UPDATE arsse_label_members set assigned = ?, modified = CURRENT_TIMESTAMP where label = ? and assigned <> ? and article %in% ($inClause) and article not in (select id from arsse_articles where subscription in (select id from arsse_subscriptions where deleted = 1))";
        $updateT = ["bool", "int", "bool", $inTypes];
        $insertQ = "INSERT INTO arsse_label_members(label,article) SELECT ?,a.id from arsse_articles as a join arsse_subscriptions as s on a.subscription = s.id where s.owner = ? and a.id not in (select article from arsse_label_members where label = ?) and a.id in ($inClause)";
        $insertT = ["int", "str", "int", $inTypes];
        $clearQ = str_replace("%in%", "not in", $updateQ);
        $clearT = $updateT;
        $updateQ = str_replace("%in%", "in", $updateQ);
        $qList = [];
        switch ($mode) {
            case self::ASSOC_REMOVE:
                $qList[] = [$updateQ, $updateT, [false, $id, false, $inValues]]; // soft-delete any existing associations
                break;
            case self::ASSOC_ADD:
                $qList[] = [$updateQ, $updateT, [true, $id, true, $inValues]]; // re-enable any previously soft-deleted association
                $qList[] = [$insertQ, $insertT, [$id, $user, $id, $inValues]]; // insert any newly-required associations
                break;
            case self::ASSOC_REPLACE:
                $qList[] = [$clearQ, $clearT, [false, $id, false, $inValues]]; // soft-delete any existing associations for articles not in the list
                $qList[] = [$updateQ, $updateT, [true, $id, true, $inValues]]; // re-enable any previously soft-deleted association
                $qList[] = [$insertQ, $insertT, [$id, $user, $id, $inValues]]; // insert any newly-required associations
                break;
        }
        // execute them in a transaction
        $out = 0;
        $tr = $this->begin();
        foreach ($qList as [$q, $t, $v]) {
            $out += $this->db->prepare($q, ...$t)->run(...$v)->changes();
        }
        $tr->commit();
        return $out;
    }

    /** Ensures the specified label identifier or name is valid (and optionally whether it exists) and raises an exception otherwise
     *
     * Returns an associative array containing the id, name of the label if it exists
     *
     * @param string $user The user who owns the label to be validated
     * @param integer|string $id The numeric identifier or name of the label to validate
     * @param boolean $byName Whether to interpret the $id parameter as the label's name (true) or identifier (false)
     * @param boolean $checkDb Whether to check whether the label exists (true) or only if the identifier or name is syntactically valid (false)
     * @param boolean $subject Whether the label is the subject (true) rather than the object (false) of the operation being performed; this only affects the semantics of the error message if validation fails
     */
    protected function labelValidateId(string $user, $id, bool $byName, bool $checkDb = true, bool $subject = false): array {
        if (!$byName && !V::id($id)) {
            // if we're not referring to a label by name and the ID is invalid, throw an exception
            throw new Db\ExceptionInput("typeViolation", ["action" => $this->caller(), "field" => "label", 'type' => "int > 0"]);
        } elseif ($byName && !(V::str($id) & V::VALID)) {
            // otherwise if we are referring to a label by name but the ID is not a string, also throw an exception
            throw new Db\ExceptionInput("typeViolation", ["action" => $this->caller(), "field" => "label", 'type' => "string"]);
        } elseif ($checkDb) {
            $field = !$byName ? "id" : "name";
            $type = !$byName ? "int" : "str";
            $l = $this->db->prepare("SELECT id,name from arsse_labels where $field = ? and owner = ?", $type, "str")->run($id, $user)->getRow();
            if (!$l) {
                throw new Db\ExceptionInput($subject ? "subjectMissing" : "idMissing", ["action" => $this->caller(), "field" => "label", 'id' => $id]);
            } else {
                return $l;
            }
        }
        return [
            'id'   => !$byName ? $id : null,
            'name' => $byName ? $id : null,
        ];
    }

    /** Ensures a prospective label name is syntactically valid and raises an exception otherwise */
    protected function labelValidateName($name): bool {
        $info = V::str($name);
        if ($info & (V::NULL | V::EMPTY)) {
            throw new Db\ExceptionInput("missing", ["action" => $this->caller(), "field" => "name"]);
        } elseif ($info & V::WHITE) {
            throw new Db\ExceptionInput("whitespace", ["action" => $this->caller(), "field" => "name"]);
        } elseif (!($info & V::VALID)) {
            throw new Db\ExceptionInput("typeViolation", ["action" => $this->caller(), "field" => "name", 'type' => "string"]);
        } else {
            return true;
        }
    }

    /** Creates a tag, and returns its numeric identifier
     *
     * Tags are discrete objects in the database and can be associated with multiple subscriptions; a subscription may in turn be associated with multiple tags
     *
     * @param string $user The user who will own the created tag
     * @param array $data An associative array defining the tag's properties; currently only "name" is understood
     */
    public function tagAdd(string $user, array $data): int {
        // validate the tag name
        $name = array_key_exists("name", $data) ? $data['name'] : "";
        $this->tagValidateName($name, true);
        // perform the insert
        return $this->db->prepare("INSERT INTO arsse_tags(owner,name) values(?,?)", "str", "str")->run($user, $name)->lastId();
    }

    /** Lists a user's subscription tags
     *
     * The following keys are included in each record:
     *
     * - "id": The tag's numeric identifier
     * - "name" The tag's textual name
     * - "subscriptions": The count of subscriptions which have the tag assigned to them
     *
     * @param string $user The user whose tags are to be listed
     * @param boolean $includeEmpty Whether to include (true) or supress (false) tags which have no subscriptions assigned to them
     */
    public function tagList(string $user, bool $includeEmpty = true): Db\Result {
        $integerType = $this->db->sqlToken("integer");
        return $this->db->prepareArray(
            "SELECT * FROM (
                SELECT
                    id,
                    name,
                    cast(coalesce(subscriptions,0) as $integerType) as subscriptions -- this cast is required for MySQL for unclear reasons
                from arsse_tags 
                    left join (
                        SELECT 
                            tag, 
                            sum(assigned) as subscriptions 
                        from arsse_tag_members
                            join arsse_subscriptions on arsse_subscriptions.id = arsse_tag_members.subscription and arsse_subscriptions.deleted = 0
                        group by tag
                    ) as tag_stats on tag_stats.tag = arsse_tags.id
                WHERE owner = ?
            ) as tag_data
            where subscriptions >= ? order by name",
            ["str", "int"]
        )->run($user, !$includeEmpty);
    }

    /** Lists the associations between all tags and subscription
     *
     * The following keys are included in each record:
     *
     * - "tag_id": The tag's numeric identifier
     * - "tag_name" The tag's textual name
     * - "subscription": The numeric identifier of the associated subscription
     *
     * @param string $user The user whose tags are to be listed
     */
    public function tagSummarize(string $user): Db\Result {
        return $this->db->prepareArray(
            "SELECT
                arsse_tags.id as id,
                arsse_tags.name as name,
                arsse_tag_members.subscription as subscription
            FROM arsse_tag_members
                join arsse_tags on arsse_tags.id = arsse_tag_members.tag
                join arsse_subscriptions on arsse_subscriptions.id = arsse_tag_members.subscription and arsse_subscriptions.deleted = 0
            WHERE arsse_tags.owner = ? and assigned = 1",
            ["str"]
        )->run($user);
    }

    /** Deletes a tag from the database
     *
     * Any subscriptions associated with the tag remains untouched
     *
     * @param string $user The owner of the tag to remove
     * @param integer|string $id The numeric identifier or name of the tag
     * @param boolean $byName Whether to interpret the $id parameter as the tag's name (true) or identifier (false)
     */
    public function tagRemove(string $user, $id, bool $byName = false): bool {
        $this->tagValidateId($user, $id, $byName, false);
        $field = $byName ? "name" : "id";
        $type = $byName ? "str" : "int";
        $changes = $this->db->prepare("DELETE FROM arsse_tags where owner = ? and $field = ?", "str", $type)->run($user, $id)->changes();
        if (!$changes) {
            throw new Db\ExceptionInput("subjectMissing", ["action" => __FUNCTION__, "field" => "tag", 'id' => $id]);
        }
        return true;
    }

    /** Retrieves the properties of a tag
     *
     * The following keys are included in the output array:
     *
     * - "id": The tag's numeric identifier
     * - "name" The tag's textual name
     * - "subscriptions": The count of subscriptions which have the tag assigned to them
     *
     * @param string $user The owner of the tag to remove
     * @param integer|string $id The numeric identifier or name of the tag
     * @param boolean $byName Whether to interpret the $id parameter as the tag's name (true) or identifier (false)
     */
    public function tagPropertiesGet(string $user, $id, bool $byName = false): array {
        $this->tagValidateId($user, $id, $byName, false);
        $field = $byName ? "name" : "id";
        $type = $byName ? "str" : "int";
        $out = $this->db->prepareArray(
            "SELECT
                id,
                name,
                coalesce(subscriptions,0) as subscriptions
            FROM arsse_tags
                left join (
                    SELECT 
                        tag, 
                        sum(assigned) as subscriptions 
                    from arsse_tag_members
                        join arsse_subscriptions on arsse_subscriptions.id = arsse_tag_members.subscription and arsse_subscriptions.deleted = 0
                    group by tag
                ) as tag_stats on tag_stats.tag = arsse_tags.id
            WHERE $field = ? and arsse_tags.owner = ?",
            [$type, "str"]
        )->run($id, $user)->getRow();
        if (!$out) {
            throw new Db\ExceptionInput("subjectMissing", ["action" => __FUNCTION__, "field" => "tag", 'id' => $id]);
        }
        return $out;
    }

    /** Sets the properties of a tag
     *
     * @param string $user The owner of the tag to query
     * @param integer|string $id The numeric identifier or name of the tag
     * @param array $data An associative array defining the tag's properties; currently only "name" is understood
     * @param boolean $byName Whether to interpret the $id parameter as the tag's name (true) or identifier (false)
     */
    public function tagPropertiesSet(string $user, $id, array $data, bool $byName = false): bool {
        $this->tagValidateId($user, $id, $byName, false);
        if (isset($data['name'])) {
            $this->tagValidateName($data['name']);
        }
        $field = $byName ? "name" : "id";
        $type = $byName ? "str" : "int";
        $valid = [
            'name'      => "str",
        ];
        [$setClause, $setTypes, $setValues] = $this->generateSet($data, $valid);
        if (!$setClause) {
            // if no changes would actually be applied, just return
            return false;
        }
        $out = (bool) $this->db->prepare("UPDATE arsse_tags set $setClause, modified = CURRENT_TIMESTAMP where owner = ? and $field = ?", $setTypes, "str", $type)->run($setValues, $user, $id)->changes();
        if (!$out) {
            throw new Db\ExceptionInput("subjectMissing", ["action" => __FUNCTION__, "field" => "tag", 'id' => $id]);
        }
        return $out;
    }

    /** Returns an indexed array of subscription identifiers assigned to a tag
     *
     * @param string $user The owner of the tag to query
     * @param integer|string $id The numeric identifier or name of the tag
     * @param boolean $byName Whether to interpret the $id parameter as the tag's name (true) or identifier (false)
     */
    public function tagSubscriptionsGet(string $user, $id, bool $byName = false): array {
        // just do a syntactic check on the tag ID
        $this->tagValidateId($user, $id, $byName, false);
        $field = !$byName ? "t.id" : "t.name";
        $type = !$byName ? "int" : "str";
        $out = $this->db->prepare(
            "SELECT 
                subscription 
            from arsse_tag_members as m
                join arsse_tags as t on m.tag = t.id
                join arsse_subscriptions as s on m.subscription = s.id and s.deleted = 0
            where assigned = 1 and $field = ? and t.owner = ?
            order by subscription",
            $type, "str"
        )->run($id, $user)->getAll();
        if (!$out) {
            // if no results were returned, do a full validation on the tag ID
            $this->tagValidateId($user, $id, $byName, true, true);
            // if the validation passes, return the empty result
            return $out;
        } else {
            // flatten the result to return just the subscription IDs in a simple array
            return array_column($out, "subscription");
        }
    }

    /** Makes or breaks associations between a given tag and specified subscriptions
     *
     * @param string $user The owner of the tag
     * @param integer|string $id The numeric identifier or name of the tag
     * @param integer[] $subscriptions An array listing the desired subscriptions
     * @param int $mode Whether to add (ASSOC_ADD), remove (ASSOC_REMOVE), or replace with (ASSOC_REPLACE) the listed associations
     * @param boolean $byName Whether to interpret the $id parameter as the tag's name (true) or identifier (false)
     */
    public function tagSubscriptionsSet(string $user, $id, array $subscriptions, int $mode = self::ASSOC_ADD, bool $byName = false): int {
        assert(in_array($mode, [self::ASSOC_ADD, self::ASSOC_REMOVE, self::ASSOC_REPLACE]), new Exception("constantUnknown", $mode));
        // validate the tag ID, and get the numeric ID if matching by name
        $id = $this->tagValidateId($user, $id, $byName, true)['id'];
        // an empty subscription list is a special case
        if (!sizeof($subscriptions)) {
            if ($mode == self::ASSOC_REPLACE) {
                // replacing with an empty set means setting everything to zero
                return $this->db->prepare("UPDATE arsse_tag_members set assigned = 0, modified = CURRENT_TIMESTAMP where tag = ? and assigned = 1 and subscription not in (select id from arsse_subscriptions where deleted = 1)", "int")->run($id)->changes();
            } else {
                // adding or removing is a no-op
                return 0;
            }
        }
        // prepare up to three queries: removing requires one, adding two, and replacing three
        [$inClause, $inTypes, $inValues] = $this->generateIn($subscriptions, "int");
        $updateQ = "UPDATE arsse_tag_members set assigned = ?, modified = CURRENT_TIMESTAMP where tag = ? and assigned <> ? and subscription in (select id from arsse_subscriptions where owner = ? and id %in% ($inClause) and id not in (select id from arsse_subscriptions where deleted = 1))";
        $updateT = ["bool", "int", "bool", "str", $inTypes];
        $insertQ = "INSERT INTO arsse_tag_members(tag,subscription) SELECT ?,id from arsse_subscriptions where id not in (select subscription from arsse_tag_members where tag = ?) and owner = ? and id in ($inClause)";
        $insertT = ["int", "int", "str", $inTypes];
        $clearQ = str_replace("%in%", "not in", $updateQ);
        $clearT = $updateT;
        $updateQ = str_replace("%in%", "in", $updateQ);
        $qList = [];
        switch ($mode) {
            case self::ASSOC_REMOVE:
                $qList[] = [$updateQ, $updateT, [0, $id, 0, $user, $inValues]]; // soft-delete any existing associations
                break;
            case self::ASSOC_ADD:
                $qList[] = [$updateQ, $updateT, [1, $id, 1, $user, $inValues]]; // re-enable any previously soft-deleted association
                $qList[] = [$insertQ, $insertT, [$id, $id, $user, $inValues]]; // insert any newly-required associations
                break;
            case self::ASSOC_REPLACE:
                $qList[] = [$clearQ, $clearT, [0, $id, 0, $user, $inValues]]; // soft-delete any existing associations for subscriptions not in the list
                $qList[] = [$updateQ, $updateT, [1, $id, 1, $user, $inValues]]; // re-enable any previously soft-deleted association
                $qList[] = [$insertQ, $insertT, [$id, $id, $user, $inValues]]; // insert any newly-required associations
                break;
        }
        // execute them in a transaction
        $out = 0;
        $tr = $this->begin();
        foreach ($qList as [$q, $t, $v]) {
            $out += $this->db->prepare($q, ...$t)->run(...$v)->changes();
        }
        $tr->commit();
        return $out;
    }

    /** Ensures the specified tag identifier or name is valid (and optionally whether it exists) and raises an exception otherwise
     *
     * Returns an associative array containing the id, name of the tag if it exists
     *
     * @param string $user The user who owns the tag to be validated
     * @param integer|string $id The numeric identifier or name of the tag to validate
     * @param boolean $byName Whether to interpret the $id parameter as the tag's name (true) or identifier (false)
     * @param boolean $checkDb Whether to check whether the tag exists (true) or only if the identifier or name is syntactically valid (false)
     * @param boolean $subject Whether the tag is the subject (true) rather than the object (false) of the operation being performed; this only affects the semantics of the error message if validation fails
     */
    protected function tagValidateId(string $user, $id, bool $byName, bool $checkDb = true, bool $subject = false): array {
        if (!$byName && !V::id($id)) {
            // if we're not referring to a tag by name and the ID is invalid, throw an exception
            throw new Db\ExceptionInput("typeViolation", ["action" => $this->caller(), "field" => "tag", 'type' => "int > 0"]);
        } elseif ($byName && !(V::str($id) & V::VALID)) {
            // otherwise if we are referring to a tag by name but the ID is not a string, also throw an exception
            throw new Db\ExceptionInput("typeViolation", ["action" => $this->caller(), "field" => "tag", 'type' => "string"]);
        } elseif ($checkDb) {
            $field = !$byName ? "id" : "name";
            $type = !$byName ? "int" : "str";
            $l = $this->db->prepare("SELECT id,name from arsse_tags where $field = ? and owner = ?", $type, "str")->run($id, $user)->getRow();
            if (!$l) {
                throw new Db\ExceptionInput($subject ? "subjectMissing" : "idMissing", ["action" => $this->caller(), "field" => "tag", 'id' => $id]);
            } else {
                return $l;
            }
        }
        return [
            'id'   => !$byName ? $id : null,
            'name' => $byName ? $id : null,
        ];
    }

    /** Ensures a prospective tag name is syntactically valid and raises an exception otherwise */
    protected function tagValidateName($name): bool {
        $info = V::str($name);
        if ($info & (V::NULL | V::EMPTY)) {
            throw new Db\ExceptionInput("missing", ["action" => $this->caller(), "field" => "name"]);
        } elseif ($info & V::WHITE) {
            throw new Db\ExceptionInput("whitespace", ["action" => $this->caller(), "field" => "name"]);
        } elseif (!($info & V::VALID)) {
            throw new Db\ExceptionInput("typeViolation", ["action" => $this->caller(), "field" => "name", 'type' => "string"]);
        } else {
            return true;
        }
    }
}<|MERGE_RESOLUTION|>--- conflicted
+++ resolved
@@ -1194,14 +1194,9 @@
 
     /** Returns the time at which any of a user's subscriptions (or a specific subscription) was last refreshed, as a DateTimeImmutable object */
     public function subscriptionRefreshed(string $user, ?int $id = null): ?\DateTimeImmutable {
-<<<<<<< HEAD
-        $q = new Query("SELECT max(arsse_feeds.updated) from arsse_feeds join arsse_subscriptions on arsse_subscriptions.feed = arsse_feeds.id");
-        $q->setWhere("arsse_subscriptions.owner = ?", "str", $user);
-=======
         $q = new Query("SELECT max(updated) from arsse_subscriptions");
         $q->setWhere("owner = ?", "str", $user);
         $q->setWhere("deleted = 0");
->>>>>>> 16e6f755
         if ($id) {
             $q->setWhere("id = ?", "int", $id);
         }
@@ -1741,12 +1736,8 @@
         return $q;
     }
 
-<<<<<<< HEAD
-    protected function articleFilter(Context $context, ?QueryFilter $q = null) {
-=======
     /** Transforms a selection context for articles into a set of terms for an SQL "where" clause */
     protected function articleFilter(Context $context, ?QueryFilter $q = null): QueryFilter {
->>>>>>> 16e6f755
         $q = $q ?? new QueryFilter;
         $colDefs = $this->articleColumns();
         // handle the simple context options
@@ -1993,11 +1984,7 @@
      * @param Context $context The query context to match articles against
      * @param bool $updateTimestamp Whether to also update the timestamp. This should only be false if a mark is changed as a result of an automated action not taken by the user
      */
-<<<<<<< HEAD
-    public function articleMark(string $user, array $data, ?RootContext $context = null, bool $updateTimestamp = true): int {
-=======
     public function articleMark(string $user, array $data, ?Context $context = null, bool $updateTimestamp = true): int {
->>>>>>> 16e6f755
         $data = [
             'read'    => $data['read'] ?? null,
             'starred' => $data['starred'] ?? null,
