--- conflicted
+++ resolved
@@ -39,15 +39,7 @@
  */
 class Database {
     /** The version number of the latest schema the interface is aware of */
-<<<<<<< HEAD
     const SCHEMA_VERSION = 7;
-    /** The size of a set of values beyond which the set will be embedded into the query text */
-    const LIMIT_SET_SIZE = 25;
-    /** The length of a string in an embedded set beyond which a parameter placeholder will be used for the string */
-    const LIMIT_SET_STRING_LENGTH = 200;
-=======
-    public const SCHEMA_VERSION = 6;
->>>>>>> e9682bc6
     /** Makes tag/label association change operations remove members */
     public const ASSOC_REMOVE = 0;
     /** Makes tag/label association change operations add members */
@@ -396,14 +388,9 @@
      * @param string $class The class of the token e.g. the protocol name
      * @param string|null $id The value of the token; if none is provided a UUID will be generated
      * @param \DateTimeInterface|null $expires An optional expiry date and time for the token
-<<<<<<< HEAD
      * @param string $data Application-specific data associated with a token
     */
     public function tokenCreate(string $user, string $class, string $id = null, \DateTimeInterface $expires = null, string $data = null): string {
-=======
-     */
-    public function tokenCreate(string $user, string $class, string $id = null, \DateTimeInterface $expires = null): string {
->>>>>>> e9682bc6
         // If the user isn't authorized to perform this action then throw an exception.
         if (!Arsse::$user->authorize($user, __FUNCTION__)) {
             throw new User\ExceptionAuthz("notAuthorized", ["action" => __FUNCTION__, "user" => $user]);
