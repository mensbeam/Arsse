--- conflicted
+++ resolved
@@ -1493,39 +1493,6 @@
             $op = $context->labelled ? ">" : "=";
             $q->setWhere("coalesce(label_stats.assigned,0) $op 0");
         }
-<<<<<<< HEAD
-        if ($context->label() || $context->not->label() || $context->labelName() || $context->not->labelName()) {
-            $q->setCTE("labelled(article,label_id,label_name)", "SELECT m.article, l.id, l.name from arsse_label_members as m join arsse_labels as l on l.id = m.label where l.owner = ? and m.assigned = 1", "str", $user);
-            if ($context->label()) {
-                $q->setWhere("arsse_articles.id in (select article from labelled where label_id = ?)", "int", $context->label);
-            }
-            if ($context->not->label()) {
-                $q->setWhereNot("arsse_articles.id in (select article from labelled where label_id = ?)", "int", $context->not->label);
-            }
-            if ($context->labelName()) {
-                $q->setWhere("arsse_articles.id in (select article from labelled where label_name = ?)", "str", $context->labelName);
-            }
-            if ($context->not->labelName()) {
-                $q->setWhereNot("arsse_articles.id in (select article from labelled where label_name = ?)", "str", $context->not->labelName);
-            }
-        }
-        if ($context->tag() || $context->not->tag() || $context->tagName() || $context->not->tagName()) {
-            $q->setCTE("tagged(id,name,subscription)", "SELECT arsse_tags.id, arsse_tags.name, arsse_tag_members.subscription FROM arsse_tag_members join arsse_tags on arsse_tags.id = arsse_tag_members.tag WHERE arsse_tags.owner = ? and assigned = 1", "str", $user);
-            if ($context->tag()) {
-                $q->setWhere("arsse_subscriptions.id in (select subscription from tagged where id = ?)", "int", $context->tag);
-            }
-            if ($context->not->tag()) {
-                $q->setWhereNot("arsse_subscriptions.id in (select subscription from tagged where id = ?)", "int", $context->not->tag);
-            }
-            if ($context->tagName()) {
-                $q->setWhere("arsse_subscriptions.id in (select subscription from tagged where name = ?)", "str", $context->tagName);
-            }
-            if ($context->not->tagName()) {
-                $q->setWhereNot("arsse_subscriptions.id in (select subscription from tagged where name = ?)", "str", $context->not->tagName);
-            }
-        }
-=======
->>>>>>> 56bb4608
         if ($context->folder()) {
             // add a common table expression to list the folder and its children so that we select from the entire subtree
             $q->setCTE("folders(folder)", "SELECT ? union select id from arsse_folders join folders on coalesce(parent,0) = folder", "int", $context->folder);
@@ -2426,7 +2393,6 @@
         }
         // prepare up to three queries: removing requires one, adding two, and replacing three
         list($inClause, $inTypes, $inValues) = $this->generateIn($subscriptions, "int");
-<<<<<<< HEAD
         $updateQ = "UPDATE arsse_tag_members set assigned = ?, modified = CURRENT_TIMESTAMP where tag = ? and assigned <> ? and subscription in (select id from arsse_subscriptions where owner = ? and id %in% ($inClause))";
         $updateT = ["bool", "int", "bool", "str", $inTypes];
         $insertQ = "INSERT INTO arsse_tag_members(tag,subscription) SELECT ?,id from arsse_subscriptions where id not in (select subscription from arsse_tag_members where tag = ?) and owner = ? and id in ($inClause)";
@@ -2448,30 +2414,6 @@
                 $qList[] = [$updateQ, $updateT, [1, $id, 1, $user, $inValues]]; // re-enable any previously soft-deleted association
                 $qList[] = [$insertQ, $insertT, [$id, $id, $user, $inValues]]; // insert any newly-required associations
                 break;
-=======
-        // first update any existing entries with the removal or re-addition of their association
-        $q1 = $this->db->prepare(
-            "UPDATE arsse_tag_members 
-            set assigned = ?, modified = CURRENT_TIMESTAMP 
-            where tag = ? and assigned <> ? and subscription in (select id from arsse_subscriptions where owner = ? and id in ($inClause))",
-            "bool",
-            "int",
-            "bool",
-            "str",
-            $inTypes
-        );
-        $v1 = [!$remove, $id, !$remove, $user, $inValues];
-        // next, if we're not removing, add any new entries that need to be added
-        if (!$remove) {
-            $q2 = $this->db->prepare(
-                "INSERT INTO arsse_tag_members(tag,subscription) SELECT ?,id from arsse_subscriptions where id not in (select subscription from arsse_tag_members where tag = ?) and owner = ? and id in ($inClause)",
-                "int",
-                "int",
-                "str",
-                $inTypes
-            );
-            $v2 = [$id, $id, $user, $inValues];
->>>>>>> 56bb4608
         }
         // execute them in a transaction
         $out = 0;
