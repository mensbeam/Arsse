<?php
/** @license MIT
 * Copyright 2017 J. King, Dustin Wilson et al.
 * See LICENSE and AUTHORS files for details */

declare(strict_types=1);

namespace JKingWeb\Arsse;

use JKingWeb\Arsse\Feed\Item;
use JKingWeb\Arsse\Misc\Date;
use JKingWeb\Arsse\Misc\URL;
use GuzzleHttp\Exception\GuzzleException;
use PicoFeed\PicoFeedException;
use PicoFeed\Config\Config;
use PicoFeed\Client\Client;
use PicoFeed\Reader\Reader;
use PicoFeed\Reader\Favicon;
use PicoFeed\Scraper\Scraper;

class Feed {
    public $title;
    public $siteUrl;
    public $iconUrl;
    public $iconType;
    public $iconData;
    public $modified = false;
    public $lastModified;
    public $etag;
    public $nextFetch;
    public $items = [];
    public $newItems = [];
    public $changedItems = [];

    public static function discover(string $url, ?string $userAgent = null, ?string $cookie = null): string {
        // fetch the candidate feed
        [$client, $reader] = self::download($url, "", "", $userAgent, $cookie);
        if ($reader->detectFormat($client->getContent())) {
            // if the prospective URL is a feed, use it
            $out = $url;
        } else {
            $links = $reader->find($client->getUrl(), $client->getContent());
            if (!$links) {
                throw new Feed\Exception("", ['url' => $url], new \PicoFeed\Reader\SubscriptionNotFoundException('Unable to find a subscription'));
            } else {
                $out = $links[0];
            }
        }
        return $out;
    }

    public static function discoverAll(string $url, ?string $userAgent = null, ?string $cookie = null): array {
        // fetch the candidate feed
        [$client, $reader] = self::download($url, "", "", $userAgent, $cookie);
        if ($reader->detectFormat($client->getContent())) {
            // if the prospective URL is a feed, use it
            return [$url];
        } else {
            return $reader->find($client->getUrl(), $client->getContent());
        }
    }

<<<<<<< HEAD
    public function __construct(?int $feedID, string $url, string $lastModified = '', string $etag = '', string $username = '', string $password = '', bool $scrape = false) {
=======
    public function __construct(?int $feedID, string $url, string $lastModified = '', string $etag = '', ?string $userAgent = null, ?string $cookie = null, bool $scrape = false) {
>>>>>>> 16e6f755
        // fetch the feed
        [$client, $reader] = self::download($url, $lastModified, $etag, $userAgent, $cookie);
        // format the HTTP Last-Modified date returned
        $lastMod = $client->getLastModified();
        if (strlen($lastMod ?? "")) {
            $this->lastModified = Date::normalize($lastMod, "http");
        }
        $this->modified = $client->isModified();
        // get the ETag
        $this->etag = $client->getEtag();
        // parse the feed, if it has been modified
        if ($this->modified) {
            $this->parse($client, $reader);
            // ascertain whether there are any articles not in the database
            $this->matchToDatabase($feedID);
            // if caching header fields are not sent by the server, try to ascertain a last-modified date from the feed contents
            if (!$this->lastModified) {
                $this->lastModified = $this->computeLastModified();
            }
            // we only really care if articles have been modified; if there are no new articles, act as if the feed is unchanged
            if (!sizeof($this->newItems) && !sizeof($this->changedItems)) {
                $this->modified = false;
            } else {
                // if requested, scrape full content for any new and changed items
                if ($scrape) {
                    $this->scrape($url, $userAgent, $cookie);
                }
            }
        }
        // compute the time at which the feed should next be fetched
        $this->nextFetch = $this->computeNextFetch();
    }

<<<<<<< HEAD
    protected static function configure(): Config {
        $userAgent = Arsse::$conf->fetchUserAgentString ?? sprintf(
            'Arsse/%s',
=======
    protected static function configure(?string $userAgent, ?string $cookie): Config {
        $userAgent = $userAgent ?? Arsse::$conf->fetchUserAgentString ?? sprintf(
            'Arsse/%s (%s %s; %s; https://thearsse.com/)',
>>>>>>> 16e6f755
            Arsse::VERSION, // Arsse version
        );
        $config = new Config;
        $config->setMaxBodySize(Arsse::$conf->fetchSizeLimit);
        $config->setClientTimeout(Arsse::$conf->fetchTimeout);
        $config->setGrabberTimeout(Arsse::$conf->fetchTimeout);
        $config->setClientUserAgent($userAgent);
        $config->setGrabberUserAgent($userAgent);
        $config->setClientHeaders(['Cookie' => $cookie]);
        return $config;
    }

    protected static function download(string $url, string $lastModified, string $etag, ?string $userAgent = null, ?string $cookie = null): array {
        try {
            $reader = new Reader(self::configure($userAgent, $cookie));
            $client = $reader->download($url, $lastModified, $etag, "", "");
            return [$client, $reader];
        } catch (PicoFeedException|GuzzleException $e) {
            throw new Feed\Exception("", ['url' => $url], $e);
        }
    }

    protected function parse(Client $client, Reader $reader): void {
        try {
            $feed = $reader->getParser(
                $client->getUrl(),
                $client->getContent(),
                $client->getEncoding()
            )->execute();
        } catch (PicoFeedException|GuzzleException $e) {
            throw new Feed\Exception("", ['url' => $client->getUrl()], $e);
        }

        // Grab the favicon for the feed, or null if no valid icon is found
        // Some feeds might use a different domain (eg: feedburner), so the site url is
        // used instead of the feed's url.
        $icon = new Favicon;
        $this->iconUrl = $icon->find($feed->siteUrl, $feed->getIcon());
        $this->iconData = $icon->getContent();
        if (strlen($this->iconData)) {
            $this->iconType = $icon->getType();
        } else {
            $this->iconUrl = $this->iconData = null;
        }

        // Next gather all other feed-level information we want out of the feed
        $this->siteUrl = $feed->siteUrl;
        $this->title = $feed->title;

        // PicoFeed does not provide valid ids when there is no id element. Its solution
        // of hashing the url, title, and content together for the id if there is no id
        // element is stupid. Many feeds are frankenstein mixtures of Atom and RSS, but
        // some are pure RSS with guid elements while others use the Dublin Core spec for
        // identification. These feeds shouldn't be duplicated when updated. That should
        // only be reserved for severely broken feeds.

        foreach ($feed->items as $f) {
            // copy the basic information of an article
            $i = new Item;
            $i->url = $f->url;
            $i->title = $f->title;
            $i->content = $f->content;
            $i->author = $f->author;
            $i->publishedDate = $f->publishedDate;
            $i->updatedDate = $f->updatedDate;
            $i->enclosureType = $f->enclosureType;
            $i->enclosureUrl = $f->enclosureUrl;
            // add hashes used for comparison to check for updates and also to identify when an
            // id doesn't exist.
            $content = $f->content.$f->enclosureUrl.$f->enclosureType;
            // if the item link URL and item title are both equal to the feed link URL, then the item has neither a link URL nor a title
            if ($f->url === $feed->siteUrl && $f->title === $feed->siteUrl) {
                $i->urlTitleHash = "";
            } else {
                $i->urlTitleHash = hash('sha256', $f->url.$f->title);
            }
            // if the item link URL is equal to the feed link URL, it has no link URL; if there is additionally no content, these should not be hashed
            if (!strlen($content) && $f->url === $feed->siteUrl) {
                $i->urlContentHash = "";
            } else {
                $i->urlContentHash = hash('sha256', $f->url.$content);
            }
            // if the item's title is the same as its link URL, it has no title; if there is additionally no content, these should not be hashed
            if (!strlen($content) && $f->title === $f->url) {
                $i->titleContentHash = "";
            } else {
                $i->titleContentHash = hash('sha256', $f->title.$content);
            }
            // next add an id; prefer an Atom ID as the item's ID
            $id = (string) $f->xml->children('http://www.w3.org/2005/Atom')->id;
            // otherwise use the RSS2 guid element
            if (!strlen($id)) {
                $id = (string) $f->xml->guid;
            }
            // otherwise use the Dublin Core identifier element
            if (!strlen($id)) {
                $id = (string) $f->xml->children('http://purl.org/dc/elements/1.1/')->identifier;
            }
            // otherwise there is no ID; if there is one, hash it
            if (strlen($id)) {
                $i->id = hash('sha256', $id);
            }

            // PicoFeed also doesn't gather up categories, so we do this as well
            // first add Atom categories
            foreach ($f->xml->children('http://www.w3.org/2005/Atom')->category as $c) {
                // if the category has a label, use that
                $name = (string) $c->attributes()->label;
                // otherwise use the term
                if (!strlen($name)) {
                    $name = (string) $c->attributes()->term;
                }
                // ... assuming it has that much
                if (strlen($name)) {
                    $i->categories[] = $name;
                }
            }
            // next add RSS2 categories
            foreach ($f->xml->children()->category as $c) {
                $name = (string) $c;
                if (strlen($name)) {
                    $i->categories[] = $name;
                }
            }
            // and finally try Dublin Core subjects
            foreach ($f->xml->children('http://purl.org/dc/elements/1.1/')->subject as $c) {
                $name = (string) $c;
                if (strlen($name)) {
                    $i->categories[] = $name;
                }
            }
            //sort the results
            sort($i->categories);
            // add the item to the feed's list of items
            $this->items[] = $i;
        }
    }

    protected function deduplicateItems(array $items): array {
        /* Rationale:
            Some newsfeeds (notably Planet) include multiple versions of an
            item if it is updated. As we only care about the latest, we
            try to remove any "old" versions of an item that might also be
            present within the feed.
        */
        $out = [];
        foreach ($items as $item) {
            foreach ($out as $index => $check) {
                // if the two items both have IDs and they differ, they do not match, regardless of hashes
                if ($item->id && $check->id && $item->id !== $check->id) {
                    continue;
                }
                // if the two items have the same ID or any one hash matches, they are two versions of the same item
                if (
                    ($item->id && $check->id && $item->id === $check->id) ||
                    ($item->urlTitleHash && $item->urlTitleHash === $check->urlTitleHash) ||
                    ($item->urlContentHash && $item->urlContentHash === $check->urlContentHash) ||
                    ($item->titleContentHash && $item->titleContentHash === $check->titleContentHash)
                ) {
                    if (// because newsfeeds are usually ordered newest-first, the later item should only be used if...
                        // the later item has an update date and the existing item does not
                        ($item->updatedDate && !$check->updatedDate) ||
                        // the later item has an update date newer than the existing item's
                        ($item->updatedDate && $check->updatedDate && $item->updatedDate->getTimestamp() > $check->updatedDate->getTimestamp()) ||
                        // neither item has update dates, both have publish dates, and the later item has a newer publish date
                        (!$item->updatedDate && !$check->updatedDate && $item->publishedDate && $check->publishedDate && $item->publishedDate->getTimestamp() > $check->publishedDate->getTimestamp())
                    ) {
                        // if the later item should be used, replace the existing one
                        $out[$index] = $item;
                        continue 2;
                    } else {
                        // otherwise skip the item
                        continue 2;
                    }
                }
            }
            // if there was no match, add the item
            $out[] = $item;
        }
        return $out;
    }

    protected function matchToDatabase(?int $feedID = null): void {
        // first perform deduplication on items
        $items = $this->deduplicateItems($this->items);
        // if we haven't been given a database feed ID to check against, all items are new
        if (is_null($feedID)) {
            $this->newItems = $items;
            return;
        }
        // get as many of the latest articles in the database as there are in the feed
        $articles = Arsse::$db->feedMatchLatest($feedID, sizeof($items))->getAll();
        // perform a first pass matching the latest articles against items in the feed
        [$this->newItems, $this->changedItems] = $this->matchItems($items, $articles);
        if (sizeof($this->newItems)) {
            // if we need to, perform a second pass on the database looking specifically for IDs and hashes of the new items
            $ids = $hashesUT = $hashesUC = $hashesTC = [];
            foreach ($this->newItems as $i) {
                if ($i->id) {
                    $ids[] = $i->id;
                }
                if ($i->urlTitleHash) {
                    $hashesUT[] = $i->urlTitleHash;
                }
                if ($i->urlContentHash) {
                    $hashesUC[] = $i->urlContentHash;
                }
                if ($i->titleContentHash) {
                    $hashesTC[] = $i->titleContentHash;
                }
            }
            $articles = Arsse::$db->feedMatchIds($feedID, $ids, $hashesUT, $hashesUC, $hashesTC)->getAll();
            [$this->newItems, $changed] = $this->matchItems($this->newItems, $articles);
            // merge the two change-lists, preserving keys
            $this->changedItems = array_combine(array_merge(array_keys($this->changedItems), array_keys($changed)), array_merge($this->changedItems, $changed));
        }
    }

    protected function matchItems(array $items, array $articles): array {
        $new = $edited = [];
        // iterate through the articles and for each determine whether it is existing, edited, or entirely new
        foreach ($items as $i) {
            $found = false;
            foreach ($articles as $a) {
                // if the item has an ID and it doesn't match the article ID, the two don't match, regardless of hashes
                if ($i->id && $i->id !== $a['guid']) {
                    continue;
                }
                if (
                    // the item matches if the GUID matches...
                    ($i->id && $i->id === $a['guid']) ||
                    // ... or if any one of the hashes match
                    ($i->urlTitleHash && $i->urlTitleHash === $a['url_title_hash']) ||
                    ($i->urlContentHash && $i->urlContentHash === $a['url_content_hash']) ||
                    ($i->titleContentHash && $i->titleContentHash === $a['title_content_hash'])
                ) {
                    if ($i->updatedDate && Date::transform($i->updatedDate, "sql") !== $a['edited']) {
                        // if the item has an edit timestamp and it doesn't match that of the article in the database, the the article has been edited
                        // we store the item index and database record ID as a key/value pair
                        $found = true;
                        $edited[$a['id']] = $i;
                        break;
                    } elseif ($i->urlTitleHash !== $a['url_title_hash'] || $i->urlContentHash !== $a['url_content_hash'] || $i->titleContentHash !== $a['title_content_hash']) {
                        // if any of the hashes do not match, then the article has been edited
                        $found = true;
                        $edited[$a['id']] = $i;
                        break;
                    } else {
                        // otherwise the item is unchanged and we can ignore it
                        $found = true;
                        break;
                    }
                }
            }
            if (!$found) {
                $new[] = $i;
            }
        }
        return [$new, $edited];
    }

    protected function computeNextFetch(): \DateTimeImmutable {
        $now = Date::normalize(time());
        if (!$this->modified) {
            if ($this->lastModified) {
                $diff = $now->getTimestamp() - $this->lastModified->getTimestamp();
                $offset = $this->normalizeDateDiff($diff);
            } else {
                // if no timestamp is available, fall back to three hours
                $offset = "3 hours";
            }
            return $now->modify("+".$offset);
        } else {
            // the algorithm for updated feeds (returning 200 rather than 304) uses the same parameters as for 304,
            // save that the last three intervals between item dates are computed, and if any two fall within
            // the same interval range, that interval is used (e.g. if the intervals are 23m, 12m, and 4h, the used
            // interval is "less than 30m"). If there is no commonality, the feed is checked in 1 hour.
            $offsets = [];
            $dates = $this->gatherDates();
            if (sizeof($dates) > 3) {
                for ($a = 0; $a < 3; $a++) {
                    $diff = $dates[$a] - $dates[$a + 1];
                    $offsets[] = $this->normalizeDateDiff($diff);
                }
                if ($offsets[0] === $offsets[1] || $offsets[0] === $offsets[2]) {
                    return $now->modify("+".$offsets[0]);
                } elseif ($offsets[1] === $offsets[2]) {
                    return $now->modify("+".$offsets[1]);
                } else {
                    return $now->modify("+ 1 hour");
                }
            } else {
                return $now->modify("+ 1 hour");
            }
        }
    }

    public static function nextFetchOnError($errCount): \DateTimeImmutable {
        if ($errCount < 3) {
            $offset = "5 minutes";
        } elseif ($errCount < 15) {
            $offset = "3 hours";
        } else {
            $offset = "1 day";
        }
        return Date::normalize("now + ".$offset);
    }

    protected function normalizeDateDiff(int $diff): string {
        if ($diff < (30 * 60)) { // less than 30 minutes
            $offset = "15 minutes";
        } elseif ($diff < (60 * 60)) { // less than an hour
            $offset = "30 minutes";
        } elseif ($diff < (3 * 60 * 60)) { // less than three hours
            $offset = "1 hour";
        } elseif ($diff >= (36 * 60 * 60)) { // more than 36 hours
            $offset = "1 day";
        } else {
            $offset = "3 hours";
        }
        return $offset;
    }

    protected function computeLastModified(): ?\DateTimeImmutable {
        if (!$this->modified) {
            return $this->lastModified; // @codeCoverageIgnore
        }
        $dates = $this->gatherDates();
        if (sizeof($dates)) {
            return Date::normalize($dates[0]);
        } else {
            return null; // @codeCoverageIgnore
        }
    }

    protected function gatherDates(): array {
        $dates = [];
        foreach ($this->items as $item) {
            if ($item->updatedDate) {
                $dates[] = $item->updatedDate->getTimestamp();
            }
            if ($item->publishedDate) {
                $dates[] = $item->publishedDate->getTimestamp();
            }
        }
        $dates = array_unique($dates, \SORT_NUMERIC);
        rsort($dates);
        return $dates;
    }

    protected function scrape(string $feedUrl, ?string $userAgent = null, ?string $cookie = null): void {
        $scraper = new Scraper(self::configure($userAgent, $cookie));
        foreach (array_merge($this->newItems, $this->changedItems) as $item) {
            try {
                $url = URL::credentialsApply($item->url, $feedUrl);
                $scraper->setUrl($url);
                $scraper->execute();
                if ($scraper->hasRelevantContent()) {
                    $item->scrapedContent = $scraper->getFilteredContent();
                }
            } catch (PicoFeedException|GuzzleException $e) {
                continue;
            }
        }
    }

    public static function scrapeSingle(string $url, ?string $feedUrl, ?string $userAgent = null, ?string $cookie = null): string {
        $url = URL::credentialsApply($url, $feedUrl ?? "");
        try {
            $scraper = new Scraper(self::configure($userAgent, $cookie));
            $scraper->setUrl($url);
            $scraper->execute();
            if ($scraper->hasRelevantContent()) {
                return $scraper->getFilteredContent();
            }
            return "";
        } catch (PicoFeedException|GuzzleException $e) {
            throw new Feed\Exception("", ['url' => $url], $e);
        }
    }
}<|MERGE_RESOLUTION|>--- conflicted
+++ resolved
@@ -60,11 +60,7 @@
         }
     }
 
-<<<<<<< HEAD
-    public function __construct(?int $feedID, string $url, string $lastModified = '', string $etag = '', string $username = '', string $password = '', bool $scrape = false) {
-=======
     public function __construct(?int $feedID, string $url, string $lastModified = '', string $etag = '', ?string $userAgent = null, ?string $cookie = null, bool $scrape = false) {
->>>>>>> 16e6f755
         // fetch the feed
         [$client, $reader] = self::download($url, $lastModified, $etag, $userAgent, $cookie);
         // format the HTTP Last-Modified date returned
@@ -98,15 +94,9 @@
         $this->nextFetch = $this->computeNextFetch();
     }
 
-<<<<<<< HEAD
-    protected static function configure(): Config {
-        $userAgent = Arsse::$conf->fetchUserAgentString ?? sprintf(
-            'Arsse/%s',
-=======
     protected static function configure(?string $userAgent, ?string $cookie): Config {
         $userAgent = $userAgent ?? Arsse::$conf->fetchUserAgentString ?? sprintf(
-            'Arsse/%s (%s %s; %s; https://thearsse.com/)',
->>>>>>> 16e6f755
+            'Arsse/%s',
             Arsse::VERSION, // Arsse version
         );
         $config = new Config;
