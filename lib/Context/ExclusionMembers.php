<?php
/** @license MIT
 * Copyright 2017 J. King, Dustin Wilson et al.
 * See LICENSE and AUTHORS files for details */

declare(strict_types=1);

namespace JKingWeb\Arsse\Context;

use JKingWeb\Arsse\Misc\ValueInfo;
use JKingWeb\Arsse\Misc\Date;

trait ExclusionMembers {
    public $folder = null;
    public $folders = [];
    public $folderShallow = null;
    public $foldersShallow = [];
    public $tag = null;
    public $tags = [];
    public $tagName = null;
    public $tagNames = [];
    public $subscription = null;
    public $subscriptions = [];
    public $edition = null;
    public $editions = [];
    public $article = null;
    public $articles = [];
    public $label = null;
    public $labels = [];
    public $labelName = null;
    public $labelNames = [];
    public $annotationTerms = [];
    public $searchTerms = [];
    public $titleTerms = [];
    public $authorTerms = [];
    public $articleRange = [null, null];
    public $editionRange = [null, null];
    public $modifiedRange = [null, null];
    public $modifiedRanges = [];
    public $markedRange = [null, null];
    public $markedRanges = [];
    public $addedRange = [null, null];
    public $addedRanges = [];
    public $publishedRange = [null, null];
    public $publishedRanges = [];

    protected function cleanIdArray(array $spec, bool $allowZero = false): array {
        $spec = array_values($spec);
        for ($a = 0; $a < sizeof($spec); $a++) {
            if (ValueInfo::id($spec[$a], $allowZero)) {
                $spec[$a] = (int) $spec[$a];
            } else {
                $spec[$a] = null;
            }
        }
        return array_values(array_unique(array_filter($spec, function($v) {
            return !is_null($v);
        })));
    }

    protected function cleanStringArray(array $spec): array {
        $spec = array_values($spec);
        $stop = sizeof($spec);
        for ($a = 0; $a < $stop; $a++) {
            if (strlen($str = ValueInfo::normalize($spec[$a], ValueInfo::T_STRING | ValueInfo::M_DROP) ?? "")) {
                $spec[$a] = $str;
            } else {
                unset($spec[$a]);
            }
        }
        return array_values(array_unique($spec));
    }

    protected function cleanDateRangeArray(array $spec): array {
        $spec = array_values($spec);
        $stop = sizeof($spec);
        for ($a = 0; $a < $stop; $a++) {
            if (!is_array($spec[$a]) || sizeof($spec[$a]) !== 2) {
                unset($spec[$a]);
            } else {
                $spec[$a] = ValueInfo::normalize($spec[$a], ValueInfo::T_DATE | ValueInfo::M_ARRAY | ValueInfo::M_DROP);
                if ($spec[$a] === [null, null]) {
                    unset($spec[$a]);
                }
            }
        }
        return array_values(array_unique($spec, \SORT_REGULAR));
    }

    public function folder(?int $spec = null) {
        return $this->act(__FUNCTION__, func_num_args(), $spec);
    }

    public function folders(?array $spec = null) {
        if (isset($spec)) {
            $spec = $this->cleanIdArray($spec, true);
        }
        return $this->act(__FUNCTION__, func_num_args(), $spec);
    }

    public function folderShallow(?int $spec = null) {
        return $this->act(__FUNCTION__, func_num_args(), $spec);
    }

    public function foldersShallow(?array $spec = null) {
        if (isset($spec)) {
            $spec = $this->cleanIdArray($spec, true);
        }
        return $this->act(__FUNCTION__, func_num_args(), $spec);
    }

    public function tag(?int $spec = null) {
        return $this->act(__FUNCTION__, func_num_args(), $spec);
    }

    public function tags(?array $spec = null) {
        if (isset($spec)) {
            $spec = $this->cleanIdArray($spec);
        }
        return $this->act(__FUNCTION__, func_num_args(), $spec);
    }

    public function tagName(?string $spec = null) {
        return $this->act(__FUNCTION__, func_num_args(), $spec);
    }

    public function tagNames(?array $spec = null) {
        if (isset($spec)) {
            $spec = $this->cleanStringArray($spec);
        }
        return $this->act(__FUNCTION__, func_num_args(), $spec);
    }

    public function subscription(?int $spec = null) {
        return $this->act(__FUNCTION__, func_num_args(), $spec);
    }

    public function subscriptions(?array $spec = null) {
        if (isset($spec)) {
            $spec = $this->cleanIdArray($spec);
        }
        return $this->act(__FUNCTION__, func_num_args(), $spec);
    }

    public function edition(?int $spec = null) {
        return $this->act(__FUNCTION__, func_num_args(), $spec);
    }

    public function article(?int $spec = null) {
        return $this->act(__FUNCTION__, func_num_args(), $spec);
    }

    public function editions(?array $spec = null) {
        if (isset($spec)) {
            $spec = $this->cleanIdArray($spec);
        }
        return $this->act(__FUNCTION__, func_num_args(), $spec);
    }

    public function articles(?array $spec = null) {
        if (isset($spec)) {
            $spec = $this->cleanIdArray($spec);
        }
        return $this->act(__FUNCTION__, func_num_args(), $spec);
    }

    public function label(?int $spec = null) {
        return $this->act(__FUNCTION__, func_num_args(), $spec);
    }

    public function labels(?array $spec = null) {
        if (isset($spec)) {
            $spec = $this->cleanIdArray($spec);
        }
        return $this->act(__FUNCTION__, func_num_args(), $spec);
    }

    public function labelName(?string $spec = null) {
        return $this->act(__FUNCTION__, func_num_args(), $spec);
    }

    public function labelNames(?array $spec = null) {
        if (isset($spec)) {
            $spec = $this->cleanStringArray($spec);
        }
        return $this->act(__FUNCTION__, func_num_args(), $spec);
    }

    public function annotationTerms(?array $spec = null) {
        if (isset($spec)) {
            $spec = $this->cleanStringArray($spec);
        }
        return $this->act(__FUNCTION__, func_num_args(), $spec);
    }

    public function searchTerms(?array $spec = null) {
        if (isset($spec)) {
            $spec = $this->cleanStringArray($spec);
        }
        return $this->act(__FUNCTION__, func_num_args(), $spec);
    }

    public function titleTerms(?array $spec = null) {
        if (isset($spec)) {
            $spec = $this->cleanStringArray($spec);
        }
        return $this->act(__FUNCTION__, func_num_args(), $spec);
    }

    public function authorTerms(?array $spec = null) {
        if (isset($spec)) {
            $spec = $this->cleanStringArray($spec);
        }
        return $this->act(__FUNCTION__, func_num_args(), $spec);
    }

    public function articleRange(?int $start = null, ?int $end = null) {
        if ($start === null && $end === null) {
            $spec = null;
        } else {
            $spec = [$start, $end];
        }
        return $this->act(__FUNCTION__, func_num_args(), $spec);
    }

    public function editionRange(?int $start = null, ?int $end = null) {
        if ($start === null && $end === null) {
            $spec = null;
        } else {
            $spec = [$start, $end];
        }
        return $this->act(__FUNCTION__, func_num_args(), $spec);
    }

    public function modifiedRange($start = null, $end = null) {
        if ($start === null && $end === null) {
            $spec = null;
        } else {
            $spec = [Date::normalize($start), Date::normalize($end)];
        }
        return $this->act(__FUNCTION__, func_num_args(), $spec);
    }

    public function modifiedRanges(?array $spec = null) {
        if (isset($spec)) {
            $spec = $this->cleanDateRangeArray($spec);
        }
        return $this->act(__FUNCTION__, func_num_args(), $spec);
    }

    public function markedRange($start = null, $end = null) {
        if ($start === null && $end === null) {
            $spec = null;
        } else {
            $spec = [Date::normalize($start), Date::normalize($end)];
        }
        return $this->act(__FUNCTION__, func_num_args(), $spec);
    }

    public function markedRanges(?array $spec = null) {
<<<<<<< HEAD
=======
        if (isset($spec)) {
            $spec = $this->cleanDateRangeArray($spec);
        }
        return $this->act(__FUNCTION__, func_num_args(), $spec);
    }

    public function addedRange($start = null, $end = null) {
        if ($start === null && $end === null) {
            $spec = null;
        } else {
            $spec = [Date::normalize($start), Date::normalize($end)];
        }
        return $this->act(__FUNCTION__, func_num_args(), $spec);
    }

    public function addedRanges(?array $spec = null) {
        if (isset($spec)) {
            $spec = $this->cleanDateRangeArray($spec);
        }
        return $this->act(__FUNCTION__, func_num_args(), $spec);
    }

    public function publishedRange($start = null, $end = null) {
        if ($start === null && $end === null) {
            $spec = null;
        } else {
            $spec = [Date::normalize($start), Date::normalize($end)];
        }
        return $this->act(__FUNCTION__, func_num_args(), $spec);
    }

    public function publishedRanges(?array $spec = null) {
>>>>>>> 16e6f755
        if (isset($spec)) {
            $spec = $this->cleanDateRangeArray($spec);
        }
        return $this->act(__FUNCTION__, func_num_args(), $spec);
    }
}<|MERGE_RESOLUTION|>--- conflicted
+++ resolved
@@ -258,8 +258,6 @@
     }
 
     public function markedRanges(?array $spec = null) {
-<<<<<<< HEAD
-=======
         if (isset($spec)) {
             $spec = $this->cleanDateRangeArray($spec);
         }
@@ -292,7 +290,6 @@
     }
 
     public function publishedRanges(?array $spec = null) {
->>>>>>> 16e6f755
         if (isset($spec)) {
             $spec = $this->cleanDateRangeArray($spec);
         }
