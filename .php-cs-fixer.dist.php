--- conflicted
+++ resolved
@@ -64,11 +64,6 @@
         'classes_opening_brace'   => "same_line",
     ],
     'function_declaration'                      => ['closure_function_spacing' => "none"],
-<<<<<<< HEAD
-    'new_with_braces'                           => false, // no option to specify absence of braces
-    'php_unit_attributes'                       => true,
-    ];
-=======
     'new_with_braces'                           => [
         'anonymous_class' => false,
         'named_class'     => false,
@@ -77,7 +72,6 @@
     'blank_line_after_opening_tag'              => false,
     'php_unit_attributes'                       => true,
 ];
->>>>>>> 16e6f755
 
 $finder = \PhpCsFixer\Finder::create();
 foreach ($paths as $path) {
