--- conflicted
+++ resolved
@@ -316,19 +316,6 @@
             }
             // save commit description to VERSION file for reference
             $t->addTask($this->taskWriteToFile($dir."VERSION")->text($version));
-<<<<<<< HEAD
-            if (file_exists($dir."docs") || file_exists($dir."manpages")) {
-                // perform Composer installation in the temp location with dev dependencies to include Robo and Daux
-                $t->addTask($this->taskExec("composer install")->arg("-q")->dir($dir));
-            }
-            if (file_exists($dir."manpages")) {
-                // generate manpages
-                $t->addTask($this->taskExec("./robo manpage")->dir($dir));
-            }
-            if (file_exists($dir."docs")) {
-                // generate the HTML manual
-                $t->addTask($this->taskExec("./robo manual -q")->dir($dir));
-=======
             if (file_exists($dir."docs") || file_exists($dir."manpages/en.md")) {
                 // perform Composer installation in the temp location with dev dependencies to include Robo and Daux
                 $t->addTask($this->taskExec("composer install")->arg("-q")->dir($dir));
@@ -340,7 +327,6 @@
                     // generate manpages (NOTE: obsolete process)
                     $t->addTask($this->taskExec("./robo manpage")->dir($dir));
                 }
->>>>>>> 8825ac0c
             }
             // perform Composer installation in the temp location for final output
             $t->addTask($this->taskExec("composer install")->dir($dir)->arg("--no-dev")->arg("-o")->arg("--no-scripts")->arg("-q"));
@@ -444,70 +430,11 @@
         return $t->run();
     }
 
-<<<<<<< HEAD
-    /** Generates all possible binary package types for a given commit of the software
-=======
     /** Packages a given commit of the software and produces all relevant release files
->>>>>>> 8825ac0c
      *
      * The commit to package may be any Git tree-ish identifier: a tag, a branch,
      * or any commit hash. If none is provided on the command line, Robo will prompt
      * for a commit to package; the default is "HEAD".
-<<<<<<< HEAD
-     */
-    public function packageBin(string $commit = null, string $target = null): Result {
-        if (!$this->toolExists("git", "build", "sudo")) {
-            throw new \Exception("Git and OBS-Build are required in PATH to produce packages");
-        }
-        [$commit, $version] = $this->commitVersion($commit);
-        $tarball = BASE."release/$version/arsse-$version.tar.gz";
-        $dir = dirname($tarball).\DIRECTORY_SEPARATOR;
-        // build the generic release tarball and related files if the tarball doesn't exist
-        if (!file_exists($tarball)) {
-            $result = $this->taskExec(BASE."robo package $commit")->run();
-            if (!$result->wasSuccessful()) {
-                return $result;
-            }
-        }
-        // import settings
-        $settings = (@include BASE."release/settings.default.php");
-        $t = $this->collectionBuilder();
-        foreach ($settings as $target => $s) {
-            // glob the recipe and use the first one found
-            $recipe = glob($dir.$s['recipe']);
-            if (!$recipe) {
-                $this->yell("Build target '$target' skipped: recipe file not available");
-                continue;
-            }
-            if ($s['keys']) {
-                if (!$this->toolExists("rpm", "rpmkeys")) {
-                    $this->yell("Build target '$target' skipped: RPM tools not available");
-                    continue;
-                }
-                $installed = explode("\n", trim(`rpm -qa "gpg-pubkey*"`));
-                $missing = array_diff($s['keys'], $installed);
-                if ($missing) {
-                    $this->yell("Build target '$target' skipped: the following RPM verificcation keys are not installed:\n".implode("\n", $missing));
-                    continue;
-                }
-            }
-            $recipe = escapeshellarg($recipe[0]);
-            $dist = "--dist ".escapeshellarg($s['dist']);
-            $repo = implode(" ", array_map(function($repo) {
-                return "--repo ".escapeshellarg($repo);
-            }, $s['repos']));
-            // perform the build
-            $t->addTask($this->taskExec("sudo build --clean $dist $repo $recipe"));
-            // move the output files alongside the tarball
-            $t->addCode(function() use ($dir, $s, $target) {
-                $dir = $dir.$target.\DIRECTORY_SEPARATOR;
-                $stack = $this->taskFilesystemStack()->mkdir($dir);
-                foreach (glob("/var/tmp/build-root".$s['output']) as $f) {
-                    $name = basename($f);
-                    $stack->remove($dir.$name)->rename($f, $dir.$name);
-                }
-                return $stack->run();
-=======
      *
      * In addition to the release tarball, a Debian source package, Arch PKGBUILD,
      * and RPM spec file are output as well. These are suitable for use with Open
@@ -554,7 +481,6 @@
                 $archive->extractList("arsse/dist/rpm/arsse.spec", $dir, "arsse/dist/rpm/", false);
                 // perform a do-nothing filesystem operation since we need a Robo task result
                 return $this->taskFilesystemStack()->chmod($dir."arsse.spec", 0644)->run();
->>>>>>> 8825ac0c
             });
         }
         return $t->run();
@@ -692,7 +618,6 @@
         return $out;
     }
 
-<<<<<<< HEAD
     protected function changelogRPM(array $log, string $targetVersion): string {
         $latest = $log[0]['version'];
         $baseVersion = preg_replace('/^(\d+(?:\.\d+)*).*/', "$1", $targetVersion);
@@ -725,7 +650,6 @@
         return trim($out)."\n";
     }
 
-=======
     /** Produce a Debian changelog from a parsed CHANGELOG file
      *
      * The Debian changelog format is extremely specific with certain tokens
@@ -735,7 +659,6 @@
      * @param array $log The parsed chaneglog, output by changelogParse()
      * @param string $targetVersion The second output of commitVersion()
      */
->>>>>>> 8825ac0c
     protected function changelogDebian(array $log, string $targetVersion): string {
         $authorName = "J. King";
         $authorMail = "jking@jkingweb.ca";
