--- conflicted
+++ resolved
@@ -351,82 +351,6 @@
         return $result;
     }
 
-<<<<<<< HEAD
-=======
-    /** Packages a given commit of the software into an Arch package
-     *
-     * The commit to package may be any Git tree-ish identifier: a tag, a branch,
-     * or any commit hash. If none is provided on the command line, Robo will prompt
-     * for a commit to package; the default is "HEAD".
-     *
-     * The Arch base-devel group should be installed for this.
-     */
-    public function packageArch(string $commit = null): Result {
-        if (!$this->toolExists("git", "makepkg", "updpkgsums")) {
-            throw new \Exception("Git, makepkg, and updpkgsums are required in PATH to produce Arch packages");
-        }
-        // establish which commit to package
-        [$commit, $version] = $this->commitVersion($commit);
-        $tarball = BASE."release/$version/arsse-$version.tar.gz";
-        $dir = dirname($tarball).\DIRECTORY_SEPARATOR;
-        // start a collection
-        $t = $this->collectionBuilder();
-        // build the generic release tarball if it doesn't exist
-        if (!file_exists($tarball)) {
-            $t->addTask($this->taskExec(BASE."robo package:generic $commit"));
-        }
-        // extract the PKGBUILD from the tarball
-        $t->addCode(function() use ($tarball, $dir) {
-            // because Robo doesn't support extracting a single file we have to do it ourselves
-            (new \Archive_Tar($tarball))->extractList("arsse/dist/arch/PKGBUILD", $dir, "arsse/dist/arch/", false);
-            // perform a do-nothing filesystem operation since we need a Robo task result
-            return $this->taskFilesystemStack()->chmod($dir."PKGBUILD", 0644)->run();
-        })->completion($this->taskFilesystemStack()->remove($dir."PKGBUILD"));
-        // build the package
-        $t->addTask($this->taskExec("makepkg -Ccf")->dir($dir));
-        return $t->run();
-    }
-
-    /** Packages a given commit of the software a binary Debian package
-     *
-     * The commit to package may be any Git tree-ish identifier: a tag, a branch,
-     * or any commit hash. If none is provided on the command line, Robo will prompt
-     * for a commit to package; the default is "HEAD".
-     *
-     * The pbuilder tool should be installed for this.
-     */
-    public function packageDeb(string $commit = null): Result {
-        if (!$this->toolExists("git", "sudo", "pbuilder")) {
-            throw new \Exception("Git, sudo, and pbuilder are required in PATH to produce Debian packages");
-        }
-        // establish which commit to package
-        [$commit, $version] = $this->commitVersion($commit);
-        $tarball = BASE."release/$version/arsse-$version.tar.gz";
-        // define some more variables
-        $tgz = BASE."release/pbuilder-arsse.tgz";
-        $bind = dirname($tarball);
-        $script = BASE."dist/debian/pbuilder.sh";
-        $user = trim(`id -un`);
-        $group = trim(`id -gn`);
-        // start a task collection
-        $t = $this->collectionBuilder();
-        // check that the pbuilder base exists and create it if it does not
-        if (!file_exists($tgz)) {
-            $t->addTask($this->taskFilesystemStack()->mkdir(BASE."release"));
-            $t->addTask($this->taskExec('sudo pbuilder create --basetgz '.escapeshellarg($tgz).' --mirror http://ftp.ca.debian.org/debian/ --extrapackages "debhelper devscripts lintian"'));
-        }
-        // build the generic release tarball if it doesn't exist
-        if (!file_exists($tarball)) {
-            $t->addTask($this->taskExec(BASE."robo package:generic $commit"));
-        }
-        // build the packages
-        $t->addTask($this->taskExec('sudo pbuilder execute --basetgz '.escapeshellarg($tgz).' --bindmounts '.escapeshellarg($bind).' -- '.escapeshellarg($script).' '.escapeshellarg("$bind/".basename($tarball))));
-        // take ownership of the output files
-        $t->addTask($this->taskExec("sudo chown -R $user:$group ".escapeshellarg($bind)));
-        return $t->run();
-    }
-
->>>>>>> b707ecc9
     /** Packages a release tarball into a Debian source package
      *
      * The commit to package may be any Git tree-ish identifier: a tag, a branch,
@@ -481,18 +405,11 @@
      * The commit to package may be any Git tree-ish identifier: a tag, a branch,
      * or any commit hash. If none is provided on the command line, Robo will prompt
      * for a commit to package; the default is "HEAD".
-<<<<<<< HEAD
-=======
-     *
-     * Generic release tarballs will always be generated, but distribution-specific
-     * packages are skipped when the required tools are not available
->>>>>>> b707ecc9
      */
     public function packageBin(string $commit = null, string $target = null): Result {
         if (!$this->toolExists("git", "build", "sudo")) {
             throw new \Exception("Git and OBS-Build are required in PATH to produce packages");
         }
-<<<<<<< HEAD
         [$commit, $version] = $this->commitVersion($commit);
         $tarball = BASE."release/$version/arsse-$version.tar.gz";
         $dir = dirname($tarball).\DIRECTORY_SEPARATOR;
@@ -501,23 +418,6 @@
             $result = $this->taskExec(BASE."robo package $commit")->run();
             if (!$result->wasSuccessful()) {
                 return $result;
-=======
-        [$commit,] = $this->commitVersion($commit);
-        // determine whether the distribution-specific packages can be built
-        $dist = [
-            'Arch'   => $this->toolExists("git", "makepkg", "updpkgsums"),
-            'Deb'    => $this->toolExists("git", "sudo", "pbuilder"),
-        ];
-        // start a collection
-        $t = $this->collectionBuilder();
-        // build the generic release tarball
-        $t->addTask($this->taskExec(BASE."robo package:generic $commit"));
-        // build other packages
-        foreach ($dist as $distro => $run) {
-            if ($run) {
-                $subcmd = strtolower($distro);
-                $t->addTask($this->taskExec(BASE."robo package:$subcmd $commit"));
->>>>>>> b707ecc9
             }
         }
         // import settings
