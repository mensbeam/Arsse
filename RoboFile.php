--- conflicted
+++ resolved
@@ -171,14 +171,7 @@
     protected function toolExists(string ...$binary): bool {
         $blackhole = $this->blackhole(IS_WIN);
         foreach ($binary as $bin) {
-<<<<<<< HEAD
-            if (
-                (IS_WIN && (!exec(escapeshellarg($bin)." --help $blackhole", $junk, $status) || $status))
-                || (!IS_WIN && (!exec("which ".escapeshellarg($bin)." $blackhole", $junk, $status) || $status))
-            ) {
-=======
             if (!exec(escapeshellarg($bin)." --help $blackhole", $junk, $status) || $status) {
->>>>>>> 185ae88b
                 return false;
             }
         }
