{
    "_readme": [
        "This file locks the dependencies of your project to a known state",
        "Read more about it at https://getcomposer.org/doc/01-basic-usage.md#installing-dependencies",
        "This file is @generated automatically"
    ],
<<<<<<< HEAD
    "content-hash": "4556726b4ee76537fb84d66dc77c1509",
=======
    "content-hash": "07424c017eaedf003680e4d93683af4e",
>>>>>>> 16e6f755
    "packages": [
        {
            "name": "docopt/docopt",
            "version": "dev-master",
            "source": {
                "type": "git",
                "url": "https://github.com/mensbeam/docopt.php.git",
                "reference": "91f3980e42442344d60d5b83e49baddc355e079f"
            },
            "dist": {
                "type": "zip",
                "url": "https://api.github.com/repos/mensbeam/docopt.php/zipball/91f3980e42442344d60d5b83e49baddc355e079f",
                "reference": "91f3980e42442344d60d5b83e49baddc355e079f",
                "shasum": ""
            },
            "require": {
                "php": ">=5.3.0"
            },
            "default-branch": true,
            "type": "library",
            "autoload": {
                "classmap": [
                    "src/docopt.php"
                ]
            },
            "license": [
                "MIT"
            ],
            "authors": [
                {
                    "name": "Blake Williams",
                    "email": "code@shabbyrobe.org",
                    "homepage": "http://docopt.org/",
                    "role": "Developer"
                }
            ],
            "description": "Port of Python's docopt for PHP >=5.3",
            "homepage": "http://github.com/docopt/docopt.php",
            "keywords": [
                "cli",
                "docs"
            ],
            "support": {
                "source": "https://github.com/mensbeam/docopt.php/tree/master"
            },
            "time": "2024-12-12T02:51:22+00:00"
        },
        {
            "name": "guzzlehttp/guzzle",
<<<<<<< HEAD
            "version": "7.9.2",
            "source": {
                "type": "git",
                "url": "https://github.com/guzzle/guzzle.git",
                "reference": "d281ed313b989f213357e3be1a179f02196ac99b"
            },
            "dist": {
                "type": "zip",
                "url": "https://api.github.com/repos/guzzle/guzzle/zipball/d281ed313b989f213357e3be1a179f02196ac99b",
                "reference": "d281ed313b989f213357e3be1a179f02196ac99b",
=======
            "version": "7.9.3",
            "source": {
                "type": "git",
                "url": "https://github.com/guzzle/guzzle.git",
                "reference": "7b2f29fe81dc4da0ca0ea7d42107a0845946ea77"
            },
            "dist": {
                "type": "zip",
                "url": "https://api.github.com/repos/guzzle/guzzle/zipball/7b2f29fe81dc4da0ca0ea7d42107a0845946ea77",
                "reference": "7b2f29fe81dc4da0ca0ea7d42107a0845946ea77",
>>>>>>> 16e6f755
                "shasum": ""
            },
            "require": {
                "ext-json": "*",
                "guzzlehttp/promises": "^1.5.3 || ^2.0.3",
                "guzzlehttp/psr7": "^2.7.0",
                "php": "^7.2.5 || ^8.0",
                "psr/http-client": "^1.0",
                "symfony/deprecation-contracts": "^2.2 || ^3.0"
            },
            "provide": {
                "psr/http-client-implementation": "1.0"
            },
            "require-dev": {
                "bamarni/composer-bin-plugin": "^1.8.2",
                "ext-curl": "*",
                "guzzle/client-integration-tests": "3.0.2",
                "php-http/message-factory": "^1.1",
                "phpunit/phpunit": "^8.5.39 || ^9.6.20",
                "psr/log": "^1.1 || ^2.0 || ^3.0"
            },
            "suggest": {
                "ext-curl": "Required for CURL handler support",
                "ext-intl": "Required for Internationalized Domain Name (IDN) support",
                "psr/log": "Required for using the Log middleware"
            },
            "type": "library",
            "extra": {
                "bamarni-bin": {
                    "bin-links": true,
                    "forward-command": false
                }
            },
            "autoload": {
                "files": [
                    "src/functions_include.php"
                ],
                "psr-4": {
                    "GuzzleHttp\\": "src/"
                }
            },
            "notification-url": "https://packagist.org/downloads/",
            "license": [
                "MIT"
            ],
            "authors": [
                {
                    "name": "Graham Campbell",
                    "email": "hello@gjcampbell.co.uk",
                    "homepage": "https://github.com/GrahamCampbell"
                },
                {
                    "name": "Michael Dowling",
                    "email": "mtdowling@gmail.com",
                    "homepage": "https://github.com/mtdowling"
                },
                {
                    "name": "Jeremy Lindblom",
                    "email": "jeremeamia@gmail.com",
                    "homepage": "https://github.com/jeremeamia"
                },
                {
                    "name": "George Mponos",
                    "email": "gmponos@gmail.com",
                    "homepage": "https://github.com/gmponos"
                },
                {
                    "name": "Tobias Nyholm",
                    "email": "tobias.nyholm@gmail.com",
                    "homepage": "https://github.com/Nyholm"
                },
                {
                    "name": "Márk Sági-Kazár",
                    "email": "mark.sagikazar@gmail.com",
                    "homepage": "https://github.com/sagikazarmark"
                },
                {
                    "name": "Tobias Schultze",
                    "email": "webmaster@tubo-world.de",
                    "homepage": "https://github.com/Tobion"
                }
            ],
            "description": "Guzzle is a PHP HTTP client library",
            "keywords": [
                "client",
                "curl",
                "framework",
                "http",
                "http client",
                "psr-18",
                "psr-7",
                "rest",
                "web service"
            ],
            "support": {
                "issues": "https://github.com/guzzle/guzzle/issues",
<<<<<<< HEAD
                "source": "https://github.com/guzzle/guzzle/tree/7.9.2"
=======
                "source": "https://github.com/guzzle/guzzle/tree/7.9.3"
>>>>>>> 16e6f755
            },
            "funding": [
                {
                    "url": "https://github.com/GrahamCampbell",
                    "type": "github"
                },
                {
                    "url": "https://github.com/Nyholm",
                    "type": "github"
                },
                {
                    "url": "https://tidelift.com/funding/github/packagist/guzzlehttp/guzzle",
                    "type": "tidelift"
                }
            ],
<<<<<<< HEAD
            "time": "2024-07-24T11:22:20+00:00"
        },
        {
            "name": "guzzlehttp/promises",
            "version": "2.0.4",
            "source": {
                "type": "git",
                "url": "https://github.com/guzzle/promises.git",
                "reference": "f9c436286ab2892c7db7be8c8da4ef61ccf7b455"
            },
            "dist": {
                "type": "zip",
                "url": "https://api.github.com/repos/guzzle/promises/zipball/f9c436286ab2892c7db7be8c8da4ef61ccf7b455",
                "reference": "f9c436286ab2892c7db7be8c8da4ef61ccf7b455",
=======
            "time": "2025-03-27T13:37:11+00:00"
        },
        {
            "name": "guzzlehttp/promises",
            "version": "2.2.0",
            "source": {
                "type": "git",
                "url": "https://github.com/guzzle/promises.git",
                "reference": "7c69f28996b0a6920945dd20b3857e499d9ca96c"
            },
            "dist": {
                "type": "zip",
                "url": "https://api.github.com/repos/guzzle/promises/zipball/7c69f28996b0a6920945dd20b3857e499d9ca96c",
                "reference": "7c69f28996b0a6920945dd20b3857e499d9ca96c",
>>>>>>> 16e6f755
                "shasum": ""
            },
            "require": {
                "php": "^7.2.5 || ^8.0"
            },
            "require-dev": {
                "bamarni/composer-bin-plugin": "^1.8.2",
                "phpunit/phpunit": "^8.5.39 || ^9.6.20"
            },
            "type": "library",
            "extra": {
                "bamarni-bin": {
                    "bin-links": true,
                    "forward-command": false
                }
            },
            "autoload": {
                "psr-4": {
                    "GuzzleHttp\\Promise\\": "src/"
                }
            },
            "notification-url": "https://packagist.org/downloads/",
            "license": [
                "MIT"
            ],
            "authors": [
                {
                    "name": "Graham Campbell",
                    "email": "hello@gjcampbell.co.uk",
                    "homepage": "https://github.com/GrahamCampbell"
                },
                {
                    "name": "Michael Dowling",
                    "email": "mtdowling@gmail.com",
                    "homepage": "https://github.com/mtdowling"
                },
                {
                    "name": "Tobias Nyholm",
                    "email": "tobias.nyholm@gmail.com",
                    "homepage": "https://github.com/Nyholm"
                },
                {
                    "name": "Tobias Schultze",
                    "email": "webmaster@tubo-world.de",
                    "homepage": "https://github.com/Tobion"
                }
            ],
            "description": "Guzzle promises library",
            "keywords": [
                "promise"
            ],
            "support": {
                "issues": "https://github.com/guzzle/promises/issues",
<<<<<<< HEAD
                "source": "https://github.com/guzzle/promises/tree/2.0.4"
=======
                "source": "https://github.com/guzzle/promises/tree/2.2.0"
>>>>>>> 16e6f755
            },
            "funding": [
                {
                    "url": "https://github.com/GrahamCampbell",
                    "type": "github"
                },
                {
                    "url": "https://github.com/Nyholm",
                    "type": "github"
                },
                {
                    "url": "https://tidelift.com/funding/github/packagist/guzzlehttp/promises",
                    "type": "tidelift"
                }
            ],
<<<<<<< HEAD
            "time": "2024-10-17T10:06:22+00:00"
        },
        {
            "name": "guzzlehttp/psr7",
            "version": "2.7.0",
            "source": {
                "type": "git",
                "url": "https://github.com/guzzle/psr7.git",
                "reference": "a70f5c95fb43bc83f07c9c948baa0dc1829bf201"
            },
            "dist": {
                "type": "zip",
                "url": "https://api.github.com/repos/guzzle/psr7/zipball/a70f5c95fb43bc83f07c9c948baa0dc1829bf201",
                "reference": "a70f5c95fb43bc83f07c9c948baa0dc1829bf201",
=======
            "time": "2025-03-27T13:27:01+00:00"
        },
        {
            "name": "guzzlehttp/psr7",
            "version": "2.7.1",
            "source": {
                "type": "git",
                "url": "https://github.com/guzzle/psr7.git",
                "reference": "c2270caaabe631b3b44c85f99e5a04bbb8060d16"
            },
            "dist": {
                "type": "zip",
                "url": "https://api.github.com/repos/guzzle/psr7/zipball/c2270caaabe631b3b44c85f99e5a04bbb8060d16",
                "reference": "c2270caaabe631b3b44c85f99e5a04bbb8060d16",
>>>>>>> 16e6f755
                "shasum": ""
            },
            "require": {
                "php": "^7.2.5 || ^8.0",
                "psr/http-factory": "^1.0",
                "psr/http-message": "^1.1 || ^2.0",
                "ralouphie/getallheaders": "^3.0"
            },
            "provide": {
                "psr/http-factory-implementation": "1.0",
                "psr/http-message-implementation": "1.0"
            },
            "require-dev": {
                "bamarni/composer-bin-plugin": "^1.8.2",
                "http-interop/http-factory-tests": "0.9.0",
                "phpunit/phpunit": "^8.5.39 || ^9.6.20"
            },
            "suggest": {
                "laminas/laminas-httphandlerrunner": "Emit PSR-7 responses"
            },
            "type": "library",
            "extra": {
                "bamarni-bin": {
                    "bin-links": true,
                    "forward-command": false
                }
            },
            "autoload": {
                "psr-4": {
                    "GuzzleHttp\\Psr7\\": "src/"
                }
            },
            "notification-url": "https://packagist.org/downloads/",
            "license": [
                "MIT"
            ],
            "authors": [
                {
                    "name": "Graham Campbell",
                    "email": "hello@gjcampbell.co.uk",
                    "homepage": "https://github.com/GrahamCampbell"
                },
                {
                    "name": "Michael Dowling",
                    "email": "mtdowling@gmail.com",
                    "homepage": "https://github.com/mtdowling"
                },
                {
                    "name": "George Mponos",
                    "email": "gmponos@gmail.com",
                    "homepage": "https://github.com/gmponos"
                },
                {
                    "name": "Tobias Nyholm",
                    "email": "tobias.nyholm@gmail.com",
                    "homepage": "https://github.com/Nyholm"
                },
                {
                    "name": "Márk Sági-Kazár",
                    "email": "mark.sagikazar@gmail.com",
                    "homepage": "https://github.com/sagikazarmark"
                },
                {
                    "name": "Tobias Schultze",
                    "email": "webmaster@tubo-world.de",
                    "homepage": "https://github.com/Tobion"
                },
                {
                    "name": "Márk Sági-Kazár",
                    "email": "mark.sagikazar@gmail.com",
                    "homepage": "https://sagikazarmark.hu"
                }
            ],
            "description": "PSR-7 message implementation that also provides common utility methods",
            "keywords": [
                "http",
                "message",
                "psr-7",
                "request",
                "response",
                "stream",
                "uri",
                "url"
            ],
            "support": {
                "issues": "https://github.com/guzzle/psr7/issues",
<<<<<<< HEAD
                "source": "https://github.com/guzzle/psr7/tree/2.7.0"
=======
                "source": "https://github.com/guzzle/psr7/tree/2.7.1"
>>>>>>> 16e6f755
            },
            "funding": [
                {
                    "url": "https://github.com/GrahamCampbell",
                    "type": "github"
                },
                {
                    "url": "https://github.com/Nyholm",
                    "type": "github"
                },
                {
                    "url": "https://tidelift.com/funding/github/packagist/guzzlehttp/psr7",
                    "type": "tidelift"
                }
            ],
<<<<<<< HEAD
            "time": "2024-07-18T11:15:46+00:00"
=======
            "time": "2025-03-27T12:30:47+00:00"
>>>>>>> 16e6f755
        },
        {
            "name": "hosteurope/password-generator",
            "version": "v1.0.1",
            "source": {
                "type": "git",
                "url": "https://github.com/hosteurope/password-generator.git",
                "reference": "21bb99eb9ae47191d816368d3d9e54562e3f9a5f"
            },
            "dist": {
                "type": "zip",
                "url": "https://api.github.com/repos/hosteurope/password-generator/zipball/21bb99eb9ae47191d816368d3d9e54562e3f9a5f",
                "reference": "21bb99eb9ae47191d816368d3d9e54562e3f9a5f",
                "shasum": ""
            },
            "require": {
                "php": ">=7.0.0"
            },
            "require-dev": {
                "phpunit/phpunit": "^5.5"
            },
            "type": "library",
            "autoload": {
                "psr-4": {
                    "PasswordGenerator\\": "src/",
                    "PasswordGeneratorTests\\": "tests/"
                }
            },
            "notification-url": "https://packagist.org/downloads/",
            "license": [
                "MIT"
            ],
            "authors": [
                {
                    "name": "Karim Geiger",
                    "email": "karim.geiger@heg.com"
                }
            ],
            "description": "Password generator for generating policy-compliant passwords.",
            "support": {
                "issues": "https://github.com/hosteurope/password-generator/issues",
                "source": "https://github.com/hosteurope/password-generator/tree/master"
            },
            "time": "2016-12-08T09:32:12+00:00"
        },
        {
            "name": "jkingweb/druuid",
            "version": "3.0.0",
            "source": {
                "type": "git",
                "url": "https://github.com/JKingweb/DrUUID.git",
                "reference": "ca88019069f03ee9c0b1bb6b0200f421bbc9607e"
            },
            "dist": {
                "type": "zip",
                "url": "https://api.github.com/repos/JKingweb/DrUUID/zipball/ca88019069f03ee9c0b1bb6b0200f421bbc9607e",
                "reference": "ca88019069f03ee9c0b1bb6b0200f421bbc9607e",
                "shasum": ""
            },
            "require": {
                "php": ">=5.3.0"
            },
            "suggest": {
                "ext-bcmath": "Supported alternative to GMP on 32-bit systems",
                "ext-gmp": "Recommended on 32-bit installations for time-base UUIDs",
                "phpseclib/phpseclib": "Supported alternative to GMP or BC Math on 32-bit systems (either v1.x or v2.x)"
            },
            "type": "library",
            "autoload": {
                "psr-4": {
                    "JKingWeb\\DrUUID\\": "lib/"
                }
            },
            "notification-url": "https://packagist.org/downloads/",
            "license": [
                "MIT"
            ],
            "authors": [
                {
                    "name": "J. King",
                    "email": "jking@jkingweb.ca",
                    "homepage": "https://jkingweb.ca/"
                }
            ],
            "description": "DrUUID RFC 4122 library for PHP",
            "keywords": [
                "uuid"
            ],
            "support": {
                "issues": "https://github.com/JKingweb/DrUUID/issues",
                "source": "https://github.com/JKingweb/DrUUID/tree/3.0.0"
            },
            "time": "2017-02-09T14:17:01+00:00"
        },
        {
            "name": "kevinrob/guzzle-cache-middleware",
            "version": "v2.1.1",
            "source": {
                "type": "git",
                "url": "https://github.com/Kevinrob/guzzle-cache-middleware.git",
                "reference": "6952064f7747756b0be7b4c234c0fd7535ea4c8c"
            },
            "dist": {
                "type": "zip",
                "url": "https://api.github.com/repos/Kevinrob/guzzle-cache-middleware/zipball/6952064f7747756b0be7b4c234c0fd7535ea4c8c",
                "reference": "6952064f7747756b0be7b4c234c0fd7535ea4c8c",
                "shasum": ""
            },
            "require": {
                "php": ">=5.5.0"
            },
            "require-dev": {
                "cache/array-adapter": "^0.4",
                "doctrine/cache": "^1.0",
                "guzzlehttp/guzzle": "^6.0",
                "illuminate/cache": "^5.0",
                "league/flysystem": "^1.0",
                "phpunit/phpunit": "^4.0 || ^5.0",
                "psr/cache": "^1.0"
            },
            "suggest": {
                "doctrine/cache": "This library have a lot of ready-to-use cache storage (to be use with Kevinrob\\GuzzleCache\\Storage\\DoctrineCacheStorage)",
                "guzzlehttp/guzzle": "For using this library. It was created for Guzzle6. (but you can use it with any PSR-7 HTTP Client)",
                "laravel/framework": "To be use with Kevinrob\\GuzzleCache\\Storage\\LaravelCacheStorage",
                "league/flysystem": "To be use with Kevinrob\\GuzzleCache\\Storage\\FlysystemStorage",
                "psr/cache": "To be use with Kevinrob\\GuzzleCache\\Storage\\Psr6CacheStorage"
            },
            "type": "library",
            "autoload": {
                "psr-4": {
                    "Kevinrob\\GuzzleCache\\": "src/"
                }
            },
            "notification-url": "https://packagist.org/downloads/",
            "license": [
                "MIT"
            ],
            "authors": [
                {
                    "name": "Kevin Robatel",
                    "email": "kevinrob2@gmail.com",
                    "homepage": "https://github.com/Kevinrob"
                }
            ],
            "description": "A HTTP/1.1 Cache for Guzzle 6. It's a simple Middleware to be added in the HandlerStack. (RFC 7234)",
            "homepage": "https://github.com/Kevinrob/guzzle-cache-middleware",
            "keywords": [
                "Etag",
                "Flysystem",
                "Guzzle",
                "cache",
                "cache-control",
                "doctrine",
                "expiration",
                "guzzle6",
                "handler",
                "http",
                "http 1.1",
                "middleware",
                "performance",
                "php",
                "promise",
                "psr6",
                "psr7",
                "rfc7234",
                "validation"
            ],
            "support": {
                "issues": "https://github.com/Kevinrob/guzzle-cache-middleware/issues",
                "source": "https://github.com/Kevinrob/guzzle-cache-middleware/tree/master"
            },
            "time": "2017-08-17T12:23:43+00:00"
        },
        {
            "name": "laminas/laminas-httphandlerrunner",
            "version": "2.1.0",
            "source": {
                "type": "git",
                "url": "https://github.com/laminas/laminas-httphandlerrunner.git",
                "reference": "4d337cde83e6b901a4443b0ab5c3b97cbaa46413"
            },
            "dist": {
                "type": "zip",
                "url": "https://api.github.com/repos/laminas/laminas-httphandlerrunner/zipball/4d337cde83e6b901a4443b0ab5c3b97cbaa46413",
                "reference": "4d337cde83e6b901a4443b0ab5c3b97cbaa46413",
                "shasum": ""
            },
            "require": {
                "php": "^7.3 || ~8.0.0 || ~8.1.0",
                "psr/http-message": "^1.0",
                "psr/http-message-implementation": "^1.0",
                "psr/http-server-handler": "^1.0"
            },
            "require-dev": {
                "laminas/laminas-coding-standard": "~2.3.0",
                "laminas/laminas-diactoros": "^2.8.0",
                "phpunit/phpunit": "^9.5.9",
                "psalm/plugin-phpunit": "^0.16.1",
                "vimeo/psalm": "^4.10.0"
            },
            "type": "library",
            "extra": {
                "laminas": {
                    "config-provider": "Laminas\\HttpHandlerRunner\\ConfigProvider"
                }
            },
            "autoload": {
                "psr-4": {
                    "Laminas\\HttpHandlerRunner\\": "src/"
                }
            },
            "notification-url": "https://packagist.org/downloads/",
            "license": [
                "BSD-3-Clause"
            ],
            "description": "Execute PSR-15 RequestHandlerInterface instances and emit responses they generate.",
            "homepage": "https://laminas.dev",
            "keywords": [
                "components",
                "laminas",
                "mezzio",
                "psr-15",
                "psr-7"
            ],
            "support": {
                "chat": "https://laminas.dev/chat",
                "docs": "https://docs.laminas.dev/laminas-httphandlerrunner/",
                "forum": "https://discourse.laminas.dev",
                "issues": "https://github.com/laminas/laminas-httphandlerrunner/issues",
                "rss": "https://github.com/laminas/laminas-httphandlerrunner/releases.atom",
                "source": "https://github.com/laminas/laminas-httphandlerrunner"
            },
            "funding": [
                {
                    "url": "https://funding.communitybridge.org/projects/laminas-project",
                    "type": "community_bridge"
                }
            ],
            "time": "2021-09-22T09:27:36+00:00"
        },
        {
            "name": "laminas/laminas-xml",
            "version": "dev-fixup",
            "source": {
                "type": "git",
                "url": "https://github.com/JKingweb/laminas-xml.git",
                "reference": "3a6903c9f7b61c96355532d90525d04c3a67ba7a"
            },
            "dist": {
                "type": "zip",
                "url": "https://api.github.com/repos/JKingweb/laminas-xml/zipball/3a6903c9f7b61c96355532d90525d04c3a67ba7a",
                "reference": "3a6903c9f7b61c96355532d90525d04c3a67ba7a",
                "shasum": ""
            },
            "require": {
                "ext-dom": "*",
                "ext-simplexml": "*",
                "php": "^7.3 || ~8.0.0 || ~8.1.0"
            },
            "conflict": {
                "zendframework/zendxml": "*"
            },
            "require-dev": {
                "ext-iconv": "*",
                "laminas/laminas-coding-standard": "~1.0.0",
                "phpunit/phpunit": "^9.5.8",
                "squizlabs/php_codesniffer": "3.6.1 as 2.9999999.9999999"
            },
            "type": "library",
            "autoload": {
                "psr-4": {
                    "Laminas\\Xml\\": "src/"
                }
            },
            "autoload-dev": {
                "psr-4": {
                    "LaminasTest\\Xml\\": "test/"
                }
            },
            "scripts": {
                "check": [
                    "@cs-check",
                    "@test"
                ],
                "cs-check": [
                    "phpcs"
                ],
                "cs-fix": [
                    "phpcbf"
                ],
                "test": [
                    "phpunit --colors=always"
                ],
                "test-coverage": [
                    "phpunit --colors=always --coverage-clover clover.xml"
                ]
            },
            "license": [
                "BSD-3-Clause"
            ],
            "description": "Utility library for XML usage, best practices, and security in PHP",
            "homepage": "https://laminas.dev",
            "keywords": [
                "laminas",
                "security",
                "xml"
            ],
            "support": {
                "issues": "https://github.com/laminas/laminas-xml/issues",
                "source": "https://github.com/laminas/laminas-xml",
                "rss": "https://github.com/laminas/laminas-xml/releases.atom",
                "chat": "https://laminas.dev/chat",
                "forum": "https://discourse.laminas.dev"
            },
            "time": "2024-12-16T02:41:12+00:00"
        },
        {
            "name": "mensbeam/mimesniff",
            "version": "0.3.0",
            "source": {
                "type": "git",
                "url": "https://github.com/mensbeam/mime.git",
                "reference": "13f4eddf1ed7db6438ab4f945021a0c90b2d8052"
            },
            "dist": {
                "type": "zip",
                "url": "https://api.github.com/repos/mensbeam/mime/zipball/13f4eddf1ed7db6438ab4f945021a0c90b2d8052",
                "reference": "13f4eddf1ed7db6438ab4f945021a0c90b2d8052",
                "shasum": ""
            },
            "require": {
                "php": ">=7.1",
                "psr/http-message": "^1.0"
            },
            "require-dev": {
                "bamarni/composer-bin-plugin": "^1.3",
                "ext-intl": "*"
            },
            "type": "library",
            "autoload": {
                "psr-4": {
                    "MensBeam\\Mime\\": "lib/"
                }
            },
            "notification-url": "https://packagist.org/downloads/",
            "license": [
                "MIT"
            ],
            "authors": [
                {
                    "name": "J. King",
                    "email": "jking@jkingweb.ca",
                    "homepage": "https://jkingweb.ca/"
                }
            ],
            "description": "An implementation of the WHATWG MIME Sniffing specification",
            "keywords": [
                "WHATWG",
                "mime",
                "mimesniff"
            ],
            "support": {
                "issues": "https://github.com/mensbeam/mime/issues",
                "source": "https://github.com/mensbeam/mime/tree/0.3.0"
            },
            "time": "2025-03-07T15:14:03+00:00"
        },
        {
            "name": "nicolus/picofeed",
<<<<<<< HEAD
            "version": "dev-php84",
            "source": {
                "type": "git",
                "url": "https://github.com/JKingweb/picoFeed-1.git",
                "reference": "d25f100fb079a23ec05a3af291e5d97899ede3f2"
            },
            "dist": {
                "type": "zip",
                "url": "https://api.github.com/repos/JKingweb/picoFeed-1/zipball/d25f100fb079a23ec05a3af291e5d97899ede3f2",
                "reference": "d25f100fb079a23ec05a3af291e5d97899ede3f2",
=======
            "version": "dev-arsse",
            "source": {
                "type": "git",
                "url": "https://github.com/JKingweb/picoFeed-1.git",
                "reference": "82d5aedc4c08817d39b93f226e0bb5062bf36678"
            },
            "dist": {
                "type": "zip",
                "url": "https://api.github.com/repos/JKingweb/picoFeed-1/zipball/82d5aedc4c08817d39b93f226e0bb5062bf36678",
                "reference": "82d5aedc4c08817d39b93f226e0bb5062bf36678",
>>>>>>> 16e6f755
                "shasum": ""
            },
            "require": {
                "ext-dom": "*",
                "ext-iconv": "*",
                "ext-libxml": "*",
                "ext-simplexml": "*",
                "ext-xml": "*",
                "guzzlehttp/guzzle": "^6.0|^7.0",
                "kevinrob/guzzle-cache-middleware": "^2.1",
                "laminas/laminas-xml": "^1.0",
                "php": ">=7.1",
                "psr/log": "^1.0"
            },
            "require-dev": {
                "blastcloud/guzzler": "^1.5",
                "monolog/monolog": "^1.23",
                "php-coveralls/php-coveralls": "^2.1",
                "phpdocumentor/reflection-docblock": "2.0.4",
                "phpunit/phpunit": "^7.0.0"
            },
            "suggest": {
                "ext-curl": "PicoFeed will use cURL if present",
                "monolog/monolog": "You can set a monolog Logger to get debug information from PicoFeed"
            },
            "bin": [
                "picofeed"
            ],
            "type": "library",
            "autoload": {
                "psr-0": {
                    "PicoFeed": "lib/"
                }
            },
            "license": [
                "MIT"
            ],
            "authors": [
                {
                    "name": "Frédéric Guillot"
                },
                {
                    "name": "Nicolas Bailly"
                }
            ],
            "description": "RSS/Atom parsing library",
            "homepage": "https://github.com/nicolus/picoFeed",
            "support": {
<<<<<<< HEAD
                "source": "https://github.com/JKingweb/picoFeed-1/tree/php84"
            },
            "time": "2024-12-15T22:23:39+00:00"
=======
                "source": "https://github.com/JKingweb/picoFeed-1/tree/arsse"
            },
            "time": "2025-03-28T22:19:39+00:00"
>>>>>>> 16e6f755
        },
        {
            "name": "psr/http-client",
            "version": "1.0.3",
            "source": {
                "type": "git",
                "url": "https://github.com/php-fig/http-client.git",
                "reference": "bb5906edc1c324c9a05aa0873d40117941e5fa90"
            },
            "dist": {
                "type": "zip",
                "url": "https://api.github.com/repos/php-fig/http-client/zipball/bb5906edc1c324c9a05aa0873d40117941e5fa90",
                "reference": "bb5906edc1c324c9a05aa0873d40117941e5fa90",
                "shasum": ""
            },
            "require": {
                "php": "^7.0 || ^8.0",
                "psr/http-message": "^1.0 || ^2.0"
            },
            "type": "library",
            "extra": {
                "branch-alias": {
                    "dev-master": "1.0.x-dev"
                }
            },
            "autoload": {
                "psr-4": {
                    "Psr\\Http\\Client\\": "src/"
                }
            },
            "notification-url": "https://packagist.org/downloads/",
            "license": [
                "MIT"
            ],
            "authors": [
                {
                    "name": "PHP-FIG",
                    "homepage": "https://www.php-fig.org/"
                }
            ],
            "description": "Common interface for HTTP clients",
            "homepage": "https://github.com/php-fig/http-client",
            "keywords": [
                "http",
                "http-client",
                "psr",
                "psr-18"
            ],
            "support": {
                "source": "https://github.com/php-fig/http-client"
            },
            "time": "2023-09-23T14:17:50+00:00"
        },
        {
            "name": "psr/http-factory",
            "version": "1.1.0",
            "source": {
                "type": "git",
                "url": "https://github.com/php-fig/http-factory.git",
                "reference": "2b4765fddfe3b508ac62f829e852b1501d3f6e8a"
            },
            "dist": {
                "type": "zip",
                "url": "https://api.github.com/repos/php-fig/http-factory/zipball/2b4765fddfe3b508ac62f829e852b1501d3f6e8a",
                "reference": "2b4765fddfe3b508ac62f829e852b1501d3f6e8a",
                "shasum": ""
            },
            "require": {
                "php": ">=7.1",
                "psr/http-message": "^1.0 || ^2.0"
            },
            "type": "library",
            "extra": {
                "branch-alias": {
                    "dev-master": "1.0.x-dev"
                }
            },
            "autoload": {
                "psr-4": {
                    "Psr\\Http\\Message\\": "src/"
                }
            },
            "notification-url": "https://packagist.org/downloads/",
            "license": [
                "MIT"
            ],
            "authors": [
                {
                    "name": "PHP-FIG",
                    "homepage": "https://www.php-fig.org/"
                }
            ],
            "description": "PSR-17: Common interfaces for PSR-7 HTTP message factories",
            "keywords": [
                "factory",
                "http",
                "message",
                "psr",
                "psr-17",
                "psr-7",
                "request",
                "response"
            ],
            "support": {
                "source": "https://github.com/php-fig/http-factory"
            },
            "time": "2024-04-15T12:06:14+00:00"
        },
        {
            "name": "psr/http-message",
            "version": "1.1",
            "source": {
                "type": "git",
                "url": "https://github.com/php-fig/http-message.git",
                "reference": "cb6ce4845ce34a8ad9e68117c10ee90a29919eba"
            },
            "dist": {
                "type": "zip",
                "url": "https://api.github.com/repos/php-fig/http-message/zipball/cb6ce4845ce34a8ad9e68117c10ee90a29919eba",
                "reference": "cb6ce4845ce34a8ad9e68117c10ee90a29919eba",
                "shasum": ""
            },
            "require": {
                "php": "^7.2 || ^8.0"
            },
            "type": "library",
            "extra": {
                "branch-alias": {
                    "dev-master": "1.1.x-dev"
                }
            },
            "autoload": {
                "psr-4": {
                    "Psr\\Http\\Message\\": "src/"
                }
            },
            "notification-url": "https://packagist.org/downloads/",
            "license": [
                "MIT"
            ],
            "authors": [
                {
                    "name": "PHP-FIG",
                    "homepage": "http://www.php-fig.org/"
                }
            ],
            "description": "Common interface for HTTP messages",
            "homepage": "https://github.com/php-fig/http-message",
            "keywords": [
                "http",
                "http-message",
                "psr",
                "psr-7",
                "request",
                "response"
            ],
            "support": {
                "source": "https://github.com/php-fig/http-message/tree/1.1"
            },
            "time": "2023-04-04T09:50:52+00:00"
        },
        {
            "name": "psr/http-server-handler",
            "version": "1.0.2",
            "source": {
                "type": "git",
                "url": "https://github.com/php-fig/http-server-handler.git",
                "reference": "84c4fb66179be4caaf8e97bd239203245302e7d4"
            },
            "dist": {
                "type": "zip",
                "url": "https://api.github.com/repos/php-fig/http-server-handler/zipball/84c4fb66179be4caaf8e97bd239203245302e7d4",
                "reference": "84c4fb66179be4caaf8e97bd239203245302e7d4",
                "shasum": ""
            },
            "require": {
                "php": ">=7.0",
                "psr/http-message": "^1.0 || ^2.0"
            },
            "type": "library",
            "extra": {
                "branch-alias": {
                    "dev-master": "1.0.x-dev"
                }
            },
            "autoload": {
                "psr-4": {
                    "Psr\\Http\\Server\\": "src/"
                }
            },
            "notification-url": "https://packagist.org/downloads/",
            "license": [
                "MIT"
            ],
            "authors": [
                {
                    "name": "PHP-FIG",
                    "homepage": "https://www.php-fig.org/"
                }
            ],
            "description": "Common interface for HTTP server-side request handler",
            "keywords": [
                "handler",
                "http",
                "http-interop",
                "psr",
                "psr-15",
                "psr-7",
                "request",
                "response",
                "server"
            ],
            "support": {
                "source": "https://github.com/php-fig/http-server-handler/tree/1.0.2"
            },
            "time": "2023-04-10T20:06:20+00:00"
        },
        {
            "name": "psr/log",
            "version": "1.1.4",
            "source": {
                "type": "git",
                "url": "https://github.com/php-fig/log.git",
                "reference": "d49695b909c3b7628b6289db5479a1c204601f11"
            },
            "dist": {
                "type": "zip",
                "url": "https://api.github.com/repos/php-fig/log/zipball/d49695b909c3b7628b6289db5479a1c204601f11",
                "reference": "d49695b909c3b7628b6289db5479a1c204601f11",
                "shasum": ""
            },
            "require": {
                "php": ">=5.3.0"
            },
            "type": "library",
            "extra": {
                "branch-alias": {
                    "dev-master": "1.1.x-dev"
                }
            },
            "autoload": {
                "psr-4": {
                    "Psr\\Log\\": "Psr/Log/"
                }
            },
            "notification-url": "https://packagist.org/downloads/",
            "license": [
                "MIT"
            ],
            "authors": [
                {
                    "name": "PHP-FIG",
                    "homepage": "https://www.php-fig.org/"
                }
            ],
            "description": "Common interface for logging libraries",
            "homepage": "https://github.com/php-fig/log",
            "keywords": [
                "log",
                "psr",
                "psr-3"
            ],
            "support": {
                "source": "https://github.com/php-fig/log/tree/1.1.4"
            },
            "time": "2021-05-03T11:20:27+00:00"
        },
        {
            "name": "ralouphie/getallheaders",
            "version": "3.0.3",
            "source": {
                "type": "git",
                "url": "https://github.com/ralouphie/getallheaders.git",
                "reference": "120b605dfeb996808c31b6477290a714d356e822"
            },
            "dist": {
                "type": "zip",
                "url": "https://api.github.com/repos/ralouphie/getallheaders/zipball/120b605dfeb996808c31b6477290a714d356e822",
                "reference": "120b605dfeb996808c31b6477290a714d356e822",
                "shasum": ""
            },
            "require": {
                "php": ">=5.6"
            },
            "require-dev": {
                "php-coveralls/php-coveralls": "^2.1",
                "phpunit/phpunit": "^5 || ^6.5"
            },
            "type": "library",
            "autoload": {
                "files": [
                    "src/getallheaders.php"
                ]
            },
            "notification-url": "https://packagist.org/downloads/",
            "license": [
                "MIT"
            ],
            "authors": [
                {
                    "name": "Ralph Khattar",
                    "email": "ralph.khattar@gmail.com"
                }
            ],
            "description": "A polyfill for getallheaders.",
            "support": {
                "issues": "https://github.com/ralouphie/getallheaders/issues",
                "source": "https://github.com/ralouphie/getallheaders/tree/develop"
            },
            "time": "2019-03-08T08:55:37+00:00"
        },
        {
            "name": "symfony/deprecation-contracts",
            "version": "v2.5.4",
            "source": {
                "type": "git",
                "url": "https://github.com/symfony/deprecation-contracts.git",
                "reference": "605389f2a7e5625f273b53960dc46aeaf9c62918"
            },
            "dist": {
                "type": "zip",
                "url": "https://api.github.com/repos/symfony/deprecation-contracts/zipball/605389f2a7e5625f273b53960dc46aeaf9c62918",
                "reference": "605389f2a7e5625f273b53960dc46aeaf9c62918",
                "shasum": ""
            },
            "require": {
                "php": ">=7.1"
            },
            "type": "library",
            "extra": {
                "thanks": {
                    "url": "https://github.com/symfony/contracts",
                    "name": "symfony/contracts"
                },
                "branch-alias": {
                    "dev-main": "2.5-dev"
                }
            },
            "autoload": {
                "files": [
                    "function.php"
                ]
            },
            "notification-url": "https://packagist.org/downloads/",
            "license": [
                "MIT"
            ],
            "authors": [
                {
                    "name": "Nicolas Grekas",
                    "email": "p@tchwork.com"
                },
                {
                    "name": "Symfony Community",
                    "homepage": "https://symfony.com/contributors"
                }
            ],
            "description": "A generic function and convention to trigger deprecation notices",
            "homepage": "https://symfony.com",
            "support": {
                "source": "https://github.com/symfony/deprecation-contracts/tree/v2.5.4"
            },
            "funding": [
                {
                    "url": "https://symfony.com/sponsor",
                    "type": "custom"
                },
                {
                    "url": "https://github.com/fabpot",
                    "type": "github"
                },
                {
                    "url": "https://tidelift.com/funding/github/packagist/symfony/symfony",
                    "type": "tidelift"
                }
            ],
            "time": "2024-09-25T14:11:13+00:00"
        }
    ],
    "packages-dev": [
        {
            "name": "bamarni/composer-bin-plugin",
            "version": "1.8.2",
            "source": {
                "type": "git",
                "url": "https://github.com/bamarni/composer-bin-plugin.git",
                "reference": "92fd7b1e6e9cdae19b0d57369d8ad31a37b6a880"
            },
            "dist": {
                "type": "zip",
                "url": "https://api.github.com/repos/bamarni/composer-bin-plugin/zipball/92fd7b1e6e9cdae19b0d57369d8ad31a37b6a880",
                "reference": "92fd7b1e6e9cdae19b0d57369d8ad31a37b6a880",
                "shasum": ""
            },
            "require": {
                "composer-plugin-api": "^2.0",
                "php": "^7.2.5 || ^8.0"
            },
            "require-dev": {
                "composer/composer": "^2.0",
                "ext-json": "*",
                "phpstan/extension-installer": "^1.1",
                "phpstan/phpstan": "^1.8",
                "phpstan/phpstan-phpunit": "^1.1",
                "phpunit/phpunit": "^8.5 || ^9.5",
                "symfony/console": "^2.8.52 || ^3.4.35 || ^4.4 || ^5.0 || ^6.0",
                "symfony/finder": "^2.8.52 || ^3.4.35 || ^4.4 || ^5.0 || ^6.0",
                "symfony/process": "^2.8.52 || ^3.4.35 || ^4.4 || ^5.0 || ^6.0"
            },
            "type": "composer-plugin",
            "extra": {
                "class": "Bamarni\\Composer\\Bin\\BamarniBinPlugin"
            },
            "autoload": {
                "psr-4": {
                    "Bamarni\\Composer\\Bin\\": "src"
                }
            },
            "notification-url": "https://packagist.org/downloads/",
            "license": [
                "MIT"
            ],
            "description": "No conflicts for your bin dependencies",
            "keywords": [
                "composer",
                "conflict",
                "dependency",
                "executable",
                "isolation",
                "tool"
            ],
            "support": {
                "issues": "https://github.com/bamarni/composer-bin-plugin/issues",
                "source": "https://github.com/bamarni/composer-bin-plugin/tree/1.8.2"
            },
            "time": "2022-10-31T08:38:03+00:00"
        }
    ],
    "aliases": [
        {
            "package": "laminas/laminas-xml",
            "version": "dev-fixup",
            "alias": "1.4.0",
            "alias_normalized": "1.4.0.0"
        }
    ],
    "minimum-stability": "stable",
    "stability-flags": {
        "docopt/docopt": 20,
        "laminas/laminas-xml": 20,
        "nicolus/picofeed": 20
    },
    "prefer-stable": false,
    "prefer-lowest": false,
    "platform": {
        "php": ">=7.3",
        "ext-intl": "*",
        "ext-json": "*",
        "ext-hash": "*",
        "ext-filter": "*",
        "ext-dom": "*"
    },
    "platform-dev": {},
    "platform-overrides": {
        "php": "7.3.33"
    },
    "plugin-api-version": "2.6.0"
}<|MERGE_RESOLUTION|>--- conflicted
+++ resolved
@@ -4,11 +4,7 @@
         "Read more about it at https://getcomposer.org/doc/01-basic-usage.md#installing-dependencies",
         "This file is @generated automatically"
     ],
-<<<<<<< HEAD
-    "content-hash": "4556726b4ee76537fb84d66dc77c1509",
-=======
     "content-hash": "07424c017eaedf003680e4d93683af4e",
->>>>>>> 16e6f755
     "packages": [
         {
             "name": "docopt/docopt",
@@ -58,18 +54,6 @@
         },
         {
             "name": "guzzlehttp/guzzle",
-<<<<<<< HEAD
-            "version": "7.9.2",
-            "source": {
-                "type": "git",
-                "url": "https://github.com/guzzle/guzzle.git",
-                "reference": "d281ed313b989f213357e3be1a179f02196ac99b"
-            },
-            "dist": {
-                "type": "zip",
-                "url": "https://api.github.com/repos/guzzle/guzzle/zipball/d281ed313b989f213357e3be1a179f02196ac99b",
-                "reference": "d281ed313b989f213357e3be1a179f02196ac99b",
-=======
             "version": "7.9.3",
             "source": {
                 "type": "git",
@@ -80,7 +64,6 @@
                 "type": "zip",
                 "url": "https://api.github.com/repos/guzzle/guzzle/zipball/7b2f29fe81dc4da0ca0ea7d42107a0845946ea77",
                 "reference": "7b2f29fe81dc4da0ca0ea7d42107a0845946ea77",
->>>>>>> 16e6f755
                 "shasum": ""
             },
             "require": {
@@ -177,11 +160,7 @@
             ],
             "support": {
                 "issues": "https://github.com/guzzle/guzzle/issues",
-<<<<<<< HEAD
-                "source": "https://github.com/guzzle/guzzle/tree/7.9.2"
-=======
                 "source": "https://github.com/guzzle/guzzle/tree/7.9.3"
->>>>>>> 16e6f755
             },
             "funding": [
                 {
@@ -197,22 +176,6 @@
                     "type": "tidelift"
                 }
             ],
-<<<<<<< HEAD
-            "time": "2024-07-24T11:22:20+00:00"
-        },
-        {
-            "name": "guzzlehttp/promises",
-            "version": "2.0.4",
-            "source": {
-                "type": "git",
-                "url": "https://github.com/guzzle/promises.git",
-                "reference": "f9c436286ab2892c7db7be8c8da4ef61ccf7b455"
-            },
-            "dist": {
-                "type": "zip",
-                "url": "https://api.github.com/repos/guzzle/promises/zipball/f9c436286ab2892c7db7be8c8da4ef61ccf7b455",
-                "reference": "f9c436286ab2892c7db7be8c8da4ef61ccf7b455",
-=======
             "time": "2025-03-27T13:37:11+00:00"
         },
         {
@@ -227,7 +190,6 @@
                 "type": "zip",
                 "url": "https://api.github.com/repos/guzzle/promises/zipball/7c69f28996b0a6920945dd20b3857e499d9ca96c",
                 "reference": "7c69f28996b0a6920945dd20b3857e499d9ca96c",
->>>>>>> 16e6f755
                 "shasum": ""
             },
             "require": {
@@ -281,11 +243,7 @@
             ],
             "support": {
                 "issues": "https://github.com/guzzle/promises/issues",
-<<<<<<< HEAD
-                "source": "https://github.com/guzzle/promises/tree/2.0.4"
-=======
                 "source": "https://github.com/guzzle/promises/tree/2.2.0"
->>>>>>> 16e6f755
             },
             "funding": [
                 {
@@ -301,22 +259,6 @@
                     "type": "tidelift"
                 }
             ],
-<<<<<<< HEAD
-            "time": "2024-10-17T10:06:22+00:00"
-        },
-        {
-            "name": "guzzlehttp/psr7",
-            "version": "2.7.0",
-            "source": {
-                "type": "git",
-                "url": "https://github.com/guzzle/psr7.git",
-                "reference": "a70f5c95fb43bc83f07c9c948baa0dc1829bf201"
-            },
-            "dist": {
-                "type": "zip",
-                "url": "https://api.github.com/repos/guzzle/psr7/zipball/a70f5c95fb43bc83f07c9c948baa0dc1829bf201",
-                "reference": "a70f5c95fb43bc83f07c9c948baa0dc1829bf201",
-=======
             "time": "2025-03-27T13:27:01+00:00"
         },
         {
@@ -331,7 +273,6 @@
                 "type": "zip",
                 "url": "https://api.github.com/repos/guzzle/psr7/zipball/c2270caaabe631b3b44c85f99e5a04bbb8060d16",
                 "reference": "c2270caaabe631b3b44c85f99e5a04bbb8060d16",
->>>>>>> 16e6f755
                 "shasum": ""
             },
             "require": {
@@ -418,11 +359,7 @@
             ],
             "support": {
                 "issues": "https://github.com/guzzle/psr7/issues",
-<<<<<<< HEAD
-                "source": "https://github.com/guzzle/psr7/tree/2.7.0"
-=======
                 "source": "https://github.com/guzzle/psr7/tree/2.7.1"
->>>>>>> 16e6f755
             },
             "funding": [
                 {
@@ -438,11 +375,7 @@
                     "type": "tidelift"
                 }
             ],
-<<<<<<< HEAD
-            "time": "2024-07-18T11:15:46+00:00"
-=======
             "time": "2025-03-27T12:30:47+00:00"
->>>>>>> 16e6f755
         },
         {
             "name": "hosteurope/password-generator",
@@ -812,18 +745,6 @@
         },
         {
             "name": "nicolus/picofeed",
-<<<<<<< HEAD
-            "version": "dev-php84",
-            "source": {
-                "type": "git",
-                "url": "https://github.com/JKingweb/picoFeed-1.git",
-                "reference": "d25f100fb079a23ec05a3af291e5d97899ede3f2"
-            },
-            "dist": {
-                "type": "zip",
-                "url": "https://api.github.com/repos/JKingweb/picoFeed-1/zipball/d25f100fb079a23ec05a3af291e5d97899ede3f2",
-                "reference": "d25f100fb079a23ec05a3af291e5d97899ede3f2",
-=======
             "version": "dev-arsse",
             "source": {
                 "type": "git",
@@ -834,7 +755,6 @@
                 "type": "zip",
                 "url": "https://api.github.com/repos/JKingweb/picoFeed-1/zipball/82d5aedc4c08817d39b93f226e0bb5062bf36678",
                 "reference": "82d5aedc4c08817d39b93f226e0bb5062bf36678",
->>>>>>> 16e6f755
                 "shasum": ""
             },
             "require": {
@@ -883,15 +803,9 @@
             "description": "RSS/Atom parsing library",
             "homepage": "https://github.com/nicolus/picoFeed",
             "support": {
-<<<<<<< HEAD
-                "source": "https://github.com/JKingweb/picoFeed-1/tree/php84"
-            },
-            "time": "2024-12-15T22:23:39+00:00"
-=======
                 "source": "https://github.com/JKingweb/picoFeed-1/tree/arsse"
             },
             "time": "2025-03-28T22:19:39+00:00"
->>>>>>> 16e6f755
         },
         {
             "name": "psr/http-client",
